--- conflicted
+++ resolved
@@ -15,15 +15,10 @@
     refine_prompts,
     stuff_prompt,
 )
-<<<<<<< HEAD
-from langchain.chains.question_answering import map_rerank_prompt
-from langchain.schema import BasePromptTemplate
-=======
 from langchain.chains.question_answering.map_rerank_prompt import (
     PROMPT as MAP_RERANK_PROMPT,
 )
-from langchain.prompts.base import BasePromptTemplate
->>>>>>> 59697b40
+from langchain.schema import BasePromptTemplate
 
 
 class LoadingCallable(Protocol):
