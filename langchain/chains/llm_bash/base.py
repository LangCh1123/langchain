--- conflicted
+++ resolved
@@ -67,10 +67,6 @@
             command_list = [s for s in command_list[1:-1]]
             output = bash_executor.run(command_list)
 
-<<<<<<< HEAD
-
-=======
->>>>>>> aef82f5d
             self.callback_manager.on_text("\nAnswer: ", verbose=self.verbose)
             self.callback_manager.on_text(output, color="yellow", verbose=self.verbose)
 
