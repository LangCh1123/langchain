--- conflicted
+++ resolved
@@ -2,12 +2,8 @@
 from __future__ import annotations
 
 import typing
-<<<<<<< HEAD
+import uuid
 from typing import Any, Callable, Iterable, List, Optional, Tuple, Type, TypeVar
-=======
-import uuid
-from typing import Any, Iterable, List, Optional, Tuple, Type, TypeVar
->>>>>>> 9ca4c544
 
 import numpy as np
 
@@ -275,24 +271,6 @@
             k,
         )
 
-<<<<<<< HEAD
-=======
-    # Even though this is a `_`-method,
-    # it is apparently used by VectorSearch parent class
-    # in an exposed method (`similarity_search_with_relevance_scores`).
-    # So we implement it (hmm).
-    def _similarity_search_with_relevance_scores(
-        self,
-        query: str,
-        k: int = 4,
-        **kwargs: Any,
-    ) -> List[Tuple[Document, float]]:
-        return self.similarity_search_with_score(
-            query,
-            k,
-        )
-
->>>>>>> 9ca4c544
     def max_marginal_relevance_search_by_vector(
         self,
         embedding: List[float],
