"""Wrapper around Pinecone vector database."""
from __future__ import annotations

import logging
import uuid
from typing import Any, Callable, Iterable, List, Optional, Tuple

import numpy as np

from langchain.docstore.document import Document
from langchain.embeddings.base import Embeddings
from langchain.vectorstores.base import VectorStore
from langchain.vectorstores.utils import maximal_marginal_relevance

logger = logging.getLogger(__name__)


class Pinecone(VectorStore):
    """Wrapper around Pinecone vector database.

    To use, you should have the ``pinecone-client`` python package installed.

    Example:
        .. code-block:: python

            from langchain.vectorstores import Pinecone
            from langchain.embeddings.openai import OpenAIEmbeddings
            import pinecone

            # The environment should be the one specified next to the API key
            # in your Pinecone console
            pinecone.init(api_key="***", environment="...")
            index = pinecone.Index("langchain-demo")
            embeddings = OpenAIEmbeddings()
            vectorstore = Pinecone(index, embeddings.embed_query, "text")
    """

    def __init__(
        self,
        index: Any,
        embedding_function: Callable,
        text_key: str,
    ):
        """Initialize with Pinecone client."""
        try:
            import pinecone
        except ImportError:
            raise ValueError(
                "Could not import pinecone python package. "
                "Please install it with `pip install pinecone-client`."
            )
        if not isinstance(index, pinecone.index.Index):
            raise ValueError(
                f"client should be an instance of pinecone.index.Index, "
                f"got {type(index)}"
            )
        self._index = index
        self._embedding_function = embedding_function
        self._text_key = text_key

    def add_texts(
        self,
        texts: Iterable[str],
        metadatas: Optional[List[dict]] = None,
        ids: Optional[List[str]] = None,
        batch_size: int = 32,
        **kwargs: Any,
    ) -> List[str]:
        """Run more texts through the embeddings and add to the vectorstore.

        Args:
            texts: Iterable of strings to add to the vectorstore.
            metadatas: Optional list of metadatas associated with the texts.
            ids: Optional list of ids to associate with the texts.

        Returns:
            List of ids from adding the texts into the vectorstore.

        """
        # Embed and create the documents
        docs = []
        ids = ids or [str(uuid.uuid4()) for _ in texts]
        for i, text in enumerate(texts):
            embedding = self._embedding_function(text)
            metadata = metadatas[i] if metadatas else {}
            metadata[self._text_key] = text
            docs.append((ids[i], embedding, metadata))
        # upsert to Pinecone
<<<<<<< HEAD
        self._index.upsert(
            vectors=docs, namespace=namespace, batch_size=batch_size, **kwargs
        )
=======
        self._index.upsert(vectors=docs, batch_size=batch_size)
>>>>>>> 5eec74d9
        return ids

    def similarity_search_with_score(
        self,
        query: str,
        k: int = 4,
        filter: Optional[dict] = None,
    ) -> List[Tuple[Document, float]]:
        """Return pinecone documents most similar to query, along with scores.

        Args:
            query: Text to look up documents similar to.
            k: Number of Documents to return. Defaults to 4.
            filter: Dictionary of argument(s) to filter on metadata

        Returns:
            List of Documents most similar to the query and score for each
        """
        query_obj = self._embedding_function(query)
        docs = []
        results = self._index.query(
            [query_obj],
            top_k=k,
            include_metadata=True,
            filter=filter,
        )
        for res in results["matches"]:
            metadata = res["metadata"]
            if self._text_key in metadata:
                text = metadata.pop(self._text_key)
                score = res["score"]
                docs.append((Document(page_content=text, metadata=metadata), score))
            else:
                logger.warning(
                    f"Found document with no `{self._text_key}` key. Skipping."
                )
        return docs

    def similarity_search(
        self,
        query: str,
        k: int = 4,
        filter: Optional[dict] = None,
        **kwargs: Any,
    ) -> List[Document]:
        """Return pinecone documents most similar to query.

        Args:
            query: Text to look up documents similar to.
            k: Number of Documents to return. Defaults to 4.
            filter: Dictionary of argument(s) to filter on metadata

        Returns:
            List of Documents most similar to the query and score for each
        """
        docs_and_scores = self.similarity_search_with_score(
            query, k=k, filter=filter, **kwargs
        )
        return [doc for doc, _ in docs_and_scores]

    def _similarity_search_with_relevance_scores(
        self,
        query: str,
        k: int = 4,
        **kwargs: Any,
    ) -> List[Tuple[Document, float]]:
        kwargs.pop("score_threshold", None)
        return self.similarity_search_with_score(query, k, **kwargs)

    def max_marginal_relevance_search_by_vector(
        self,
        embedding: List[float],
        k: int = 4,
        fetch_k: int = 20,
        lambda_mult: float = 0.5,
        filter: Optional[dict] = None,
        **kwargs: Any,
    ) -> List[Document]:
        """Return docs selected using the maximal marginal relevance.

        Maximal marginal relevance optimizes for similarity to query AND diversity
        among selected documents.

        Args:
            embedding: Embedding to look up documents similar to.
            k: Number of Documents to return. Defaults to 4.
            fetch_k: Number of Documents to fetch to pass to MMR algorithm.
            lambda_mult: Number between 0 and 1 that determines the degree
                        of diversity among the results with 0 corresponding
                        to maximum diversity and 1 to minimum diversity.
                        Defaults to 0.5.
        Returns:
            List of Documents selected by maximal marginal relevance.
        """
        results = self._index.query(
            [embedding],
            top_k=fetch_k,
            include_values=True,
            include_metadata=True,
            filter=filter,
        )
        mmr_selected = maximal_marginal_relevance(
            np.array([embedding], dtype=np.float32),
            [item["values"] for item in results["matches"]],
            k=k,
            lambda_mult=lambda_mult,
        )
        selected = [results["matches"][i]["metadata"] for i in mmr_selected]
        return [
            Document(page_content=metadata.pop((self._text_key)), metadata=metadata)
            for metadata in selected
        ]

    def max_marginal_relevance_search(
        self,
        query: str,
        k: int = 4,
        fetch_k: int = 20,
        lambda_mult: float = 0.5,
        filter: Optional[dict] = None,
        **kwargs: Any,
    ) -> List[Document]:
        """Return docs selected using the maximal marginal relevance.

        Maximal marginal relevance optimizes for similarity to query AND diversity
        among selected documents.

        Args:
            query: Text to look up documents similar to.
            k: Number of Documents to return. Defaults to 4.
            fetch_k: Number of Documents to fetch to pass to MMR algorithm.
            lambda_mult: Number between 0 and 1 that determines the degree
                        of diversity among the results with 0 corresponding
                        to maximum diversity and 1 to minimum diversity.
                        Defaults to 0.5.
        Returns:
            List of Documents selected by maximal marginal relevance.
        """
        embedding = self._embedding_function(query)
        return self.max_marginal_relevance_search_by_vector(
            embedding, k, fetch_k, lambda_mult, filter
        )

    @classmethod
    def from_texts(
        cls,
        texts: List[str],
        embedding: Embeddings,
        metadatas: Optional[List[dict]] = None,
        ids: Optional[List[str]] = None,
        batch_size: int = 32,
        text_key: str = "text",
        index_name: Optional[str] = None,
        **kwargs: Any,
    ) -> Pinecone:
        """Construct Pinecone wrapper from raw documents.

        This is a user friendly interface that:
            1. Embeds documents.
            2. Adds the documents to a provided Pinecone index

        This is intended to be a quick way to get started.

        Example:
            .. code-block:: python

                from langchain import Pinecone
                from langchain.embeddings import OpenAIEmbeddings
                import pinecone

                # The environment should be the one specified next to the API key
                # in your Pinecone console
                pinecone.init(api_key="***", environment="...")
                embeddings = OpenAIEmbeddings()
                pinecone = Pinecone.from_texts(
                    texts,
                    embeddings,
                    index_name="langchain-demo"
                )
        """
        try:
            import pinecone
        except ImportError:
            raise ValueError(
                "Could not import pinecone python package. "
                "Please install it with `pip install pinecone-client`."
            )

        indexes = pinecone.list_indexes()  # checks if provided index exists

        if index_name in indexes:
            index = pinecone.Index(index_name)
        elif len(indexes) == 0:
            raise ValueError(
                "No active indexes found in your Pinecone project, "
                "are you sure you're using the right API key and environment?"
            )
        else:
            raise ValueError(
                f"Index '{index_name}' not found in your Pinecone project. "
                f"Did you mean one of the following indexes: {', '.join(indexes)}"
            )

        for i in range(0, len(texts), batch_size):
            # set end position of batch
            i_end = min(i + batch_size, len(texts))
            # get batch of texts and ids
            lines_batch = texts[i:i_end]
            # create ids if not provided
            if ids:
                ids_batch = ids[i:i_end]
            else:
                ids_batch = [str(uuid.uuid4()) for n in range(i, i_end)]
            # create embeddings
            embeds = embedding.embed_documents(lines_batch)
            # prep metadata and upsert batch
            if metadatas:
                metadata = metadatas[i:i_end]
            else:
                metadata = [{} for _ in range(i, i_end)]
            for j, line in enumerate(lines_batch):
                metadata[j][text_key] = line
            to_upsert = zip(ids_batch, embeds, metadata)

            # upsert to Pinecone
<<<<<<< HEAD
            index.upsert(vectors=list(to_upsert), namespace=namespace, **kwargs)
        return cls(index, embedding.embed_query, text_key, namespace)
=======
            index.upsert(vectors=list(to_upsert))
        return cls(index, embedding.embed_query, text_key)
>>>>>>> 5eec74d9

    @classmethod
    def from_existing_index(
        cls,
        index_name: str,
        embedding: Embeddings,
        text_key: str = "text",
    ) -> Pinecone:
        """Load pinecone vectorstore from index name."""
        try:
            import pinecone
        except ImportError:
            raise ValueError(
                "Could not import pinecone python package. "
                "Please install it with `pip install pinecone-client`."
            )
        return cls(pinecone.Index(index_name), embedding.embed_query, text_key)

    def delete(
        self,
        ids: Optional[List[str]] = None,
        **kwargs: Any,
    ) -> None:
        """Delete by vector IDs
        Args:
            ids: List of ids to delete.
        """
        if ids is None:
            raise ValueError("Ids must be provided.")

        chunk_size = 1000
        for i in range(0, len(ids), chunk_size):
            chunk = ids[i : i + chunk_size]
            self._index.delete(ids=chunk, **kwargs)<|MERGE_RESOLUTION|>--- conflicted
+++ resolved
@@ -86,13 +86,9 @@
             metadata[self._text_key] = text
             docs.append((ids[i], embedding, metadata))
         # upsert to Pinecone
-<<<<<<< HEAD
         self._index.upsert(
-            vectors=docs, namespace=namespace, batch_size=batch_size, **kwargs
-        )
-=======
-        self._index.upsert(vectors=docs, batch_size=batch_size)
->>>>>>> 5eec74d9
+            vectors=docs, batch_size=batch_size, **kwargs
+        )
         return ids
 
     def similarity_search_with_score(
@@ -318,13 +314,9 @@
             to_upsert = zip(ids_batch, embeds, metadata)
 
             # upsert to Pinecone
-<<<<<<< HEAD
-            index.upsert(vectors=list(to_upsert), namespace=namespace, **kwargs)
+            index.upsert(vectors=list(to_upsert), **kwargs)
         return cls(index, embedding.embed_query, text_key, namespace)
-=======
-            index.upsert(vectors=list(to_upsert))
-        return cls(index, embedding.embed_query, text_key)
->>>>>>> 5eec74d9
+
 
     @classmethod
     def from_existing_index(
