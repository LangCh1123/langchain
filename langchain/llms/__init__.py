--- conflicted
+++ resolved
@@ -95,11 +95,7 @@
     "SelfHostedPipeline",
     "StochasticAI",
     "VertexAI",
-<<<<<<< HEAD
-    "OctoAIEndpoint",
-=======
     "Writer",
->>>>>>> e0605b46
 ]
 
 type_to_cls_dict: Dict[str, Type[BaseLLM]] = {
@@ -136,12 +132,6 @@
     "openlm": OpenLM,
     "petals": Petals,
     "pipelineai": PipelineAI,
-<<<<<<< HEAD
-    "huggingface_pipeline": HuggingFacePipeline,
-    "azure": AzureOpenAI,
-    "octoai_endpoint": OctoAIEndpoint,
-=======
->>>>>>> e0605b46
     "replicate": Replicate,
     "rwkv": RWKV,
     "sagemaker_endpoint": SagemakerEndpoint,
