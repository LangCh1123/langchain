"""Wrapper around OpenAI APIs."""
import logging
import sys
from typing import Any, Dict, Generator, List, Mapping, Optional, Set, Tuple, Union

from pydantic import BaseModel, Extra, Field, root_validator
from tenacity import (
    after_log,
    retry,
    retry_if_exception_type,
    stop_after_attempt,
    wait_exponential,
)

from langchain.llms.base import BaseLLM
from langchain.schema import Generation, LLMResult
from langchain.utils import get_from_dict_or_env

logger = logging.getLogger(__name__)


def update_token_usage(
    keys: Set[str], response: Dict[str, Any], token_usage: Dict[str, Any]
) -> None:
    """Update token usage."""
    _keys_to_use = keys.intersection(response["usage"])
    for _key in _keys_to_use:
        if _key not in token_usage:
            token_usage[_key] = response["usage"][_key]
        else:
            token_usage[_key] += response["usage"][_key]


class BaseOpenAI(BaseLLM, BaseModel):
    """Wrapper around OpenAI large language models.

    To use, you should have the ``openai`` python package installed, and the
    environment variable ``OPENAI_API_KEY`` set with your API key.

    Any parameters that are valid to be passed to the openai.create call can be passed
    in, even if not explicitly saved on this class.

    Example:
        .. code-block:: python

            from langchain import OpenAI
            openai = OpenAI(model_name="text-davinci-003")
    """

    client: Any  #: :meta private:
    model_name: str = "text-davinci-003"
    """Model name to use."""
    temperature: float = 0.7
    """What sampling temperature to use."""
    max_tokens: int = 256
    """The maximum number of tokens to generate in the completion.
    -1 returns as many tokens as possible given the prompt and
    the models maximal context size."""
    top_p: float = 1
    """Total probability mass of tokens to consider at each step."""
    frequency_penalty: float = 0
    """Penalizes repeated tokens according to frequency."""
    presence_penalty: float = 0
    """Penalizes repeated tokens."""
    n: int = 1
    """How many completions to generate for each prompt."""
    best_of: int = 1
    """Generates best_of completions server-side and returns the "best"."""
    model_kwargs: Dict[str, Any] = Field(default_factory=dict)
    """Holds any model parameters valid for `create` call not explicitly specified."""
    openai_api_key: Optional[str] = None
    batch_size: int = 20
    """Batch size to use when passing multiple documents to generate."""
    request_timeout: Optional[Union[float, Tuple[float, float]]] = None
    """Timeout for requests to OpenAI completion API. Default is 600 seconds."""
    logit_bias: Optional[Dict[str, float]] = Field(default_factory=dict)
    """Adjust the probability of specific tokens being generated."""
    max_retries: int = 6
    """Maximum number of retries to make when generating."""

    class Config:
        """Configuration for this pydantic object."""

        extra = Extra.ignore

    @root_validator(pre=True)
    def build_extra(cls, values: Dict[str, Any]) -> Dict[str, Any]:
        """Build extra kwargs from additional params that were passed in."""
        all_required_field_names = {field.alias for field in cls.__fields__.values()}

        extra = values.get("model_kwargs", {})
        for field_name in list(values):
            if field_name not in all_required_field_names:
                if field_name in extra:
                    raise ValueError(f"Found {field_name} supplied twice.")
                logger.warning(
                    f"""WARNING! {field_name} is not default parameter.
                    {field_name} was transfered to model_kwargs.
                    Please confirm that {field_name} is what you intended."""
                )
                extra[field_name] = values.pop(field_name)
        values["model_kwargs"] = extra
        return values

    @root_validator()
    def validate_environment(cls, values: Dict) -> Dict:
        """Validate that api key and python package exists in environment."""
        openai_api_key = get_from_dict_or_env(
            values, "openai_api_key", "OPENAI_API_KEY"
        )
        try:
            import openai

            openai.api_key = openai_api_key
            values["client"] = openai.Completion
        except ImportError:
            raise ValueError(
                "Could not import openai python package. "
                "Please it install it with `pip install openai`."
            )
        return values

    @property
    def _default_params(self) -> Dict[str, Any]:
        """Get the default parameters for calling OpenAI API."""
        normal_params = {
            "temperature": self.temperature,
            "max_tokens": self.max_tokens,
            "top_p": self.top_p,
            "frequency_penalty": self.frequency_penalty,
            "presence_penalty": self.presence_penalty,
            "n": self.n,
            "best_of": self.best_of,
            "request_timeout": self.request_timeout,
            "logit_bias": self.logit_bias,
        }
        return {**normal_params, **self.model_kwargs}

    def completion_with_retry(self, **kwargs: Any) -> Any:
        """Use tenacity to retry the completion call."""
        import openai

        min_seconds = 4
        max_seconds = 10
        # Wait 2^x * 1 second between each retry starting with
        # 4 seconds, then up to 10 seconds, then 10 seconds afterwards

        @retry(
            reraise=True,
            stop=stop_after_attempt(self.max_retries),
            wait=wait_exponential(multiplier=1, min=min_seconds, max=max_seconds),
            retry=(
                retry_if_exception_type(openai.error.Timeout)
                | retry_if_exception_type(openai.error.APIError)
                | retry_if_exception_type(openai.error.APIConnectionError)
                | retry_if_exception_type(openai.error.RateLimitError)
            ),
            after=after_log(logger, logging.DEBUG),
        )
        def _completion_with_retry(**kwargs: Any) -> Any:
            return self.client.create(**kwargs)

        return _completion_with_retry(**kwargs)

    def _generate(
        self, prompts: List[str], stop: Optional[List[str]] = None
    ) -> LLMResult:
        """Call out to OpenAI's endpoint with k unique prompts.

        Args:
            prompts: The prompts to pass into the model.
            stop: Optional list of stop words to use when generating.

        Returns:
            The full LLM output.

        Example:
            .. code-block:: python

                response = openai.generate(["Tell me a joke."])
        """
        # TODO: write a unit test for this
        params = self._invocation_params
        sub_prompts = self.get_sub_prompts(params, prompts, stop)
        choices = []
        token_usage: Dict[str, int] = {}
        # Get the token usage from the response.
        # Includes prompt, completion, and total tokens used.
        _keys = {"completion_tokens", "prompt_tokens", "total_tokens"}
        for _prompts in sub_prompts:
            response = self.completion_with_retry(prompt=_prompts, **params)
            choices.extend(response["choices"])
            update_token_usage(_keys, response, token_usage)
        return self.create_llm_result(choices, prompts, token_usage)

    async def _agenerate(
        self, prompts: List[str], stop: Optional[List[str]] = None
    ) -> LLMResult:
        """Call out to OpenAI's endpoint async with k unique prompts."""
        params = self._invocation_params
        sub_prompts = self.get_sub_prompts(params, prompts, stop)
        choices = []
        token_usage: Dict[str, int] = {}
        # Get the token usage from the response.
        # Includes prompt, completion, and total tokens used.
        _keys = {"completion_tokens", "prompt_tokens", "total_tokens"}
        for _prompts in sub_prompts:
            response = await self.client.acreate(prompt=_prompts, **params)
            choices.extend(response["choices"])
            update_token_usage(_keys, response, token_usage)
        return self.create_llm_result(choices, prompts, token_usage)

    def get_sub_prompts(
        self,
        params: Dict[str, Any],
        prompts: List[str],
        stop: Optional[List[str]] = None,
    ) -> List[List[str]]:
        """Get the sub prompts for llm call."""
        if stop is not None:
            if "stop" in params:
                raise ValueError("`stop` found in both the input and default params.")
            params["stop"] = stop
        if params["max_tokens"] == -1:
            if len(prompts) != 1:
                raise ValueError(
                    "max_tokens set to -1 not supported for multiple inputs."
                )
            params["max_tokens"] = self.max_tokens_for_prompt(prompts[0])
        sub_prompts = [
            prompts[i : i + self.batch_size]
            for i in range(0, len(prompts), self.batch_size)
        ]
<<<<<<< HEAD
        return sub_prompts

    def create_llm_result(
        self, choices: Any, prompts: List[str], token_usage: Dict[str, int]
    ) -> LLMResult:
        """Create the LLMResult from the choices and prompts."""
=======
        choices = []
        token_usage = {}
        # Get the token usage from the response.
        # Includes prompt, completion, and total tokens used.
        _keys = {"completion_tokens", "prompt_tokens", "total_tokens"}
        for _prompts in sub_prompts:
            response = self.completion_with_retry(prompt=_prompts, **params)
            choices.extend(response["choices"])
            _keys_to_use = _keys.intersection(response["usage"])
            for _key in _keys_to_use:
                if _key not in token_usage:
                    token_usage[_key] = response["usage"][_key]
                else:
                    token_usage[_key] += response["usage"][_key]
>>>>>>> a2b699dc
        generations = []
        for i, prompt in enumerate(prompts):
            sub_choices = choices[i * self.n : (i + 1) * self.n]
            generations.append(
                [
                    Generation(
                        text=choice["text"],
                        generation_info=dict(
                            finish_reason=choice.get("finish_reason"),
                            logprobs=choice.get("logprobs"),
                        ),
                    )
                    for choice in sub_choices
                ]
            )
        return LLMResult(
            generations=generations, llm_output={"token_usage": token_usage}
        )

    def stream(self, prompt: str, stop: Optional[List[str]] = None) -> Generator:
        """Call OpenAI with streaming flag and return the resulting generator.

        BETA: this is a beta feature while we figure out the right abstraction.
        Once that happens, this interface could change.

        Args:
            prompt: The prompts to pass into the model.
            stop: Optional list of stop words to use when generating.

        Returns:
            A generator representing the stream of tokens from OpenAI.

        Example:
            .. code-block:: python

                generator = openai.stream("Tell me a joke.")
                for token in generator:
                    yield token
        """
        params = self._invocation_params
        if params["best_of"] != 1:
            raise ValueError("OpenAI only supports best_of == 1 for streaming")
        if stop is not None:
            if "stop" in params:
                raise ValueError("`stop` found in both the input and default params.")
            params["stop"] = stop
        params["stream"] = True
        generator = self.client.create(prompt=prompt, **params)

        return generator

    @property
    def _invocation_params(self) -> Dict[str, Any]:
        """Get the parameters used to invoke the model."""
        return self._default_params

    @property
    def _identifying_params(self) -> Mapping[str, Any]:
        """Get the identifying parameters."""
        return {**{"model_name": self.model_name}, **self._default_params}

    @property
    def _llm_type(self) -> str:
        """Return type of llm."""
        return "openai"

    def get_num_tokens(self, text: str) -> int:
        """Calculate num tokens with tiktoken package."""
        # tiktoken NOT supported for Python 3.8 or below
        if sys.version_info[1] <= 8:
            return super().get_num_tokens(text)
        try:
            import tiktoken
        except ImportError:
            raise ValueError(
                "Could not import tiktoken python package. "
                "This is needed in order to calculate get_num_tokens. "
                "Please it install it with `pip install tiktoken`."
            )
        encoder = "gpt2"
        if self.model_name in ("text-davinci-003", "text-davinci-002"):
            encoder = "p50k_base"
        if self.model_name.startswith("code"):
            encoder = "p50k_base"
        # create a GPT-3 encoder instance
        enc = tiktoken.get_encoding(encoder)

        # encode the text using the GPT-3 encoder
        tokenized_text = enc.encode(text)

        # calculate the number of tokens in the encoded text
        return len(tokenized_text)

    def modelname_to_contextsize(self, modelname: str) -> int:
        """Calculate the maximum number of tokens possible to generate for a model.

        text-davinci-003: 4,097 tokens
        text-curie-001: 2,048 tokens
        text-babbage-001: 2,048 tokens
        text-ada-001: 2,048 tokens
        code-davinci-002: 8,000 tokens
        code-cushman-001: 2,048 tokens

        Args:
            modelname: The modelname we want to know the context size for.

        Returns:
            The maximum context size

        Example:
            .. code-block:: python

                max_tokens = openai.modelname_to_contextsize("text-davinci-003")
        """
        if modelname == "text-davinci-003":
            return 4097
        elif modelname == "text-curie-001":
            return 2048
        elif modelname == "text-babbage-001":
            return 2048
        elif modelname == "text-ada-001":
            return 2048
        elif modelname == "code-davinci-002":
            return 8000
        elif modelname == "code-cushman-001":
            return 2048
        else:
            return 4097

    def max_tokens_for_prompt(self, prompt: str) -> int:
        """Calculate the maximum number of tokens possible to generate for a prompt.

        Args:
            prompt: The prompt to pass into the model.

        Returns:
            The maximum number of tokens to generate for a prompt.

        Example:
            .. code-block:: python

                max_tokens = openai.max_token_for_prompt("Tell me a joke.")
        """
        num_tokens = self.get_num_tokens(prompt)

        # get max context size for model by name
        max_size = self.modelname_to_contextsize(self.model_name)
        return max_size - num_tokens


class OpenAI(BaseOpenAI):
    """Generic OpenAI class that uses model name."""

    @property
    def _invocation_params(self) -> Dict[str, Any]:
        return {**{"model": self.model_name}, **super()._invocation_params}


class AzureOpenAI(BaseOpenAI):
    """Azure specific OpenAI class that uses deployment name."""

    deployment_name: str = ""
    """Deployment name to use."""

    @property
    def _identifying_params(self) -> Mapping[str, Any]:
        return {
            **{"deployment_name": self.deployment_name},
            **super()._identifying_params,
        }

    @property
    def _invocation_params(self) -> Dict[str, Any]:
        return {**{"engine": self.deployment_name}, **super()._invocation_params}<|MERGE_RESOLUTION|>--- conflicted
+++ resolved
@@ -231,29 +231,12 @@
             prompts[i : i + self.batch_size]
             for i in range(0, len(prompts), self.batch_size)
         ]
-<<<<<<< HEAD
         return sub_prompts
 
     def create_llm_result(
         self, choices: Any, prompts: List[str], token_usage: Dict[str, int]
     ) -> LLMResult:
         """Create the LLMResult from the choices and prompts."""
-=======
-        choices = []
-        token_usage = {}
-        # Get the token usage from the response.
-        # Includes prompt, completion, and total tokens used.
-        _keys = {"completion_tokens", "prompt_tokens", "total_tokens"}
-        for _prompts in sub_prompts:
-            response = self.completion_with_retry(prompt=_prompts, **params)
-            choices.extend(response["choices"])
-            _keys_to_use = _keys.intersection(response["usage"])
-            for _key in _keys_to_use:
-                if _key not in token_usage:
-                    token_usage[_key] = response["usage"][_key]
-                else:
-                    token_usage[_key] += response["usage"][_key]
->>>>>>> a2b699dc
         generations = []
         for i, prompt in enumerate(prompts):
             sub_choices = choices[i * self.n : (i + 1) * self.n]
