--- conflicted
+++ resolved
@@ -129,21 +129,12 @@
                     "max_tokens set to -1 not supported for multiple inputs."
                 )
             params["max_tokens"] = self.max_tokens_for_prompt(prompts[0])
-<<<<<<< HEAD
-
-        response = self.client.create(model=self.model_name, prompt=prompts, **params)
-        generations = []
-        for i, prompt in enumerate(prompts):
-            choices = response["choices"][i * self.n: (i + 1) * self.n]
-            generations.append([Generation(text=choice["text"]) for choice in choices])
-=======
         sub_prompts = [
             prompts[i : i + self.batch_size]
             for i in range(0, len(prompts), self.batch_size)
         ]
         choices = []
         token_usage = {}
->>>>>>> 8c167627
         # Get the token usage from the response.
         # Includes prompt, completion, and total tokens used.
         _keys = ["completion_tokens", "prompt_tokens", "total_tokens"]
