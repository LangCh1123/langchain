--- conflicted
+++ resolved
@@ -24,7 +24,6 @@
 class LLM(ABC):
     """LLM wrapper should take in a prompt and return a string."""
 
-<<<<<<< HEAD
     def generate(
         self, prompts: List[str], stop: Optional[List[str]] = None
     ) -> LLMResult:
@@ -34,7 +33,7 @@
             text = self(prompt, stop=stop)
             generations.append([Generation(text=text)])
         return LLMResult(generations=generations)
-=======
+
     def get_num_tokens(self, text: str) -> int:
         """Get the number of tokens present in the text."""
         # TODO: this method may not be exact.
@@ -55,7 +54,6 @@
 
         # calculate the number of tokens in the tokenized text
         return len(tokenized_text)
->>>>>>> 8861770b
 
     @abstractmethod
     def __call__(self, prompt: str, stop: Optional[List[str]] = None) -> str:
