--- conflicted
+++ resolved
@@ -93,13 +93,11 @@
     last_n_tokens_size: Optional[int] = 64
     """The number of tokens to look back when applying the repeat_penalty."""
 
-<<<<<<< HEAD
     use_mmap: Optional[bool] = True
     """Whether to keep the model loaded in RAM"""
-=======
+
     streaming: bool = True
     """Whether to stream the results, token by token."""
->>>>>>> 416f3bdf
 
     @root_validator()
     def validate_environment(cls, values: Dict) -> Dict:
