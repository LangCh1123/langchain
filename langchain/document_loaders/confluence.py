"""Load Data from a Confluence Space"""
import logging
from typing import Any, Callable, List, Optional, Union

from tenacity import (
    before_sleep_log,
    retry,
    stop_after_attempt,
    wait_exponential,
)

from langchain.docstore.document import Document
from langchain.document_loaders.base import BaseLoader

logger = logging.getLogger(__name__)


class ConfluenceLoader(BaseLoader):
    """
    Load Confluence pages. Port of https://llamahub.ai/l/confluence
    This currently supports both username/api_key and Oauth2 login.

    Specify a list page_ids and/or space_key to load in the corresponding pages into
    Document objects, if both are specified the union of both sets will be returned.

    You can also specify a boolean `include_attachments` to include attachments, this
    is set to False by default, if set to True all attachments will be downloaded and
    ConfluenceReader will extract the text from the attachments and add it to the
    Document object. Currently supported attachment types are: PDF, PNG, JPEG/JPG,
    SVG, Word and Excel.

    Hint: space_key and page_id can both be found in the URL of a page in Confluence
    - https://yoursite.atlassian.com/wiki/spaces/<space_key>/pages/<page_id>

    Example:
        .. code-block:: python

            from langchain.document_loaders import ConfluenceLoader

            loader = ConfluenceLoader(
                url="https://yoursite.atlassian.com/wiki",
                username="me",
                api_key="12345"
            )
            documents = loader.load(space_key="SPACE",limit=50)

    :param url: _description_
    :type url: str
    :param api_key: _description_, defaults to None
    :type api_key: str, optional
    :param username: _description_, defaults to None
    :type username: str, optional
    :param oauth2: _description_, defaults to {}
    :type oauth2: dict, optional
    :param cloud: _description_, defaults to True
    :type cloud: bool, optional
    :param number_of_retries: How many times to retry, defaults to 3
    :type number_of_retries: Optional[int], optional
    :param min_retry_seconds: defaults to 2
    :type min_retry_seconds: Optional[int], optional
    :param max_retry_seconds:  defaults to 10
    :type max_retry_seconds: Optional[int], optional
    :param confluence_kwargs: additional kwargs to initialize confluence with
    :type confluence_kwargs: dict, optional
    :raises ValueError: Errors while validating input
    :raises ImportError: Required dependencies not installed.
    """

    def __init__(
        self,
        url: str,
        api_key: Optional[str] = None,
        username: Optional[str] = None,
        oauth2: Optional[dict] = None,
        cloud: Optional[bool] = True,
        number_of_retries: Optional[int] = 3,
        min_retry_seconds: Optional[int] = 2,
        max_retry_seconds: Optional[int] = 10,
        confluence_kwargs: Optional[dict] = None,
    ):
        confluence_kwargs = confluence_kwargs or {}
        errors = ConfluenceLoader.validate_init_args(url, api_key, username, oauth2)
        if errors:
            raise ValueError(f"Error(s) while validating input: {errors}")

        self.base_url = url
        self.number_of_retries = number_of_retries
        self.min_retry_seconds = min_retry_seconds
        self.max_retry_seconds = max_retry_seconds

        try:
            from atlassian import Confluence  # noqa: F401
        except ImportError:
            raise ImportError(
                "`atlassian` package not found, please run"
                "`pip install atlassian-python-api`"
            )

        if oauth2:
            self.confluence = Confluence(
                url=url, oauth2=oauth2, cloud=cloud, **confluence_kwargs
            )
        else:
            self.confluence = Confluence(
                url=url,
                username=username,
                password=api_key,
                cloud=cloud,
                **confluence_kwargs,
            )

    @staticmethod
    def validate_init_args(
        url: Optional[str] = None,
        api_key: Optional[str] = None,
        username: Optional[str] = None,
        oauth2: Optional[dict] = None,
    ) -> Union[List, None]:
        """Validates proper combinations of init arguments"""

        errors = []
        if url is None:
            errors.append("Must provide `base_url`")

        if (api_key and not username) or (username and not api_key):
            errors.append(
                "If one of `api_key` or `username` is provided,"
                "the other must be as well."
            )

        if (api_key or username) and oauth2:
            errors.append(
                "Cannot provide a value for `api_key` and/or"
                "`username` and provide a value for `oauth2`"
            )

        if oauth2 and oauth2.keys() != [
            "access_token",
            "access_token_secret",
            "consumer_key",
            "key_cert",
        ]:
            errors.append(
                "You have either ommited require keys or added extra"
                "keys to the oauth2 dictionary. key values should be"
                "`['access_token', 'access_token_secret', 'consumer_key', 'key_cert']`"
            )

        if errors:
            return errors
        return None

    def load(
        self,
        space_key: Optional[str] = None,
        page_ids: Optional[List[str]] = None,
        label: Optional[str] = None,
        cql: Optional[str] = None,
<<<<<<< HEAD
        include_restricted_content: bool = False,
=======
        include_archived_content: bool = False,
>>>>>>> 37ed6f21
        include_attachments: bool = False,
        include_comments: bool = False,
        limit: Optional[int] = 50,
        max_pages: Optional[int] = 1000,
    ) -> List[Document]:
        """
        :param space_key: Space key retrieved from a confluence URL, defaults to None
        :type space_key: Optional[str], optional
        :param page_ids: List of specific page IDs to load, defaults to None
        :type page_ids: Optional[List[str]], optional
        :param label: Get all pages with this label, defaults to None
        :type label: Optional[str], optional
        :param cql: CQL Expression, defaults to None
        :type cql: Optional[str], optional
<<<<<<< HEAD
        :param include_restricted_content: defaults to False
        :type include_restricted_content: bool, optional
=======
        :param include_archived_content: Whether to include archived content,
                                         defaults to False
        :type include_archived_content: bool, optional
>>>>>>> 37ed6f21
        :param include_attachments: defaults to False
        :type include_attachments: bool, optional
        :param include_comments: defaults to False
        :type include_comments: bool, optional
        :param limit: Maximum number of pages to retrieve per request, defaults to 50
        :type limit: int, optional
        :param max_pages: Maximum number of pages to retrieve in total, defaults 1000
        :type max_pages: int, optional
        :raises ValueError: _description_
        :raises ImportError: _description_
        :return: _description_
        :rtype: List[Document]
        """
        if not space_key and not page_ids and not label and not cql:
            raise ValueError(
                "Must specify at least one among `space_key`, `page_ids`,"
                "`label`, `cql` parameters."
            )

        docs = []

        if space_key:
            pages = self.paginate_request(
                self.confluence.get_all_pages_from_space,
                space=space_key,
                limit=limit,
                max_pages=max_pages,
                status="any" if include_archived_content else "current",
                expand="body.storage.value",
            )
            docs += self.process_pages(
                pages, include_restricted_content, include_attachments, include_comments
            )

        if label:
            pages = self.paginate_request(
                self.confluence.get_all_pages_by_label,
                label=label,
                limit=limit,
                max_pages=max_pages,
                expand="body.storage.value",
            )
            docs += self.process_pages(
                pages, include_restricted_content, include_attachments, include_comments
            )

        if cql:
            pages = self.paginate_request(
                self.confluence.cql,
                cql=cql,
                limit=limit,
                max_pages=max_pages,
                include_archived_spaces=include_archived_content,
                expand="body.storage.value",
            )
            docs += self.process_pages(
                pages, include_restricted_content, include_attachments, include_comments
            )

        if page_ids:
            for page_id in page_ids:
                get_page = retry(
                    reraise=True,
                    stop=stop_after_attempt(
                        self.number_of_retries  # type: ignore[arg-type]
                    ),
                    wait=wait_exponential(
                        multiplier=1,  # type: ignore[arg-type]
                        min=self.min_retry_seconds,  # type: ignore[arg-type]
                        max=self.max_retry_seconds,  # type: ignore[arg-type]
                    ),
                    before_sleep=before_sleep_log(logger, logging.WARNING),
                )(self.confluence.get_page_by_id)
                page = get_page(page_id=page_id, expand="body.storage.value")
                if not include_restricted_content and not self.is_public_page(page):
                    continue
                doc = self.process_page(page, include_attachments, include_comments)
                docs.append(doc)

        return docs

    def paginate_request(self, retrieval_method: Callable, **kwargs: Any) -> List:
        """Paginate the various methods to retrieve groups of pages.

        Unfortunately, due to page size, sometimes the Confluence API
        doesn't match the limit value. If `limit` is  >100 confluence
        seems to cap the response to 100. Also, due to the Atlassian Python
        package, we don't get the "next" values from the "_links" key because
        they only return the value from the results key. So here, the pagination
        starts from 0 and goes until the max_pages, getting the `limit` number
        of pages with each request. We have to manually check if there
        are more docs based on the length of the returned list of pages, rather than
        just checking for the presence of a `next` key in the response like this page
        would have you do:
        https://developer.atlassian.com/server/confluence/pagination-in-the-rest-api/

        :param retrieval_method: Function used to retrieve docs
        :type retrieval_method: callable
        :return: List of documents
        :rtype: List
        """

        max_pages = kwargs.pop("max_pages")
        docs: List[dict] = []
        while len(docs) < max_pages:
            get_pages = retry(
                reraise=True,
                stop=stop_after_attempt(
                    self.number_of_retries  # type: ignore[arg-type]
                ),
                wait=wait_exponential(
                    multiplier=1,
                    min=self.min_retry_seconds,  # type: ignore[arg-type]
                    max=self.max_retry_seconds,  # type: ignore[arg-type]
                ),
                before_sleep=before_sleep_log(logger, logging.WARNING),
            )(retrieval_method)
            batch = get_pages(**kwargs, start=len(docs))
            if not batch:
                break
            docs.extend(batch)
        return docs[:max_pages]

    def is_public_page(self, page: dict) -> bool:
        """Check if a page is publicly accessible."""
        restrictions = self.confluence.get_all_restrictions_for_content(page["id"])

        return (
            page["status"] == "current"
            and not restrictions["read"]["restrictions"]["user"]["results"]
            and not restrictions["read"]["restrictions"]["group"]["results"]
        )

    def process_pages(
        self,
        pages: List[dict],
        include_restricted_content: bool,
        include_attachments: bool,
        include_comments: bool,
    ) -> List[Document]:
        """Process a list of pages into a list of documents."""
        docs = []
        for page in pages:
            if not include_restricted_content and not self.is_public_page(page):
                continue
            doc = self.process_page(page, include_attachments, include_comments)
            docs.append(doc)

        return docs

    def process_page(
        self,
        page: dict,
        include_attachments: bool,
        include_comments: bool,
    ) -> Document:
        try:
            from bs4 import BeautifulSoup  # type: ignore
        except ImportError:
            raise ImportError(
                "`beautifulsoup4` package not found, please run"
                " `pip install beautifulsoup4`"
            )

        if include_attachments:
            attachment_texts = self.process_attachment(page["id"])
        else:
            attachment_texts = []
        text = BeautifulSoup(
            page["body"]["storage"]["value"], "lxml"
        ).get_text() + "".join(attachment_texts)
        if include_comments:
            comments = self.confluence.get_page_comments(
                page["id"], expand="body.view.value", depth="all"
            )["results"]
            comment_texts = [
                BeautifulSoup(comment["body"]["view"]["value"], "lxml").get_text()
                for comment in comments
            ]
            text = text + "".join(comment_texts)

        return Document(
            page_content=text,
            metadata={
                "title": page["title"],
                "id": page["id"],
                "source": self.base_url.strip("/") + page["_links"]["webui"],
            },
        )

    def process_attachment(self, page_id: str) -> List[str]:
        try:
            import requests  # noqa: F401
            from PIL import Image  # noqa: F401
        except ImportError:
            raise ImportError(
                "`pytesseract` or `pdf2image` or `Pillow` package not found,"
                "please run `pip install pytesseract pdf2image Pillow`"
            )

        # depending on setup you may also need to set the correct path for
        # poppler and tesseract
        attachments = self.confluence.get_attachments_from_content(page_id)["results"]
        texts = []
        for attachment in attachments:
            media_type = attachment["metadata"]["mediaType"]
            absolute_url = self.base_url + attachment["_links"]["download"]
            title = attachment["title"]
            if media_type == "application/pdf":
                text = title + self.process_pdf(absolute_url)
            elif (
                media_type == "image/png"
                or media_type == "image/jpg"
                or media_type == "image/jpeg"
            ):
                text = title + self.process_image(absolute_url)
            elif (
                media_type == "application/vnd.openxmlformats-officedocument"
                ".wordprocessingml.document"
            ):
                text = title + self.process_doc(absolute_url)
            elif media_type == "application/vnd.ms-excel":
                text = title + self.process_xls(absolute_url)
            elif media_type == "image/svg+xml":
                text = title + self.process_svg(absolute_url)
            else:
                continue
            texts.append(text)

        return texts

    def process_pdf(self, link: str) -> str:
        try:
            import pytesseract  # noqa: F401
            from pdf2image import convert_from_bytes  # noqa: F401
        except ImportError:
            raise ImportError(
                "`pytesseract` or `pdf2image` package not found,"
                "please run `pip install pytesseract pdf2image`"
            )

        import pytesseract  # noqa: F811
        from pdf2image import convert_from_bytes  # noqa: F811

        response = self.confluence.request(path=link, absolute=True)
        text = ""

        if (
            response.status_code != 200
            or response.content == b""
            or response.content is None
        ):
            return text
        try:
            images = convert_from_bytes(response.content)
        except ValueError:
            return text

        for i, image in enumerate(images):
            image_text = pytesseract.image_to_string(image)
            text += f"Page {i + 1}:\n{image_text}\n\n"

        return text

    def process_image(self, link: str) -> str:
        try:
            from io import BytesIO  # noqa: F401

            import pytesseract  # noqa: F401
            from PIL import Image  # noqa: F401
        except ImportError:
            raise ImportError(
                "`pytesseract` or `Pillow` package not found,"
                "please run `pip install pytesseract Pillow`"
            )

        response = self.confluence.request(path=link, absolute=True)
        text = ""

        if (
            response.status_code != 200
            or response.content == b""
            or response.content is None
        ):
            return text
        try:
            image = Image.open(BytesIO(response.content))
        except OSError:
            return text

        return pytesseract.image_to_string(image)

    def process_doc(self, link: str) -> str:
        try:
            from io import BytesIO  # noqa: F401

            import docx2txt  # noqa: F401
        except ImportError:
            raise ImportError(
                "`docx2txt` package not found, please run `pip install docx2txt`"
            )

        response = self.confluence.request(path=link, absolute=True)
        text = ""

        if (
            response.status_code != 200
            or response.content == b""
            or response.content is None
        ):
            return text
        file_data = BytesIO(response.content)

        return docx2txt.process(file_data)

    def process_xls(self, link: str) -> str:
        try:
            import xlrd  # noqa: F401
        except ImportError:
            raise ImportError("`xlrd` package not found, please run `pip install xlrd`")

        response = self.confluence.request(path=link, absolute=True)
        text = ""

        if (
            response.status_code != 200
            or response.content == b""
            or response.content is None
        ):
            return text

        workbook = xlrd.open_workbook(file_contents=response.content)
        for sheet in workbook.sheets():
            text += f"{sheet.name}:\n"
            for row in range(sheet.nrows):
                for col in range(sheet.ncols):
                    text += f"{sheet.cell_value(row, col)}\t"
                text += "\n"
            text += "\n"

        return text

    def process_svg(self, link: str) -> str:
        try:
            from io import BytesIO  # noqa: F401

            import pytesseract  # noqa: F401
            from PIL import Image  # noqa: F401
            from reportlab.graphics import renderPM  # noqa: F401
            from reportlab.graphics.shapes import Drawing  # noqa: F401
            from svglib.svglib import svg2rlg  # noqa: F401
        except ImportError:
            raise ImportError(
                "`pytesseract`, `Pillow`, or `svglib` package not found,"
                "please run `pip install pytesseract Pillow svglib`"
            )

        response = self.confluence.request(path=link, absolute=True)
        text = ""

        if (
            response.status_code != 200
            or response.content == b""
            or response.content is None
        ):
            return text

        drawing = svg2rlg(BytesIO(response.content))

        img_data = BytesIO()
        renderPM.drawToFile(drawing, img_data, fmt="PNG")
        img_data.seek(0)
        image = Image.open(img_data)

        return pytesseract.image_to_string(image)<|MERGE_RESOLUTION|>--- conflicted
+++ resolved
@@ -156,11 +156,8 @@
         page_ids: Optional[List[str]] = None,
         label: Optional[str] = None,
         cql: Optional[str] = None,
-<<<<<<< HEAD
         include_restricted_content: bool = False,
-=======
         include_archived_content: bool = False,
->>>>>>> 37ed6f21
         include_attachments: bool = False,
         include_comments: bool = False,
         limit: Optional[int] = 50,
@@ -175,14 +172,11 @@
         :type label: Optional[str], optional
         :param cql: CQL Expression, defaults to None
         :type cql: Optional[str], optional
-<<<<<<< HEAD
         :param include_restricted_content: defaults to False
         :type include_restricted_content: bool, optional
-=======
         :param include_archived_content: Whether to include archived content,
                                          defaults to False
         :type include_archived_content: bool, optional
->>>>>>> 37ed6f21
         :param include_attachments: defaults to False
         :type include_attachments: bool, optional
         :param include_comments: defaults to False
