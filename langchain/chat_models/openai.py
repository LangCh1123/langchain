--- conflicted
+++ resolved
@@ -179,14 +179,6 @@
         try:
             import openai
 
-<<<<<<< HEAD
-            openai.api_key = openai_api_key
-            if openai_api_base:
-                openai.api_base = openai_api_base
-            if openai_organization:
-                openai.organization = openai_organization
-=======
->>>>>>> 5f30cc87
         except ImportError:
             raise ValueError(
                 "Could not import openai python package. "
