--- conflicted
+++ resolved
@@ -1,33 +1,19 @@
 """Functionality for splitting text."""
-<<<<<<< HEAD
 from abc import ABC, abstractmethod
-from typing import Any, List
-=======
-from abc import abstractmethod
-from typing import Iterable, List
->>>>>>> b5429412
+from typing import Any, Callable, Iterable, List
 
 
 class TextSplitter(ABC):
     """Interface for splitting text into chunks."""
 
-<<<<<<< HEAD
-    @abstractmethod
-    def split_text(self, text: str) -> List[str]:
-        """Split text into multiple components."""
-
-
-class BaseChunkTextSplitter(TextSplitter, ABC):
-    """Text splitter that first splits into chunks then tries to combine."""
-
     def __init__(
-        self, separator: str = "\n\n", chunk_size: int = 4000, chunk_overlap: int = 200
+        self,
+        separator: str = "\n\n",
+        chunk_size: int = 4000,
+        chunk_overlap: int = 200,
+        length_function: Callable[[str], int] = len,
     ):
-        """Initialize with parameters."""
-=======
-    def __init__(self, separator: str, chunk_size: int, chunk_overlap: int):
         """Create a new TextSplitter."""
->>>>>>> b5429412
         if chunk_overlap > chunk_size:
             raise ValueError(
                 f"Got a larger chunk overlap ({chunk_overlap}) than chunk size "
@@ -36,14 +22,9 @@
         self._separator = separator
         self._chunk_size = chunk_size
         self._chunk_overlap = chunk_overlap
+        self._length_function = length_function
 
     @abstractmethod
-<<<<<<< HEAD
-    def _get_chunk_size(self, text: str) -> int:
-        """Return the size of this chunk of text."""
-
-=======
->>>>>>> b5429412
     def split_text(self, text: str) -> List[str]:
         """Split text into multiple components."""
 
@@ -54,36 +35,19 @@
         current_doc: List[str] = []
         total = 0
         for d in splits:
-            if total > self._chunk_size:
+            if total >= self._chunk_size:
                 docs.append(self._separator.join(current_doc))
                 while total > self._chunk_overlap:
-                    total -= len(current_doc[0])
+                    total -= self._length_function(current_doc[0])
                     current_doc = current_doc[1:]
             current_doc.append(d)
-            total += len(d)
+            total += self._length_function(d)
         docs.append(self._separator.join(current_doc))
         return docs
 
-
-<<<<<<< HEAD
-class CharacterTextSplitter(BaseChunkTextSplitter):
-    """Implementation of TextSplitter that uses character length."""
-
-    def _get_chunk_size(self, text: str) -> int:
-        return len(text)
-
-
-class HuggingFaceTokenizerSplitter(BaseChunkTextSplitter):
-    """Implementation of TextSplitter that uses HuggingFace tokenizers."""
-
-    def __init__(
-        self,
-        tokenizer: Any,
-        separator: str = "\n\n",
-        chunk_size: int = 4000,
-        chunk_overlap: int = 200,
-    ):
-        """Initialize with parameters."""
+    @classmethod
+    def from_huggingface_tokenizer(cls, tokenizer: Any, **kwargs):
+        """Text splitter than uses HuggingFace tokenizer to count length."""
         try:
             from transformers import PreTrainedTokenizerBase
 
@@ -92,30 +56,19 @@
                     "Tokenizer received was not an instance of PreTrainedTokenizerBase"
                 )
 
-            self.tokenizer = tokenizer
+            def _huggingface_tokenizer_length(text: str) -> int:
+                return len(tokenizer.encode(text))
+
         except ImportError:
             raise ValueError(
                 "Could not import transformers python package. "
                 "Please it install it with `pip install transformers`."
             )
-        super().__init__(
-            separator=separator, chunk_size=chunk_size, chunk_overlap=chunk_overlap
-        )
+        return cls(length_function=_huggingface_tokenizer_length, **kwargs)
 
-    def _get_chunk_size(self, text: str) -> int:
-        return len(self.tokenizer.encode(text))
-=======
+
 class CharacterTextSplitter(TextSplitter):
     """Implementation of splitting text that looks at characters."""
-
-    def __init__(
-        self, separator: str = "\n\n", chunk_size: int = 4000, chunk_overlap: int = 200
-    ):
-        """Create a new CharacterTextSplitter."""
-        super(CharacterTextSplitter, self).__init__(
-            separator, chunk_size, chunk_overlap
-        )
-        self._separator = separator
 
     def split_text(self, text: str) -> List[str]:
         """Split incoming text and return chunks."""
@@ -171,5 +124,4 @@
     def split_text(self, text: str) -> List[str]:
         """Split incoming text and return chunks."""
         splits = (str(s) for s in self._tokenizer(text).sents)
-        return self._merge_splits(splits)
->>>>>>> b5429412
+        return self._merge_splits(splits)