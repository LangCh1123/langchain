--- conflicted
+++ resolved
@@ -25,28 +25,23 @@
 """  # noqa: E501
 from langchain.evaluation.agents import TrajectoryEvalChain
 from langchain.evaluation.comparison import PairwiseStringEvalChain
-<<<<<<< HEAD
-from langchain.evaluation.criteria.eval_chain import CriteriaEvalChain
+from langchain.evaluation.criteria import CriteriaEvalChain
 from langchain.evaluation.embedding_distance import (
     EmbeddingDistance,
-    EmbeddingEvalChain,
-    PairwiseEmbeddingEvalChain,
+    EmbeddingDistanceEvalChain,
+    PairwiseEmbeddingDistanceEvalChain,
 )
-from langchain.evaluation.qa import ContextQAEvalChain, CotQAEvalChain, QAEvalChain
-from langchain.evaluation.schema import PairwiseStringEvaluator, StringEvaluator
-from langchain.evaluation.string_distance import (
-    PairwiseStringDistanceEvalChain,
-    StringDistance,
-    StringDistanceEvalChain,
-=======
-from langchain.evaluation.criteria import CriteriaEvalChain
 from langchain.evaluation.loading import load_dataset, load_evaluator, load_evaluators
 from langchain.evaluation.qa import ContextQAEvalChain, CotQAEvalChain, QAEvalChain
 from langchain.evaluation.schema import (
     EvaluatorType,
     PairwiseStringEvaluator,
     StringEvaluator,
->>>>>>> 76522c4a
+)
+from langchain.evaluation.string_distance import (
+    PairwiseStringDistanceEvalChain,
+    StringDistance,
+    StringDistanceEvalChain,
 )
 
 __all__ = [
@@ -59,16 +54,13 @@
     "PairwiseStringEvaluator",
     "TrajectoryEvalChain",
     "CriteriaEvalChain",
-<<<<<<< HEAD
     "EmbeddingDistance",
-    "EmbeddingEvalChain",
-    "PairwiseEmbeddingEvalChain",
+    "EmbeddingDistanceEvalChain",
+    "PairwiseEmbeddingDistanceEvalChain",
     "StringDistance",
     "StringDistanceEvalChain",
     "PairwiseStringDistanceEvalChain",
-=======
     "load_evaluators",
     "load_evaluator",
     "load_dataset",
->>>>>>> 76522c4a
 ]