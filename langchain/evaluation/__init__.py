"""Evaluation chains for grading LLM and Chain outputs.

This module contains off-the-shelf evaluation chains for grading the output of
LangChain primitives such as language models and chains.

To load an evaluator, you can use the :func:`load_evaluators <langchain.evaluation.loading.load_evaluators>` function with the
names of the evaluators to load.

To load one of the LangChain HuggingFace datasets, you can use the :func:`load_dataset <langchain.evaluation.loading.load_dataset>` function with the
name of the dataset to load.

Some common use cases for evaluation include:

- Grading the accuracy of a response against ground truth answers: :class:`QAEvalChain <langchain.evaluation.qa.eval_chain.QAEvalChain>`
- Comparing the output of two models: :class:`PairwiseStringEvalChain <langchain.evaluation.comparison.eval_chain.PairwiseStringEvalChain>`
- Judging the efficacy of an agent's tool usage: :class:`TrajectoryEvalChain <langchain.evaluation.agents.trajectory_eval_chain.TrajectoryEvalChain>`
- Checking whether an output complies with a set of criteria: :class:`CriteriaEvalChain <langchain.evaluation.criteria.eval_chain.CriteriaEvalChain>`

This module also contains low-level APIs for creating custom evaluators for
specific evaluation tasks. These include:

- :class:`StringEvaluator <langchain.evaluation.schema.StringEvaluator>`: Evaluates an output string against a reference and/or input context.
- :class:`PairwiseStringEvaluator <langchain.evaluation.schema.PairwiseStringEvaluator>`: Evaluates two strings against each other.

"""  # noqa: E501
from langchain.evaluation.agents import TrajectoryEvalChain
from langchain.evaluation.comparison import PairwiseStringEvalChain
from langchain.evaluation.criteria import CriteriaEvalChain
from langchain.evaluation.loading import load_dataset, load_evaluator, load_evaluators
from langchain.evaluation.qa import ContextQAEvalChain, CotQAEvalChain, QAEvalChain
from langchain.evaluation.schema import (
    AgentTrajectoryEvaluator,
<<<<<<< HEAD
    EvaluatorType,
=======
>>>>>>> 1f4a51cb
    PairwiseStringEvaluator,
    StringEvaluator,
)

__all__ = [
    "EvaluatorType",
    "PairwiseStringEvalChain",
    "QAEvalChain",
    "CotQAEvalChain",
    "ContextQAEvalChain",
    "StringEvaluator",
    "PairwiseStringEvaluator",
    "TrajectoryEvalChain",
    "CriteriaEvalChain",
<<<<<<< HEAD
    "load_evaluators",
    "load_evaluator",
    "load_dataset",
=======
>>>>>>> 1f4a51cb
    "AgentTrajectoryEvaluator",
]<|MERGE_RESOLUTION|>--- conflicted
+++ resolved
@@ -19,8 +19,11 @@
 This module also contains low-level APIs for creating custom evaluators for
 specific evaluation tasks. These include:
 
-- :class:`StringEvaluator <langchain.evaluation.schema.StringEvaluator>`: Evaluates an output string against a reference and/or input context.
-- :class:`PairwiseStringEvaluator <langchain.evaluation.schema.PairwiseStringEvaluator>`: Evaluates two strings against each other.
+- :class:`StringEvaluator <langchain.evaluation.schema.StringEvaluator>`: Evaluate a prediction string against a reference label and/or input context.
+- :class:`PairwiseStringEvaluator <langchain.evaluation.schema.PairwiseStringEvaluator>`: Evaluate two prediction strings against each other.
+    Useful for scoring preferences, measuring similarity between two chain or llm agents, or comparing outputs on similar inputs.
+- :class:`AgentTrajectoryEvaluator <langchain.evaluation.schema.AgentTrajectoryEvaluator>`: Evaluate the full sequence of actions
+    taken by an agent.
 
 """  # noqa: E501
 from langchain.evaluation.agents import TrajectoryEvalChain
@@ -30,10 +33,7 @@
 from langchain.evaluation.qa import ContextQAEvalChain, CotQAEvalChain, QAEvalChain
 from langchain.evaluation.schema import (
     AgentTrajectoryEvaluator,
-<<<<<<< HEAD
     EvaluatorType,
-=======
->>>>>>> 1f4a51cb
     PairwiseStringEvaluator,
     StringEvaluator,
 )
@@ -48,11 +48,8 @@
     "PairwiseStringEvaluator",
     "TrajectoryEvalChain",
     "CriteriaEvalChain",
-<<<<<<< HEAD
     "load_evaluators",
     "load_evaluator",
     "load_dataset",
-=======
->>>>>>> 1f4a51cb
     "AgentTrajectoryEvaluator",
 ]