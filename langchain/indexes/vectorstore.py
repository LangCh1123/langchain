from typing import Any, List, Optional, Type

from pydantic import BaseModel, Extra, Field

from langchain.chains.qa_with_sources.retrieval import RetrievalQAWithSourcesChain
from langchain.chains.retrieval_qa.base import RetrievalQA
from langchain.document_loaders.base import BaseLoader
from langchain.embeddings.base import Embeddings
from langchain.embeddings.openai import OpenAIEmbeddings
from langchain.llms.base import BaseLLM
from langchain.llms.openai import OpenAI
from langchain.text_splitter import RecursiveCharacterTextSplitter, TextSplitter
from langchain.vectorstores.base import VectorStore
from langchain.vectorstores.chroma import Chroma


def _get_default_text_splitter() -> TextSplitter:
    return RecursiveCharacterTextSplitter(chunk_size=1000, chunk_overlap=0)


class VectorStoreIndexWrapper(BaseModel):
    """Wrapper around a vectorstore for easy access."""

    vectorstore: VectorStore

    class Config:
        """Configuration for this pydantic object."""

        extra = Extra.forbid
        arbitrary_types_allowed = True

    def query(self, question: str, llm: Optional[BaseLLM] = None, **kwargs: Any) -> str:
        """Query the vectorstore."""
        llm = llm or OpenAI(temperature=0)
        chain = RetrievalQA.from_chain_type(
<<<<<<< HEAD
            llm, retriver=self.vectorstore.as_retriever(), **kwargs
=======
            llm, retriever=self.vectorstore.as_retriever(), **kwargs
>>>>>>> 8990122d
        )
        return chain.run(question)

    def query_with_sources(
        self, question: str, llm: Optional[BaseLLM] = None, **kwargs: Any
    ) -> dict:
        """Query the vectorstore and get back sources."""
        llm = llm or OpenAI(temperature=0)
        chain = RetrievalQAWithSourcesChain.from_chain_type(
            llm, retriever=self.vectorstore.as_retriever(), **kwargs
        )
        return chain({chain.question_key: question})


class VectorstoreIndexCreator(BaseModel):
    """Logic for creating indexes."""

    vectorstore_cls: Type[VectorStore] = Chroma
    embedding: Embeddings = Field(default_factory=OpenAIEmbeddings)
    text_splitter: TextSplitter = Field(default_factory=_get_default_text_splitter)
    vectorstore_kwargs: dict = Field(default_factory=dict)

    class Config:
        """Configuration for this pydantic object."""

        extra = Extra.forbid
        arbitrary_types_allowed = True

    def from_loaders(self, loaders: List[BaseLoader]) -> VectorStoreIndexWrapper:
        """Create a vectorstore index from loaders."""
        docs = []
        for loader in loaders:
            docs.extend(loader.load())
        sub_docs = self.text_splitter.split_documents(docs)
        vectorstore = self.vectorstore_cls.from_documents(
            sub_docs, self.embedding, **self.vectorstore_kwargs
        )
        return VectorStoreIndexWrapper(vectorstore=vectorstore)<|MERGE_RESOLUTION|>--- conflicted
+++ resolved
@@ -33,11 +33,7 @@
         """Query the vectorstore."""
         llm = llm or OpenAI(temperature=0)
         chain = RetrievalQA.from_chain_type(
-<<<<<<< HEAD
-            llm, retriver=self.vectorstore.as_retriever(), **kwargs
-=======
             llm, retriever=self.vectorstore.as_retriever(), **kwargs
->>>>>>> 8990122d
         )
         return chain.run(question)
 
