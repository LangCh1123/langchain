--- conflicted
+++ resolved
@@ -50,11 +50,8 @@
     """Logic for creating indexes."""
 
     vectorstore_cls: Type[VectorStore] = Chroma
+    embedding: Embeddings = Field(default_factory=OpenAIEmbeddings)
     text_splitter: TextSplitter = Field(default_factory=_get_default_text_splitter)
-<<<<<<< HEAD
-=======
-    embedding: Embeddings = Field(default_factory=OpenAIEmbeddings)
->>>>>>> c9b5a30b
     vectorstore_kwargs: dict = Field(default_factory=dict)
 
     class Config:
@@ -69,11 +66,7 @@
         for loader in loaders:
             docs.extend(loader.load())
         sub_docs = self.text_splitter.split_documents(docs)
-<<<<<<< HEAD
-        vectorstore = self.vectorstore_cls.from_documents(sub_docs, self.embedding, **self.vectorstore_kwargs)
-=======
         vectorstore = self.vectorstore_cls.from_documents(
             sub_docs, self.embedding, **self.vectorstore_kwargs
         )
->>>>>>> c9b5a30b
         return VectorStoreIndexWrapper(vectorstore=vectorstore)