--- conflicted
+++ resolved
@@ -66,9 +66,5 @@
     "FileManagementToolkit",
     "PlayWrightBrowserToolkit",
     "AzureCognitiveServicesToolkit",
-<<<<<<< HEAD
-    "create_xorbits_dataframe_agent"
-=======
     "O365Toolkit",
->>>>>>> 57d8a3d1
 ]