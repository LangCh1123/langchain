--- conflicted
+++ resolved
@@ -51,12 +51,9 @@
 
     name: str
     description: Optional[str] = None
-<<<<<<< HEAD
-=======
-
-    class Config:
-        frozen = True
->>>>>>> 001b1474
+
+    class Config:
+        frozen = True
 
 
 class DatasetCreate(DatasetBase):
