"""Utilities for running language models or Chains over datasets."""

from __future__ import annotations

import asyncio
import functools
import logging
from datetime import datetime
from typing import (
    Any,
    Callable,
    Coroutine,
    Dict,
    Iterator,
    List,
    Optional,
    Sequence,
    Union,
)

from langsmith import Client, RunEvaluator
from langsmith.schemas import Example

from langchain.callbacks.base import BaseCallbackHandler
from langchain.callbacks.manager import Callbacks
from langchain.callbacks.tracers.base import BaseTracer
from langchain.callbacks.tracers.evaluation import EvaluatorCallbackHandler
from langchain.callbacks.tracers.langchain import LangChainTracer
from langchain.chains.base import Chain
from langchain.chat_models.base import BaseChatModel
from langchain.llms.base import BaseLLM
from langchain.schema import (
    ChatResult,
    LLMResult,
)
from langchain.schema.language_model import BaseLanguageModel
from langchain.schema.messages import (
    BaseMessage,
    HumanMessage,
    get_buffer_string,
    messages_from_dict,
)

logger = logging.getLogger(__name__)

MODEL_OR_CHAIN_FACTORY = Union[Callable[[], Chain], BaseLanguageModel]


class InputFormatError(Exception):
    """Raised when the input format is invalid."""


def _get_prompts(inputs: Dict[str, Any]) -> List[str]:
    """Get prompts from inputs.

    Args:
        inputs: The input dictionary.

    Returns:
        A list of prompts.
    Raises:
        InputFormatError: If the input format is invalid.
    """
    if not inputs:
        raise InputFormatError("Inputs should not be empty.")

    prompts = []
    if "prompt" in inputs:
        if not isinstance(inputs["prompt"], str):
            raise InputFormatError(
                "Expected string for 'prompt', got"
                f" {type(inputs['prompt']).__name__}"
            )
        prompts = [inputs["prompt"]]
    elif "prompts" in inputs:
        if not isinstance(inputs["prompts"], list) or not all(
            isinstance(i, str) for i in inputs["prompts"]
        ):
            raise InputFormatError(
                "Expected list of strings for 'prompts',"
                f" got {type(inputs['prompts']).__name__}"
            )
        prompts = inputs["prompts"]
    elif len(inputs) == 1:
        prompt_ = next(iter(inputs.values()))
        if isinstance(prompt_, str):
            prompts = [prompt_]
        elif isinstance(prompt_, list) and all(isinstance(i, str) for i in prompt_):
            prompts = prompt_
        else:
            raise InputFormatError(f"LLM Run expects string prompt input. Got {inputs}")
    else:
        raise InputFormatError(
            f"LLM Run expects 'prompt' or 'prompts' in inputs. Got {inputs}"
        )

    return prompts


def _get_messages(inputs: Dict[str, Any]) -> List[List[BaseMessage]]:
    """Get Chat Messages from inputs.

    Args:
        inputs: The input dictionary.

    Returns:
        A list of chat messages.
    Raises:
        InputFormatError: If the input format is invalid.
    """
    if not inputs:
        raise InputFormatError("Inputs should not be empty.")

    if "messages" in inputs:
        single_input = inputs["messages"]
    elif len(inputs) == 1:
        single_input = next(iter(inputs.values()))
    else:
        raise InputFormatError(f"Chat Run expects 'messages' in inputs. Got {inputs}")
    if isinstance(single_input, list) and all(
        isinstance(i, dict) for i in single_input
    ):
        raw_messages = [single_input]
    elif isinstance(single_input, list) and all(
        isinstance(i, list) for i in single_input
    ):
        raw_messages = single_input
    else:
        raise InputFormatError(
            f"Chat Run expects List[dict] or List[List[dict]] 'messages'"
            f" input. Got {inputs}"
        )
    return [messages_from_dict(batch) for batch in raw_messages]


async def _arun_llm(
    llm: BaseLanguageModel,
    inputs: Dict[str, Any],
    *,
    tags: Optional[List[str]] = None,
    callbacks: Callbacks = None,
    input_mapper: Optional[Callable[[Dict], Any]] = None,
) -> Union[LLMResult, ChatResult]:
    """Asynchronously run the language model.

    Args:
        llm: The language model to run.
        inputs: The input dictionary.
        tags: Optional tags to add to the run.
        callbacks: Optional callbacks to use during the run.
        input_mapper: Optional function to map inputs to the expected format.

    Returns:
        The LLMResult or ChatResult.
    Raises:
        ValueError: If the LLM type is unsupported.
        InputFormatError: If the input format is invalid.
    """
    if input_mapper is not None:
        if not isinstance(llm, (BaseLLM, BaseChatModel)):
            raise ValueError(f"Unsupported LLM type {type(llm).__name__}")
        llm_output = await llm.agenerate(
            input_mapper(inputs), callbacks=callbacks, tags=tags
        )
    elif isinstance(llm, BaseLLM):
        try:
            llm_prompts = _get_prompts(inputs)
            llm_output = await llm.agenerate(
                llm_prompts, callbacks=callbacks, tags=tags
            )
        except InputFormatError:
            llm_messages = _get_messages(inputs)
            buffer_strings = [get_buffer_string(messages) for messages in llm_messages]
            llm_output = await llm.agenerate(
                buffer_strings, callbacks=callbacks, tags=tags
            )
    elif isinstance(llm, BaseChatModel):
        try:
            messages = _get_messages(inputs)
            llm_output = await llm.agenerate(messages, callbacks=callbacks, tags=tags)
        except InputFormatError:
            prompts = _get_prompts(inputs)
            converted_messages: List[List[BaseMessage]] = [
                [HumanMessage(content=prompt)] for prompt in prompts
            ]
            llm_output = await llm.agenerate(
                converted_messages, callbacks=callbacks, tags=tags
            )
    else:
        raise ValueError(f"Unsupported LLM type {type(llm)}")
    return llm_output


async def _arun_llm_or_chain(
    example: Example,
    llm_or_chain_factory: MODEL_OR_CHAIN_FACTORY,
    n_repetitions: int,
    *,
    tags: Optional[List[str]] = None,
    callbacks: Optional[List[BaseCallbackHandler]] = None,
    input_mapper: Optional[Callable[[Dict], Any]] = None,
) -> Union[List[dict], List[str], List[LLMResult], List[ChatResult]]:
    """Asynchronously run the Chain or language model.

    Args:
        example: The example to run.
        llm_or_chain_factory: The Chain or language model constructor to run.
        n_repetitions: The number of times to run the model on each example.
        tags: Optional tags to add to the run.
        callbacks: Optional callbacks to use during the run.
        input_mapper: Optional function to map the input to the expected format.

    Returns:
        A list of outputs.
    """
    if callbacks:
        previous_example_ids = [
            getattr(tracer, "example_id", None) for tracer in callbacks
        ]
        for tracer in callbacks:
            if hasattr(tracer, "example_id"):
                tracer.example_id = example.id
    else:
        previous_example_ids = None
    outputs = []
    for _ in range(n_repetitions):
        try:
            if isinstance(llm_or_chain_factory, BaseLanguageModel):
                output: Any = await _arun_llm(
                    llm_or_chain_factory,
                    example.inputs,
                    tags=tags,
                    callbacks=callbacks,
                    input_mapper=input_mapper,
                )
            else:
                chain = llm_or_chain_factory()
                if input_mapper is not None:
                    inputs_ = input_mapper(example.inputs)
                else:
                    inputs_ = example.inputs
                    if len(inputs_) == 1:
                        inputs_ = next(iter(inputs_.values()))
                output = await chain.acall(inputs_, callbacks=callbacks, tags=tags)
            outputs.append(output)
        except Exception as e:
            logger.warning(f"Chain failed for example {example.id}. Error: {e}")
            outputs.append({"Error": str(e)})
    if callbacks and previous_example_ids:
        for example_id, tracer in zip(previous_example_ids, callbacks):
            if hasattr(tracer, "example_id"):
                tracer.example_id = example_id
    return outputs


async def _gather_with_concurrency(
    n: int,
    initializer: Callable[[], Coroutine[Any, Any, Any]],
    *async_funcs: Callable[
        [Sequence[BaseCallbackHandler], Dict], Coroutine[Any, Any, Any]
    ],
) -> List[Any]:
    """Run coroutines with a concurrency limit.

    Args:
        n: The maximum number of concurrent tasks.
        initializer: A coroutine that initializes shared resources for the tasks.
        async_funcs: The async_funcs to be run concurrently.

    Returns:
        A list of results from the coroutines.
    """
    semaphore = asyncio.Semaphore(n)
    job_state = {"num_processed": 0}

    callback_queue: asyncio.Queue[Sequence[BaseCallbackHandler]] = asyncio.Queue()
    for _ in range(n):
        callback_queue.put_nowait(await initializer())

    async def run_coroutine_with_semaphore(
        async_func: Callable[
            [Sequence[BaseCallbackHandler], Dict], Coroutine[Any, Any, Any]
        ]
    ) -> Any:
        async with semaphore:
            callbacks = await callback_queue.get()
            try:
                result = await async_func(callbacks, job_state)
            finally:
                callback_queue.put_nowait(callbacks)
            return result

    results = await asyncio.gather(
        *(run_coroutine_with_semaphore(function) for function in async_funcs)
    )
    while callback_queue:
        try:
            callbacks = callback_queue.get_nowait()
        except asyncio.QueueEmpty:
            break
        for callback in callbacks:
            if isinstance(callback, (LangChainTracer, EvaluatorCallbackHandler)):
                callback.wait_for_futures()
    return results


async def _callbacks_initializer(
    project_name: Optional[str],
    client: Client,
    run_evaluators: Sequence[RunEvaluator],
    evaluation_handler_collector: List[EvaluatorCallbackHandler],
) -> List[BaseTracer]:
    """
    Initialize a tracer to share across tasks.

    Args:
        project_name: The project name for the tracer.
        client: The client to use for the tracer.
        run_evaluators: The evaluators to run.
        evaluation_handler_collector: A list to collect the evaluators.
            Used to wait for the evaluators to finish.

    Returns:
        The callbacks for this thread.
    """
    callbacks: List[BaseTracer] = []
    if project_name:
        callbacks.append(LangChainTracer(project_name=project_name))
    evaluator_project_name = f"{project_name}-evaluators" if project_name else None
    if run_evaluators:
        callback = EvaluatorCallbackHandler(
            client=client,
            evaluators=run_evaluators,
            # We already have concurrency, don't want to overload the machine
            max_workers=1,
            project_name=evaluator_project_name,
        )
        callbacks.append(callback)
        evaluation_handler_collector.append(callback)
    return callbacks


async def arun_on_examples(
    examples: Iterator[Example],
    llm_or_chain_factory: MODEL_OR_CHAIN_FACTORY,
    *,
    concurrency_level: int = 5,
    num_repetitions: int = 1,
    project_name: Optional[str] = None,
    verbose: bool = False,
    client: Optional[Client] = None,
    tags: Optional[List[str]] = None,
    run_evaluators: Optional[Sequence[RunEvaluator]] = None,
    input_mapper: Optional[Callable[[Dict], Any]] = None,
) -> Dict[str, Any]:
    """
    Asynchronously run the chain on examples and store traces
        to the specified project name.

    Args:
        examples: Examples to run the model or chain over.
        llm_or_chain_factory: Language model or Chain constructor to run
            over the dataset. The Chain constructor is used to permit
            independent calls on each example without carrying over state.
        concurrency_level: The number of async tasks to run concurrently.
        num_repetitions: Number of times to run the model on each example.
            This is useful when testing success rates or generating confidence
            intervals.
        project_name: Project name to use when tracing runs.
            Defaults to {dataset_name}-{chain class name}-{datetime}.
        verbose: Whether to print progress.
        client: LangSmith client to use to read the dataset. If not provided, a new
            client will be created using the credentials in the environment.
        tags: Tags to add to each run in the project.
        run_evaluators: Evaluators to run on the results of the chain.
        input_mapper: function to map to the inputs dictionary from an Example
            to the format expected by the model to be evaluated. This is useful if
            your model needs to deserialize more complex schema or if your dataset
            has inputs with keys that differ from what is expected by your chain
            or agent.

    Returns:
        A dictionary mapping example ids to the model outputs.
    """
    project_name = _get_project_name(project_name, llm_or_chain_factory, None)
    client_ = client or Client()

    results: Dict[str, List[Any]] = {}

    async def process_example(
        example: Example, callbacks: List[BaseCallbackHandler], job_state: dict
    ) -> None:
        """Process a single example."""
        result = await _arun_llm_or_chain(
            example,
            llm_or_chain_factory,
            num_repetitions,
            tags=tags,
            callbacks=callbacks,
            input_mapper=input_mapper,
        )
        results[str(example.id)] = result
        job_state["num_processed"] += 1
        if verbose:
            print(
                f"Processed examples: {job_state['num_processed']}",
                end="\r",
                flush=True,
            )

    evaluation_handlers: List[EvaluatorCallbackHandler] = []
    await _gather_with_concurrency(
        concurrency_level,
        functools.partial(
            _callbacks_initializer,
            project_name=project_name,
            client=client_,
            evaluation_handler_collector=evaluation_handlers,
            run_evaluators=run_evaluators or [],
        ),
        *(functools.partial(process_example, e) for e in examples),
    )
    for handler in evaluation_handlers:
        handler.wait_for_futures()
    return results


def run_llm(
    llm: BaseLanguageModel,
    inputs: Dict[str, Any],
    callbacks: Callbacks,
    *,
    tags: Optional[List[str]] = None,
    input_mapper: Optional[Callable[[Dict], Any]] = None,
) -> Union[LLMResult, ChatResult]:
    """
    Run the language model on the example.

    Args:
        llm: The language model to run.
        inputs: The input dictionary.
        callbacks: The callbacks to use during the run.
        tags: Optional tags to add to the run.
        input_mapper: function to map to the inputs dictionary from an Example
    Returns:
        The LLMResult or ChatResult.
    Raises:
        ValueError: If the LLM type is unsupported.
        InputFormatError: If the input format is invalid.
    """
    if input_mapper is not None:
        if not isinstance(llm, (BaseLLM, BaseChatModel)):
            raise ValueError(f"Unsupported LLM type {type(llm).__name__}")
        llm_output = llm.generate(input_mapper(inputs), callbacks=callbacks, tags=tags)
    elif isinstance(llm, BaseLLM):
        try:
            llm_prompts = _get_prompts(inputs)
            llm_output = llm.generate(llm_prompts, callbacks=callbacks, tags=tags)
        except InputFormatError:
            llm_messages = _get_messages(inputs)
            buffer_strings = [get_buffer_string(messages) for messages in llm_messages]
            llm_output = llm.generate(buffer_strings, callbacks=callbacks)
    elif isinstance(llm, BaseChatModel):
        try:
            messages = _get_messages(inputs)
            llm_output = llm.generate(messages, callbacks=callbacks, tags=tags)
        except InputFormatError:
            prompts = _get_prompts(inputs)
            converted_messages: List[List[BaseMessage]] = [
                [HumanMessage(content=prompt)] for prompt in prompts
            ]
            llm_output = llm.generate(
                converted_messages, callbacks=callbacks, tags=tags
            )
    else:
        raise ValueError(f"Unsupported LLM type {type(llm)}")
    return llm_output


def run_llm_or_chain(
    example: Example,
    llm_or_chain_factory: MODEL_OR_CHAIN_FACTORY,
    n_repetitions: int,
    *,
    tags: Optional[List[str]] = None,
    callbacks: Optional[List[BaseCallbackHandler]] = None,
    input_mapper: Optional[Callable[[Dict], Any]] = None,
) -> Union[List[dict], List[str], List[LLMResult], List[ChatResult]]:
    """
    Run the Chain or language model synchronously.

    Args:
        example: The example to run.
        llm_or_chain_factory: The Chain or language model constructor to run.
        n_repetitions: The number of times to run the model on each example.
        tags: Optional tags to add to the run.
        callbacks: Optional callbacks to use during the run.

    Returns:
        Union[List[dict], List[str], List[LLMResult], List[ChatResult]]:
          The outputs of the model or chain.
    """
    if callbacks:
        previous_example_ids = [
            getattr(tracer, "example_id", None) for tracer in callbacks
        ]
        for tracer in callbacks:
            if hasattr(tracer, "example_id"):
                tracer.example_id = example.id
    else:
        previous_example_ids = None
    outputs = []
    for _ in range(n_repetitions):
        try:
            if isinstance(llm_or_chain_factory, BaseLanguageModel):
                output: Any = run_llm(
                    llm_or_chain_factory,
                    example.inputs,
                    callbacks,
                    tags=tags,
                    input_mapper=input_mapper,
                )
            else:
                chain = llm_or_chain_factory()
                if input_mapper is not None:
                    inputs_ = input_mapper(example.inputs)
                else:
                    inputs_ = example.inputs
                    if len(inputs_) == 1:
                        inputs_ = next(iter(inputs_.values()))
                output = chain(inputs_, callbacks=callbacks, tags=tags)
            outputs.append(output)
        except Exception as e:
            logger.warning(f"Chain failed for example {example.id}. Error: {e}")
            outputs.append({"Error": str(e)})
    if callbacks and previous_example_ids:
        for example_id, tracer in zip(previous_example_ids, callbacks):
            if hasattr(tracer, "example_id"):
                tracer.example_id = example_id
    return outputs


def run_on_examples(
    examples: Iterator[Example],
    llm_or_chain_factory: MODEL_OR_CHAIN_FACTORY,
    *,
    num_repetitions: int = 1,
    project_name: Optional[str] = None,
    verbose: bool = False,
    client: Optional[Client] = None,
    tags: Optional[List[str]] = None,
    run_evaluators: Optional[Sequence[RunEvaluator]] = None,
    input_mapper: Optional[Callable[[Dict], Any]] = None,
) -> Dict[str, Any]:
    """
    Run the Chain or language model on examples and store
    traces to the specified project name.

    Args:
        examples: Examples to run the model or chain over.
        llm_or_chain_factory: Language model or Chain constructor to run
            over the dataset. The Chain constructor is used to permit
            independent calls on each example without carrying over state.
        num_repetitions: Number of times to run the model on each example.
            This is useful when testing success rates or generating confidence
            intervals.
        project_name: Name of the project to store the traces in.
            Defaults to {dataset_name}-{chain class name}-{datetime}.
        verbose: Whether to print progress.
        client: LangSmith client to use to access the dataset. If None, a new client
            will be created using the credentials in the environment.
        tags: Tags to add to each run in the project.
        run_evaluators: Evaluators to run on the results of the chain.
        input_mapper: A function to map to the inputs dictionary from an Example
            to the format expected by the model to be evaluated. This is useful if
            your model needs to deserialize more complex schema or if your dataset
            has inputs with keys that differ from what is expected by your chain
            or agent.

    Returns:
        A dictionary mapping example ids to the model outputs.
    """
    results: Dict[str, Any] = {}
    project_name = _get_project_name(project_name, llm_or_chain_factory, None)
    client_ = client or Client()
    tracer = LangChainTracer(project_name=project_name)
    evaluator_project_name = f"{project_name}-evaluators"
    evalution_handler = EvaluatorCallbackHandler(
        evaluators=run_evaluators or [],
        client=client_,
        project_name=evaluator_project_name,
    )
    callbacks: List[BaseCallbackHandler] = [tracer, evalution_handler]
    for i, example in enumerate(examples):
        result = run_llm_or_chain(
            example,
            llm_or_chain_factory,
            num_repetitions,
            tags=tags,
            callbacks=callbacks,
            input_mapper=input_mapper,
        )
        if verbose:
            print(f"{i+1} processed", flush=True, end="\r")
        results[str(example.id)] = result
    tracer.wait_for_futures()
    evalution_handler.wait_for_futures()
    return results


def _get_project_name(
    project_name: Optional[str],
    llm_or_chain_factory: MODEL_OR_CHAIN_FACTORY,
    dataset_name: Optional[str],
) -> str:
    """
    Get the project name.

    Args:
        project_name: The project name if manually specified.
        llm_or_chain_factory: The Chain or language model constructor.
        dataset_name: The dataset name.

    Returns:
        The project name.
    """
    if project_name is not None:
        return project_name
    current_time = datetime.now().strftime("%Y-%m-%d-%H-%M-%S")
    if isinstance(llm_or_chain_factory, BaseLanguageModel):
        model_name = llm_or_chain_factory.__class__.__name__
    else:
        model_name = llm_or_chain_factory().__class__.__name__
    dataset_prefix = f"{dataset_name}-" if dataset_name else ""
    return f"{dataset_prefix}{model_name}-{current_time}"


async def arun_on_dataset(
    dataset_name: str,
    llm_or_chain_factory: MODEL_OR_CHAIN_FACTORY,
    *,
    concurrency_level: int = 5,
    num_repetitions: int = 1,
    project_name: Optional[str] = None,
    verbose: bool = False,
    client: Optional[Client] = None,
    tags: Optional[List[str]] = None,
    run_evaluators: Optional[Sequence[RunEvaluator]] = None,
    input_mapper: Optional[Callable[[Dict], Any]] = None,
) -> Dict[str, Any]:
    """
    Asynchronously run the Chain or language model on a dataset
    and store traces to the specified project name.

    Args:
        dataset_name: Name of the dataset to run the chain on.
        llm_or_chain_factory: Language model or Chain constructor to run
            over the dataset. The Chain constructor is used to permit
            independent calls on each example without carrying over state.
        concurrency_level: The number of async tasks to run concurrently.
        num_repetitions: Number of times to run the model on each example.
            This is useful when testing success rates or generating confidence
            intervals.
        project_name: Name of the project to store the traces in.
            Defaults to {dataset_name}-{chain class name}-{datetime}.
        verbose: Whether to print progress.
<<<<<<< HEAD
        client: LangSmith client to use to read the dataset. If not provided, a new
            client will be created using the credentials in the environment.
        tags: Tags to add to each run in the project.
=======
        client: Client to use to read the dataset. If not provided, a new
            client will be created using the credentials in the environment.
        tags: Tags to add to each run in the session.
>>>>>>> 9b215e76
        run_evaluators: Evaluators to run on the results of the chain.
        input_mapper: A function to map to the inputs dictionary from an Example
            to the format expected by the model to be evaluated. This is useful if
            your model needs to deserialize more complex schema or if your dataset
            has inputs with keys that differ from what is expected by your chain
            or agent.

    Returns:
        A dictionary containing the run's project name and the resulting model outputs.
    """
    client_ = client or Client()
    project_name = _get_project_name(project_name, llm_or_chain_factory, dataset_name)
    dataset = client_.read_dataset(dataset_name=dataset_name)
    examples = client_.list_examples(dataset_id=str(dataset.id))
    results = await arun_on_examples(
        examples,
        llm_or_chain_factory,
        concurrency_level=concurrency_level,
        num_repetitions=num_repetitions,
        project_name=project_name,
        verbose=verbose,
        client=client_,
        tags=tags,
        run_evaluators=run_evaluators,
        input_mapper=input_mapper,
    )
    return {
        "project_name": project_name,
        "results": results,
    }


def run_on_dataset(
    dataset_name: str,
    llm_or_chain_factory: MODEL_OR_CHAIN_FACTORY,
    *,
    num_repetitions: int = 1,
    project_name: Optional[str] = None,
    verbose: bool = False,
    client: Optional[Client] = None,
    tags: Optional[List[str]] = None,
    run_evaluators: Optional[Sequence[RunEvaluator]] = None,
    input_mapper: Optional[Callable[[Dict], Any]] = None,
) -> Dict[str, Any]:
    """
    Run the Chain or language model on a dataset and store traces
    to the specified project name.

    Args:
        dataset_name: Name of the dataset to run the chain on.
        llm_or_chain_factory: Language model or Chain constructor to run
            over the dataset. The Chain constructor is used to permit
            independent calls on each example without carrying over state.
        num_repetitions: Number of times to run the model on each example.
            This is useful when testing success rates or generating confidence
            intervals.
        project_name: Name of the project to store the traces in.
            Defaults to {dataset_name}-{chain class name}-{datetime}.
        verbose: Whether to print progress.
<<<<<<< HEAD
        client: LangSmith client to use to access the dataset. If None, a new client
            will be created using the credentials in the environment.
        tags: Tags to add to each run in the project.
=======
        client: Client to use to access the dataset. If None, a new client
            will be created using the credentials in the environment.
        tags: Tags to add to each run in the session.
>>>>>>> 9b215e76
        run_evaluators: Evaluators to run on the results of the chain.
        input_mapper: A function to map to the inputs dictionary from an Example
            to the format expected by the model to be evaluated. This is useful if
            your model needs to deserialize more complex schema or if your dataset
            has inputs with keys that differ from what is expected by your chain
            or agent.

    Returns:
        A dictionary containing the run's project name and the resulting model outputs.
    """
    client_ = client or Client()
    project_name = _get_project_name(project_name, llm_or_chain_factory, dataset_name)
    dataset = client_.read_dataset(dataset_name=dataset_name)
    examples = client_.list_examples(dataset_id=str(dataset.id))
    results = run_on_examples(
        examples,
        llm_or_chain_factory,
        num_repetitions=num_repetitions,
        project_name=project_name,
        verbose=verbose,
        tags=tags,
        run_evaluators=run_evaluators,
        client=client_,
        input_mapper=input_mapper,
    )
    return {
        "project_name": project_name,
        "results": results,
    }<|MERGE_RESOLUTION|>--- conflicted
+++ resolved
@@ -664,15 +664,9 @@
         project_name: Name of the project to store the traces in.
             Defaults to {dataset_name}-{chain class name}-{datetime}.
         verbose: Whether to print progress.
-<<<<<<< HEAD
         client: LangSmith client to use to read the dataset. If not provided, a new
             client will be created using the credentials in the environment.
         tags: Tags to add to each run in the project.
-=======
-        client: Client to use to read the dataset. If not provided, a new
-            client will be created using the credentials in the environment.
-        tags: Tags to add to each run in the session.
->>>>>>> 9b215e76
         run_evaluators: Evaluators to run on the results of the chain.
         input_mapper: A function to map to the inputs dictionary from an Example
             to the format expected by the model to be evaluated. This is useful if
@@ -681,7 +675,8 @@
             or agent.
 
     Returns:
-        A dictionary containing the run's project name and the resulting model outputs.
+        A dictionary containing the run's project name and the
+        resulting model outputs.
     """
     client_ = client or Client()
     project_name = _get_project_name(project_name, llm_or_chain_factory, dataset_name)
@@ -732,15 +727,9 @@
         project_name: Name of the project to store the traces in.
             Defaults to {dataset_name}-{chain class name}-{datetime}.
         verbose: Whether to print progress.
-<<<<<<< HEAD
         client: LangSmith client to use to access the dataset. If None, a new client
             will be created using the credentials in the environment.
         tags: Tags to add to each run in the project.
-=======
-        client: Client to use to access the dataset. If None, a new client
-            will be created using the credentials in the environment.
-        tags: Tags to add to each run in the session.
->>>>>>> 9b215e76
         run_evaluators: Evaluators to run on the results of the chain.
         input_mapper: A function to map to the inputs dictionary from an Example
             to the format expected by the model to be evaluated. This is useful if
