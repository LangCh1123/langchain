.vs/
.vscode/
.idea/
# Byte-compiled / optimized / DLL files
__pycache__/
*.py[cod]
*$py.class

# C extensions
*.so

# Distribution / packaging
.Python
build/
develop-eggs/
dist/
downloads/
eggs/
.eggs/
lib/
lib64/
parts/
sdist/
var/
wheels/
pip-wheel-metadata/
share/python-wheels/
*.egg-info/
.installed.cfg
*.egg
MANIFEST

# Google GitHub Actions credentials files created by:
# https://github.com/google-github-actions/auth
#
# That action recommends adding this gitignore to prevent accidentally committing keys.
gha-creds-*.json

# PyInstaller
#  Usually these files are written by a python script from a template
#  before PyInstaller builds the exe, so as to inject date/other infos into it.
*.manifest
*.spec

# Installer logs
pip-log.txt
pip-delete-this-directory.txt

# Unit test / coverage reports
htmlcov/
.tox/
.nox/
.coverage
.coverage.*
.cache
nosetests.xml
coverage.xml
*.cover
*.py,cover
.hypothesis/
.pytest_cache/

# Translations
*.mo
*.pot

# Django stuff:
*.log
local_settings.py
db.sqlite3
db.sqlite3-journal

# Flask stuff:
instance/
.webassets-cache

# Scrapy stuff:
.scrapy

# Sphinx documentation
docs/_build/
docs/docs/_build/

# PyBuilder
target/

# Jupyter Notebook
.ipynb_checkpoints
notebooks/

# IPython
profile_default/
ipython_config.py

# pyenv
.python-version

# pipenv
#   According to pypa/pipenv#598, it is recommended to include Pipfile.lock in version control.
#   However, in case of collaboration, if having platform-specific dependencies or dependencies
#   having no cross-platform support, pipenv may install dependencies that don't work, or not
#   install all needed dependencies.
#Pipfile.lock

# PEP 582; used by e.g. github.com/David-OConnor/pyflow
__pypackages__/

# Celery stuff
celerybeat-schedule
celerybeat.pid

# SageMath parsed files
*.sage.py

# Environments
.env
.envrc
.venv*
env/
ENV/
env.bak/
<<<<<<< HEAD
venv.bak/
venv_clear/
=======
>>>>>>> de2d9447

# Spyder project settings
.spyderproject
.spyproject

# Rope project settings
.ropeproject

# mkdocs documentation
/site

# mypy
.mypy_cache/
.dmypy.json
dmypy.json

# Pyre type checker
.pyre/

# macOS display setting files
.DS_Store

# Wandb directory
wandb/

# asdf tool versions
.tool-versions
/.ruff_cache/

*.pkl
*.bin

# integration test artifacts
data_map*
\[('_type', 'fake'), ('stop', None)]

# Replit files
*replit*

node_modules
docs/.yarn/
docs/node_modules/
docs/.docusaurus/
docs/.cache-loader/
docs/_dist
docs/api_reference/*api_reference.rst
docs/api_reference/_build
docs/api_reference/*/
!docs/api_reference/_static/
!docs/api_reference/templates/
!docs/api_reference/themes/
docs/docs_skeleton/build
docs/docs_skeleton/node_modules
docs/docs_skeleton/yarn.lock
processed.txt
libs/langchain/langchain/output_parsers/list.py
docs/docs/build
docs/docs/node_modules
docs/docs/yarn.lock
_dist
docs/docs/templates
<<<<<<< HEAD
developer_utils/
=======

>>>>>>> de2d9447
prof<|MERGE_RESOLUTION|>--- conflicted
+++ resolved
@@ -116,14 +116,12 @@
 .env
 .envrc
 .venv*
+venv/
 env/
 ENV/
 env.bak/
-<<<<<<< HEAD
 venv.bak/
 venv_clear/
-=======
->>>>>>> de2d9447
 
 # Spyder project settings
 .spyderproject
@@ -185,9 +183,5 @@
 docs/docs/yarn.lock
 _dist
 docs/docs/templates
-<<<<<<< HEAD
 developer_utils/
-=======
-
->>>>>>> de2d9447
 prof