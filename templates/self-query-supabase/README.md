--- conflicted
+++ resolved
@@ -75,11 +75,7 @@
 To use this package, install the LangChain CLI first:
 
 ```shell
-<<<<<<< HEAD
-pip install -U "gigachain-cli[serve]"
-=======
-pip install -U langchain-cli
->>>>>>> ff87f4b4
+pip install -U gigachain-cli
 ```
 
 Create a new LangChain project and install this package as the only one:
