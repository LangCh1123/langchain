[tool.poetry]
name = "sql-ollama"
version = "0.1.0"
description = "Private QA with a SQL database using natural language and a local LLM"
authors = [
    "Lance Martin <lance@langchain.dev>",
]
readme = "README.md"

[tool.poetry.dependencies]
python = ">=3.8.1,<4.0"
gigachain = ">=0.0.325"

[tool.poetry.group.dev.dependencies]
<<<<<<< HEAD
gigachain-cli = ">=0.0.15"
=======
langchain-cli = ">=0.0.21"
>>>>>>> 023cb59e

[tool.gigaserve]
export_module = "sql_ollama"
export_attr = "chain"

[tool.templates-hub]
use-case = "sql"
author = "LangChain"
integrations = ["Ollama"]
tags = ["sql"]

[build-system]
requires = [
    "poetry-core",
]
build-backend = "poetry.core.masonry.api"<|MERGE_RESOLUTION|>--- conflicted
+++ resolved
@@ -12,15 +12,7 @@
 gigachain = ">=0.0.325"
 
 [tool.poetry.group.dev.dependencies]
-<<<<<<< HEAD
-gigachain-cli = ">=0.0.15"
-=======
 langchain-cli = ">=0.0.21"
->>>>>>> 023cb59e
-
-[tool.gigaserve]
-export_module = "sql_ollama"
-export_attr = "chain"
 
 [tool.templates-hub]
 use-case = "sql"
