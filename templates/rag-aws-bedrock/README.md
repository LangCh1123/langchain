--- conflicted
+++ resolved
@@ -29,11 +29,7 @@
 First, install the LangChain CLI:
 
 ```shell
-<<<<<<< HEAD
-pip install -U "gigachain-cli[serve]"
-=======
-pip install -U langchain-cli
->>>>>>> ff87f4b4
+pip install -U gigachain-cli
 ```
 
 To create a new LangChain project and install this as the only package:
