[tool.poetry]
name = "pii_protected_chatbot"
version = "0.0.1"
description = "Flag PII before passing it to the LLM"
authors = []
readme = "README.md"

[tool.poetry.dependencies]
python = ">=3.8.1,<4.0"
<<<<<<< HEAD
gigachain = ">=0.0.325"
=======
langchain = "^0.1"
>>>>>>> 611f18c9
openai = "<2"
presidio-analyzer = "^2.2.350"

[tool.poetry.group.dev.dependencies]
gigachain-cli = ">=0.0.15"
fastapi = "^0.104.0"
sse-starlette = "^1.6.5"

[tool.gigaserve]
export_module = "pii_protected_chatbot.chain"
export_attr = "chain"

[tool.templates-hub]
use-case = "chatbot"
author = "LangChain"
integrations = ["OpenAI", "Microsoft Presidio"]
tags = ["data", "redaction"]

[build-system]
requires = [
    "poetry-core",
]
build-backend = "poetry.core.masonry.api"<|MERGE_RESOLUTION|>--- conflicted
+++ resolved
@@ -7,11 +7,7 @@
 
 [tool.poetry.dependencies]
 python = ">=3.8.1,<4.0"
-<<<<<<< HEAD
-gigachain = ">=0.0.325"
-=======
-langchain = "^0.1"
->>>>>>> 611f18c9
+gigachain = "^0.1"
 openai = "<2"
 presidio-analyzer = "^2.2.350"
 
