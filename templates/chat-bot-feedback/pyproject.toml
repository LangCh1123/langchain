[tool.poetry]
name = "chat-bot-feedback"
version = "0.0.1"
description = "Evaluate your chatbot without human feedback"
authors = []
readme = "README.md"

[tool.poetry.dependencies]
python = ">=3.8.1,<4.0"
<<<<<<< HEAD
gigachain = ">=0.0.329"
=======
langchain = "^0.1"
>>>>>>> 611f18c9
openai = "<2"
langsmith = ">=0.0.54"
langchainhub = ">=0.1.13"

[tool.poetry.group.dev.dependencies]
gigachain-cli = ">=0.0.15"
fastapi = "^0.104.0"
sse-starlette = "^1.6.5"

[tool.gigaserve]
export_module = "chat_bot_feedback.chain"
export_attr = "chain"

[tool.templates-hub]
use-case = "evaluation"
author = "LangChain"
integrations = ["OpenAI", "LangSmith"]
tags = ["langsmith"]

[build-system]
requires = [
    "poetry-core",
]
build-backend = "poetry.core.masonry.api"<|MERGE_RESOLUTION|>--- conflicted
+++ resolved
@@ -1,3 +1,4 @@
+
 [tool.poetry]
 name = "chat-bot-feedback"
 version = "0.0.1"
@@ -7,11 +8,7 @@
 
 [tool.poetry.dependencies]
 python = ">=3.8.1,<4.0"
-<<<<<<< HEAD
 gigachain = ">=0.0.329"
-=======
-langchain = "^0.1"
->>>>>>> 611f18c9
 openai = "<2"
 langsmith = ">=0.0.54"
 langchainhub = ">=0.1.13"
