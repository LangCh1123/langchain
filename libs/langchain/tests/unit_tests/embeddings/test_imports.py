from langchain.embeddings import __all__

EXPECTED_ALL = [
    "OpenAIEmbeddings",
    "AzureOpenAIEmbeddings",
    "CacheBackedEmbeddings",
    "ClarifaiEmbeddings",
    "CohereEmbeddings",
    "DatabricksEmbeddings",
    "ElasticsearchEmbeddings",
    "FastEmbedEmbeddings",
    "HuggingFaceEmbeddings",
    "HuggingFaceInferenceAPIEmbeddings",
    "InfinityEmbeddings",
    "GradientEmbeddings",
    "JinaEmbeddings",
    "LlamaCppEmbeddings",
    "HuggingFaceHubEmbeddings",
    "MlflowAIGatewayEmbeddings",
    "MlflowEmbeddings",
    "ModelScopeEmbeddings",
    "TensorflowHubEmbeddings",
    "SagemakerEndpointEmbeddings",
    "HuggingFaceInstructEmbeddings",
    "MosaicMLInstructorEmbeddings",
    "SelfHostedEmbeddings",
    "SelfHostedHuggingFaceEmbeddings",
    "SelfHostedHuggingFaceInstructEmbeddings",
    "FakeEmbeddings",
    "DeterministicFakeEmbedding",
    "AlephAlphaAsymmetricSemanticEmbedding",
    "AlephAlphaSymmetricSemanticEmbedding",
    "SentenceTransformerEmbeddings",
    "GooglePalmEmbeddings",
    "MiniMaxEmbeddings",
    "VertexAIEmbeddings",
    "BedrockEmbeddings",
    "DeepInfraEmbeddings",
    "EdenAiEmbeddings",
    "DashScopeEmbeddings",
    "EmbaasEmbeddings",
    "OctoAIEmbeddings",
    "SpacyEmbeddings",
    "NLPCloudEmbeddings",
    "GPT4AllEmbeddings",
    "XinferenceEmbeddings",
    "LocalAIEmbeddings",
    "AwaEmbeddings",
    "HuggingFaceBgeEmbeddings",
    "ErnieEmbeddings",
    "JavelinAIGatewayEmbeddings",
    "OllamaEmbeddings",
    "QianfanEmbeddingsEndpoint",
    "JohnSnowLabsEmbeddings",
    "VoyageEmbeddings",
<<<<<<< HEAD
    "NVAIPlayEmbeddings",
=======
    "BookendEmbeddings",
>>>>>>> 158dda44
]


def test_all_imports() -> None:
    assert set(__all__) == set(EXPECTED_ALL)<|MERGE_RESOLUTION|>--- conflicted
+++ resolved
@@ -53,11 +53,7 @@
     "QianfanEmbeddingsEndpoint",
     "JohnSnowLabsEmbeddings",
     "VoyageEmbeddings",
-<<<<<<< HEAD
-    "NVAIPlayEmbeddings",
-=======
     "BookendEmbeddings",
->>>>>>> 158dda44
 ]
 
 
