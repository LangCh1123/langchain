"""Test OpenAI API wrapper."""
from pathlib import Path
from typing import Generator

import pytest
<<<<<<< HEAD
from pytest import CaptureFixture, MonkeyPatch
=======
from langchain_core.outputs import LLMResult
>>>>>>> 0efa59cb

from langchain.callbacks.manager import CallbackManager
from langchain.chat_models.openai import ChatOpenAI
from langchain.llms.loading import load_llm
from langchain.llms.openai import OpenAI
<<<<<<< HEAD
from langchain.pydantic_v1 import SecretStr
from langchain.schema import LLMResult
=======
>>>>>>> 0efa59cb
from tests.unit_tests.callbacks.fake_callback_handler import (
    FakeCallbackHandler,
)


def test_api_key_is_secret_string() -> None:
    llm = OpenAI(openai_api_key="secret_api_key")
    assert isinstance(llm.openai_api_key, SecretStr)


def test_api_key_masked_when_passed_from_env(
    monkeypatch: MonkeyPatch, capsys: CaptureFixture
) -> None:
    """Test initialization with an API key provided via an env variable"""
    monkeypatch.setenv("OPENAI_API_KEY", "secret-api-key")
    llm = OpenAI()
    print(llm.openai_api_key, end="")
    captured = capsys.readouterr()

    assert captured.out == "**********"
    assert str(llm.openai_api_key) == "**********"
    assert "secret-api-key" not in repr(llm.openai_api_key)
    assert "secret-api-key" not in repr(llm)


def test_api_key_masked_when_passed_via_constructor(
    capsys: CaptureFixture,
) -> None:
    """Test initialization with an API key provided via the initializer"""
    llm = OpenAI(openai_api_key="secret-api-key")
    print(llm.openai_api_key, end="")
    captured = capsys.readouterr()

    assert captured.out == "**********"
    assert str(llm.openai_api_key) == "**********"
    assert "secret-api-key" not in repr(llm.openai_api_key)
    assert "secret-api-key" not in repr(llm)


@pytest.mark.scheduled
def test_openai_call() -> None:
    """Test valid call to openai."""
    llm = OpenAI()
    output = llm("Say something nice:")
    assert isinstance(output, str)


def test_openai_model_param() -> None:
    llm = OpenAI(model="foo")
    assert llm.model_name == "foo"
    llm = OpenAI(model_name="foo")
    assert llm.model_name == "foo"


def test_openai_extra_kwargs() -> None:
    """Test extra kwargs to openai."""
    # Check that foo is saved in extra_kwargs.
    llm = OpenAI(foo=3, max_tokens=10)
    assert llm.max_tokens == 10
    assert llm.model_kwargs == {"foo": 3}

    # Test that if extra_kwargs are provided, they are added to it.
    llm = OpenAI(foo=3, model_kwargs={"bar": 2})
    assert llm.model_kwargs == {"foo": 3, "bar": 2}

    # Test that if provided twice it errors
    with pytest.raises(ValueError):
        OpenAI(foo=3, model_kwargs={"foo": 2})

    # Test that if explicit param is specified in kwargs it errors
    with pytest.raises(ValueError):
        OpenAI(model_kwargs={"temperature": 0.2})

    # Test that "model" cannot be specified in kwargs
    with pytest.raises(ValueError):
        OpenAI(model_kwargs={"model": "text-davinci-003"})


def test_openai_llm_output_contains_model_name() -> None:
    """Test llm_output contains model_name."""
    llm = OpenAI(max_tokens=10)
    llm_result = llm.generate(["Hello, how are you?"])
    assert llm_result.llm_output is not None
    assert llm_result.llm_output["model_name"] == llm.model_name


def test_openai_stop_valid() -> None:
    """Test openai stop logic on valid configuration."""
    query = "write an ordered list of five items"
    first_llm = OpenAI(stop="3", temperature=0)
    first_output = first_llm(query)
    second_llm = OpenAI(temperature=0)
    second_output = second_llm(query, stop=["3"])
    # Because it stops on new lines, shouldn't return anything
    assert first_output == second_output


def test_openai_stop_error() -> None:
    """Test openai stop logic on bad configuration."""
    llm = OpenAI(stop="3", temperature=0)
    with pytest.raises(ValueError):
        llm("write an ordered list of five items", stop=["\n"])


def test_saving_loading_llm(tmp_path: Path) -> None:
    """Test saving/loading an OpenAI LLM."""
    llm = OpenAI(max_tokens=10)
    llm.save(file_path=tmp_path / "openai.yaml")
    loaded_llm = load_llm(tmp_path / "openai.yaml")
    assert loaded_llm == llm


@pytest.mark.scheduled
def test_openai_streaming() -> None:
    """Test streaming tokens from OpenAI."""
    llm = OpenAI(max_tokens=10)
    generator = llm.stream("I'm Pickle Rick")

    assert isinstance(generator, Generator)

    for token in generator:
        assert isinstance(token, str)


@pytest.mark.scheduled
async def test_openai_astream() -> None:
    """Test streaming tokens from OpenAI."""
    llm = OpenAI(max_tokens=10)

    async for token in llm.astream("I'm Pickle Rick"):
        assert isinstance(token, str)


@pytest.mark.scheduled
async def test_openai_abatch() -> None:
    """Test streaming tokens from OpenAI."""
    llm = OpenAI(max_tokens=10)

    result = await llm.abatch(["I'm Pickle Rick", "I'm not Pickle Rick"])
    for token in result:
        assert isinstance(token, str)


async def test_openai_abatch_tags() -> None:
    """Test streaming tokens from OpenAI."""
    llm = OpenAI(max_tokens=10)

    result = await llm.abatch(
        ["I'm Pickle Rick", "I'm not Pickle Rick"], config={"tags": ["foo"]}
    )
    for token in result:
        assert isinstance(token, str)


@pytest.mark.scheduled
def test_openai_batch() -> None:
    """Test streaming tokens from OpenAI."""
    llm = OpenAI(max_tokens=10)

    result = llm.batch(["I'm Pickle Rick", "I'm not Pickle Rick"])
    for token in result:
        assert isinstance(token, str)


@pytest.mark.scheduled
async def test_openai_ainvoke() -> None:
    """Test streaming tokens from OpenAI."""
    llm = OpenAI(max_tokens=10)

    result = await llm.ainvoke("I'm Pickle Rick", config={"tags": ["foo"]})
    assert isinstance(result, str)


@pytest.mark.scheduled
def test_openai_invoke() -> None:
    """Test streaming tokens from OpenAI."""
    llm = OpenAI(max_tokens=10)

    result = llm.invoke("I'm Pickle Rick", config=dict(tags=["foo"]))
    assert isinstance(result, str)


@pytest.mark.scheduled
def test_openai_multiple_prompts() -> None:
    """Test completion with multiple prompts."""
    llm = OpenAI(max_tokens=10)
    output = llm.generate(["I'm Pickle Rick", "I'm Pickle Rick"])
    assert isinstance(output, LLMResult)
    assert isinstance(output.generations, list)
    assert len(output.generations) == 2


def test_openai_streaming_best_of_error() -> None:
    """Test validation for streaming fails if best_of is not 1."""
    with pytest.raises(ValueError):
        OpenAI(best_of=2, streaming=True)


def test_openai_streaming_n_error() -> None:
    """Test validation for streaming fails if n is not 1."""
    with pytest.raises(ValueError):
        OpenAI(n=2, streaming=True)


def test_openai_streaming_multiple_prompts_error() -> None:
    """Test validation for streaming fails if multiple prompts are given."""
    with pytest.raises(ValueError):
        OpenAI(streaming=True).generate(["I'm Pickle Rick", "I'm Pickle Rick"])


@pytest.mark.scheduled
def test_openai_streaming_call() -> None:
    """Test valid call to openai."""
    llm = OpenAI(max_tokens=10, streaming=True)
    output = llm("Say foo:")
    assert isinstance(output, str)


def test_openai_streaming_callback() -> None:
    """Test that streaming correctly invokes on_llm_new_token callback."""
    callback_handler = FakeCallbackHandler()
    callback_manager = CallbackManager([callback_handler])
    llm = OpenAI(
        max_tokens=10,
        streaming=True,
        temperature=0,
        callback_manager=callback_manager,
        verbose=True,
    )
    llm("Write me a sentence with 100 words.")
    assert callback_handler.llm_streams == 10


@pytest.mark.scheduled
async def test_openai_async_generate() -> None:
    """Test async generation."""
    llm = OpenAI(max_tokens=10)
    output = await llm.agenerate(["Hello, how are you?"])
    assert isinstance(output, LLMResult)


async def test_openai_async_streaming_callback() -> None:
    """Test that streaming correctly invokes on_llm_new_token callback."""
    callback_handler = FakeCallbackHandler()
    callback_manager = CallbackManager([callback_handler])
    llm = OpenAI(
        max_tokens=10,
        streaming=True,
        temperature=0,
        callback_manager=callback_manager,
        verbose=True,
    )
    result = await llm.agenerate(["Write me a sentence with 100 words."])
    assert callback_handler.llm_streams == 10
    assert isinstance(result, LLMResult)


def test_openai_modelname_to_contextsize_valid() -> None:
    """Test model name to context size on a valid model."""
    assert OpenAI().modelname_to_contextsize("davinci") == 2049


def test_openai_modelname_to_contextsize_invalid() -> None:
    """Test model name to context size on an invalid model."""
    with pytest.raises(ValueError):
        OpenAI().modelname_to_contextsize("foobar")


_EXPECTED_NUM_TOKENS = {
    "ada": 17,
    "babbage": 17,
    "curie": 17,
    "davinci": 17,
    "gpt-4": 12,
    "gpt-4-32k": 12,
    "gpt-3.5-turbo": 12,
}

_MODELS = models = [
    "ada",
    "babbage",
    "curie",
    "davinci",
]
_CHAT_MODELS = [
    "gpt-4",
    "gpt-4-32k",
    "gpt-3.5-turbo",
]


@pytest.mark.parametrize("model", _MODELS)
def test_openai_get_num_tokens(model: str) -> None:
    """Test get_tokens."""
    llm = OpenAI(model=model)
    assert llm.get_num_tokens("表情符号是\n🦜🔗") == _EXPECTED_NUM_TOKENS[model]


@pytest.mark.parametrize("model", _CHAT_MODELS)
def test_chat_openai_get_num_tokens(model: str) -> None:
    """Test get_tokens."""
    llm = ChatOpenAI(model=model)
    assert llm.get_num_tokens("表情符号是\n🦜🔗") == _EXPECTED_NUM_TOKENS[model]


@pytest.fixture
def mock_completion() -> dict:
    return {
        "id": "cmpl-3evkmQda5Hu7fcZavknQda3SQ",
        "object": "text_completion",
        "created": 1689989000,
        "model": "text-davinci-003",
        "choices": [
            {"text": "Bar Baz", "index": 0, "logprobs": None, "finish_reason": "length"}
        ],
        "usage": {"prompt_tokens": 1, "completion_tokens": 2, "total_tokens": 3},
    }<|MERGE_RESOLUTION|>--- conflicted
+++ resolved
@@ -3,21 +3,15 @@
 from typing import Generator
 
 import pytest
-<<<<<<< HEAD
 from pytest import CaptureFixture, MonkeyPatch
-=======
 from langchain_core.outputs import LLMResult
->>>>>>> 0efa59cb
 
 from langchain.callbacks.manager import CallbackManager
 from langchain.chat_models.openai import ChatOpenAI
 from langchain.llms.loading import load_llm
 from langchain.llms.openai import OpenAI
-<<<<<<< HEAD
 from langchain.pydantic_v1 import SecretStr
 from langchain.schema import LLMResult
-=======
->>>>>>> 0efa59cb
 from tests.unit_tests.callbacks.fake_callback_handler import (
     FakeCallbackHandler,
 )
