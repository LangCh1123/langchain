[tool.poetry]
<<<<<<< HEAD
name = "gigachain"
version = "0.0.277"
=======
name = "langchain"
version = "0.0.279"
>>>>>>> 355ff09c
description = "Building applications with LLMs through composability"
authors = []
license = "MIT"
readme = "README.md"
repository = "https://github.com/ai-forever/gigachain"
packages = [
    {include = "langchain"}
]

[tool.poetry.scripts]
langchain-server = "langchain.server:main"

[tool.poetry.dependencies]
python = ">=3.8.1,<4.0"
pydantic = ">=1,<3"
SQLAlchemy = ">=1.4,<3"
requests = "^2"
PyYAML = ">=5.3"
numpy = "^1"
azure-core = {version = "^1.26.4", optional=true}
tqdm = {version = ">=4.48.0", optional = true}
openapi-schema-pydantic = {version = "^1.2", optional = true}
faiss-cpu = {version = "^1", optional = true}
wikipedia = {version = "^1", optional = true}
elasticsearch = {version = "^8", optional = true}
opensearch-py = {version = "^2.0.0", optional = true}
redis = {version = "^4", optional = true}
manifest-ml = {version = "^0.0.1", optional = true}
nltk = {version = "^3", optional = true}
transformers = {version = "^4", optional = true}
beautifulsoup4 = {version = "^4", optional = true}
torch = {version = ">=1,<3", optional = true}
jinja2 = {version = "^3", optional = true}
tiktoken = {version = "^0.3.2", optional = true, python="^3.9"}
pinecone-client = {version = "^2", optional = true}
pinecone-text = {version = "^0.4.2", optional = true}
pymongo = {version = "^4.3.3", optional = true}
clickhouse-connect = {version="^0.5.14", optional=true}
weaviate-client = {version = "^3", optional = true}
marqo = {version = "^1.2.4", optional=true}
google-api-python-client = {version = "2.70.0", optional = true}
google-auth = {version = "^2.18.1", optional = true}
wolframalpha = {version = "5.0.0", optional = true}
qdrant-client = {version = "^1.3.1", optional = true, python = ">=3.8.1,<3.12"}
dataclasses-json = "^0.5.7"
tensorflow-text = {version = "^2.11.0", optional = true, python = "^3.10, <3.12"}
tenacity = "^8.1.0"
cohere = {version = "^4", optional = true}
openai = {version = "^0", optional = true}
nlpcloud = {version = "^1", optional = true}
nomic = {version = "^1.0.43", optional = true}
huggingface_hub = {version = "^0", optional = true}
google-search-results = {version = "^2", optional = true}
sentence-transformers = {version = "^2", optional = true}
aiohttp = "^3.8.3"
arxiv = {version = "^1.4", optional = true}
pypdf = {version = "^3.4.0", optional = true}
networkx = {version="^2.6.3", optional = true}
aleph-alpha-client = {version="^2.15.0", optional = true}
deeplake = {version = "^3.6.8", optional = true}
libdeeplake = {version = "^0.0.60", optional = true}
pgvector = {version = "^0.1.6", optional = true}
psycopg2-binary = {version = "^2.9.5", optional = true}
pyowm = {version = "^3.3.0", optional = true}
async-timeout = {version = "^4.0.0", python = "<3.11"}
azure-identity = {version = "^1.12.0", optional=true}
gptcache = {version = ">=0.1.7", optional = true}
atlassian-python-api = {version = "^3.36.0", optional=true}
pytesseract = {version = "^0.3.10", optional=true}
html2text = {version="^2020.1.16", optional=true}
numexpr = "^2.8.4"
duckduckgo-search = {version="^3.8.3", optional=true}
azure-cosmos = {version="^4.4.0b1", optional=true}
lark = {version="^1.1.5", optional=true}
lancedb = {version = "^0.1", optional = true}
pexpect = {version = "^4.8.0", optional = true}
pyvespa = {version = "^0.33.0", optional = true}
O365 = {version = "^2.0.26", optional = true}
jq = {version = "^1.4.1", optional = true}
pdfminer-six = {version = "^20221105", optional = true}
docarray = {version="^0.32.0", extras=["hnswlib"], optional=true}
lxml = {version = "^4.9.2", optional = true}
pymupdf = {version = "^1.22.3", optional = true}
pypdfium2 = {version = "^4.10.0", optional = true}
gql = {version = "^3.4.1", optional = true}
pandas = {version = "^2.0.1", optional = true}
telethon = {version = "^1.28.5", optional = true}
neo4j = {version = "^5.8.1", optional = true}
langkit = {version = ">=0.0.6, <0.1.0", optional = true}
chardet = {version="^5.1.0", optional=true}
requests-toolbelt = {version = "^1.0.0", optional = true}
openlm = {version = "^0.0.5", optional = true}
scikit-learn = {version = "^1.2.2", optional = true}
azure-ai-formrecognizer = {version = "^3.2.1", optional = true}
azure-ai-vision = {version = "^0.11.1b1", optional = true}
azure-cognitiveservices-speech = {version = "^1.28.0", optional = true}
py-trello = {version = "^0.19.0", optional = true}
momento = {version = "^1.5.0", optional = true}
bibtexparser = {version = "^1.4.0", optional = true}
singlestoredb = {version = "^0.7.1", optional = true}
pyspark = {version = "^3.4.0", optional = true}
clarifai = {version = ">=9.1.0", optional = true}
tigrisdb = {version = "^1.0.0b6", optional = true}
nebula3-python = {version = "^3.4.0", optional = true}
mwparserfromhell = {version = "^0.6.4", optional = true}
mwxml = {version = "^0.3.3", optional = true}
awadb = {version = "^0.3.9", optional = true}
azure-search-documents = {version = "11.4.0b8", optional = true}
esprima = {version = "^4.0.1", optional = true}
streamlit = {version = "^1.18.0", optional = true, python = ">=3.8.1,<3.9.7 || >3.9.7,<4.0"}
psychicapi = {version = "^0.8.0", optional = true}
cassio = {version = "^0.0.7", optional = true}
rdflib = {version = "^6.3.2", optional = true}
sympy = {version = "^1.12", optional = true}
rapidfuzz = {version = "^3.1.1", optional = true}
langsmith = "~0.0.21"
rank-bm25 = {version = "^0.2.2", optional = true}
amadeus = {version = ">=8.1.0", optional = true}
geopandas = {version = "^0.13.1", optional = true}
python-arango = {version = "^7.5.9", optional = true}
gitpython = {version = "^3.1.32", optional = true}
librosa = {version="^0.10.0.post2", optional = true }
feedparser = {version = "^6.0.10", optional = true}
newspaper3k = {version = "^0.2.8", optional = true}
amazon-textract-caller = {version = "<2", optional = true}
xata = {version = "^1.0.0a7", optional = true}
xmltodict = {version = "^0.13.0", optional = true}
markdownify = {version = "^0.11.6", optional = true}
assemblyai = {version = "^0.17.0", optional = true}
sqlite-vss = {version = "^0.1.2", optional = true}


[tool.poetry.group.test.dependencies]
# The only dependencies that should be added are
# dependencies used for running tests (e.g., pytest, freezegun, response).
# Any dependencies that do not meet that criteria will be removed.
pytest = "^7.3.0"
pytest-cov = "^4.0.0"
pytest-dotenv = "^0.5.2"
duckdb-engine = "^0.7.0"
pytest-watcher = "^0.2.6"
freezegun = "^1.2.2"
responses = "^0.22.0"
pytest-asyncio = "^0.20.3"
lark = "^1.1.5"
pandas = "^2.0.0"
pytest-mock  = "^3.10.0"
pytest-socket = "^0.6.0"
syrupy = "^4.0.2"

[tool.poetry.group.codespell.dependencies]
codespell = "^2.2.0"

[tool.poetry.group.test_integration]
optional = true

[tool.poetry.group.test_integration.dependencies]
# Do not add dependencies in the test_integration group
# Instead:
# 1. Add an optional dependency to the main group
#       poetry add --optional [package name]
# 2. Add the package name to the extended_testing extra (find it below)
# 3. Relock the poetry file
#       poetry lock --no-update
# 4. Favor unit tests not integration tests.
#    Use the @pytest.mark.requires(pkg_name) decorator in unit_tests.
#    Your tests should not rely on network access, as it prevents other
#    developers from being able to easily run them.
#    Instead write unit tests that use the `responses` library or mock.patch with
#    fixtures. Keep the fixtures minimal.
# See CONTRIBUTING.md for more instructions on working with optional dependencies.
# https://github.com/hwchase17/langchain/blob/master/.github/CONTRIBUTING.md#working-with-optional-dependencies
pytest-vcr = "^1.0.2"
wrapt = "^1.15.0"
openai = "^0.27.4"
python-dotenv = "^1.0.0"
cassio = "^0.0.7"
tiktoken = "^0.3.2"

[tool.poetry.group.lint.dependencies]
ruff = "^0.0.249"
types-toml = "^0.10.8.1"
types-redis = "^4.3.21.6"
types-pytz = "^2023.3.0.0"
black = "^23.1.0"
types-chardet = "^5.0.4.6"
mypy-protobuf = "^3.0.0"

[tool.poetry.group.typing.dependencies]
mypy = "^0.991"
types-pyyaml = "^6.0.12.2"
types-requests = "^2.28.11.5"

[tool.poetry.group.dev]
optional = true

[tool.poetry.group.dev.dependencies]
jupyter = "^1.0.0"
playwright = "^1.28.0"
setuptools = "^67.6.1"

[tool.poetry.extras]
llms = ["clarifai", "cohere", "openai", "openlm", "nlpcloud", "huggingface_hub", "manifest-ml", "torch", "transformers"]
qdrant = ["qdrant-client"]
openai = ["openai", "tiktoken"]
text_helpers = ["chardet"]
clarifai = ["clarifai"]
cohere = ["cohere"]
docarray = ["docarray"]
embeddings = ["sentence-transformers"]
javascript = ["esprima"]
azure = [
    "azure-identity",
    "azure-cosmos",
    "openai",
    "azure-core",
    "azure-ai-formrecognizer",
    "azure-ai-vision",
    "azure-cognitiveservices-speech",
    "azure-search-documents",
]
all = [
    "clarifai",
    "cohere",
    "openai",
    "nlpcloud",
    "huggingface_hub",
    "manifest-ml",
    "elasticsearch",
    "opensearch-py",
    "google-search-results",
    "faiss-cpu",
    "sentence-transformers",
    "transformers",
    "nltk",
    "wikipedia",
    "beautifulsoup4",
    "tiktoken",
    "torch",
    "jinja2",
    "pinecone-client",
    "pinecone-text",
    "marqo",
    "pymongo",
    "weaviate-client",
    "redis",
    "google-api-python-client",
    "google-auth",
    "wolframalpha",
    "qdrant-client",
    "tensorflow-text",
    "pypdf",
    "networkx",
    "nomic",
    "aleph-alpha-client",
    "deeplake",
    "libdeeplake",
    "pgvector",
    "psycopg2-binary",
    "pyowm",
    "pytesseract",
    "html2text",
    "atlassian-python-api",
    "gptcache",
    "duckduckgo-search",
    "arxiv",
    "azure-identity",
    "clickhouse-connect",
    "azure-cosmos",
    "lancedb",
    "langkit",
    "lark",
    "pexpect",
    "pyvespa",
    "O365",
    "jq",
    "docarray",
    "pdfminer-six",
    "lxml",
    "requests-toolbelt",
    "neo4j",
    "openlm",
    "azure-ai-formrecognizer",
    "azure-ai-vision",
    "azure-cognitiveservices-speech",
    "momento",
    "singlestoredb",
    "tigrisdb",
    "nebula3-python",
    "awadb",
    "esprima",
    "rdflib",
    "amadeus",
    "librosa",
    "python-arango",
]

# An extra used to be able to add extended testing.
# Please use new-line on formatting to make it easier to add new packages without
# merge-conflicts
extended_testing = [
 "amazon-textract-caller",
 "assemblyai",
 "beautifulsoup4",
 "bibtexparser",
 "cassio",
 "chardet",
 "esprima",
 "jq",
 "pdfminer-six",
 "pgvector",
 "pypdf",
 "pymupdf",
 "pypdfium2",
 "tqdm",
 "lxml",
 "atlassian-python-api",
 "mwparserfromhell",
 "mwxml",
 "pandas",
 "telethon",
 "psychicapi",
 "gql",
 "requests-toolbelt",
 "html2text",
 "py-trello",
 "scikit-learn",
 "streamlit",
 "pyspark",
 "openai",
 "sympy",
 "rapidfuzz",
 "openai",
 "rank-bm25",
 "geopandas",
 "jinja2",
 "gitpython",
 "newspaper3k",
 "feedparser",
 "xata",
 "xmltodict",
 "faiss-cpu",
 "openapi-schema-pydantic",
 "markdownify",
 "sqlite-vss",
]

[tool.ruff]
select = [
  "E",  # pycodestyle
  "F",  # pyflakes
  "I",  # isort
]
exclude = [
  "tests/integration_tests/examples/non-utf8-encoding.py",
]

[tool.mypy]
ignore_missing_imports = "True"
disallow_untyped_defs = "True"
exclude = ["notebooks", "examples", "example_data"]

[tool.coverage.run]
omit = [
    "tests/*",
]

[build-system]
requires = ["poetry-core>=1.0.0"]
build-backend = "poetry.core.masonry.api"

[tool.pytest.ini_options]
# --strict-markers will raise errors on unknown marks.
# https://docs.pytest.org/en/7.1.x/how-to/mark.html#raising-errors-on-unknown-marks
#
# https://docs.pytest.org/en/7.1.x/reference/reference.html
# --strict-config       any warnings encountered while parsing the `pytest`
#                       section of the configuration file raise errors.
#
# https://github.com/tophat/syrupy
# --snapshot-warn-unused    Prints a warning on unused snapshots rather than fail the test suite.
addopts = "--strict-markers --strict-config --durations=5 --snapshot-warn-unused"
# Registering custom markers.
# https://docs.pytest.org/en/7.1.x/example/markers.html#registering-markers
markers = [
  "requires: mark tests as requiring a specific library",
  "scheduled: mark tests to run in scheduled testing",
]

[tool.codespell]
skip = '.git,*.pdf,*.svg,*.pdf,*.yaml,*.ipynb,poetry.lock,*.min.js,*.css,package-lock.json,example_data,_dist,examples'
# Ignore latin etc
ignore-regex = '.*(Stati Uniti|Tense=Pres).*'
# whats is a typo but used frequently in queries so kept as is
# aapply - async apply
# unsecure - typo but part of API, decided to not bother for now
ignore-words-list = 'momento,collison,ned,foor,reworkd,parth,whats,aapply,mysogyny,unsecure,damon,crate'<|MERGE_RESOLUTION|>--- conflicted
+++ resolved
@@ -1,11 +1,6 @@
 [tool.poetry]
-<<<<<<< HEAD
 name = "gigachain"
-version = "0.0.277"
-=======
-name = "langchain"
 version = "0.0.279"
->>>>>>> 355ff09c
 description = "Building applications with LLMs through composability"
 authors = []
 license = "MIT"
