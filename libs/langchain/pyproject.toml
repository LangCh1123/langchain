[tool.poetry]
name = "langchain"
version = "0.0.304"
description = "Building applications with LLMs through composability"
authors = []
license = "MIT"
readme = "README.md"
repository = "https://github.com/langchain-ai/langchain"

[tool.poetry.scripts]
langchain-server = "langchain.server:main"

[tool.poetry.dependencies]
python = ">=3.8.1,<4.0"
pydantic = ">=1,<3"
SQLAlchemy = ">=1.4,<3"
requests = "^2"
PyYAML = ">=5.3"
numpy = "^1"
azure-core = {version = "^1.26.4", optional=true}
tqdm = {version = ">=4.48.0", optional = true}
openapi-schema-pydantic = {version = "^1.2", optional = true}
faiss-cpu = {version = "^1", optional = true}
wikipedia = {version = "^1", optional = true}
elasticsearch = {version = "^8", optional = true}
opensearch-py = {version = "^2.0.0", optional = true}
redis = {version = "^4", optional = true}
manifest-ml = {version = "^0.0.1", optional = true}
nltk = {version = "^3", optional = true}
transformers = {version = "^4", optional = true}
beautifulsoup4 = {version = "^4", optional = true}
torch = {version = ">=1,<3", optional = true}
jinja2 = {version = "^3", optional = true}
tiktoken = {version = ">=0.3.2,<0.6.0", optional = true, python=">=3.9"}
pinecone-client = {version = "^2", optional = true}
pinecone-text = {version = "^0.4.2", optional = true}
pymongo = {version = "^4.3.3", optional = true}
clickhouse-connect = {version="^0.5.14", optional=true}
weaviate-client = {version = "^3", optional = true}
marqo = {version = "^1.2.4", optional=true}
google-api-python-client = {version = "2.70.0", optional = true}
google-auth = {version = "^2.18.1", optional = true}
wolframalpha = {version = "5.0.0", optional = true}
qdrant-client = {version = "^1.3.1", optional = true, python = ">=3.8.1,<3.12"}
dataclasses-json = ">= 0.5.7, < 0.7"
tensorflow-text = {version = "^2.11.0", optional = true, python = "^3.10, <3.12"}
tenacity = "^8.1.0"
cohere = {version = "^4", optional = true}
openai = {version = "^0", optional = true}
nlpcloud = {version = "^1", optional = true}
nomic = {version = "^1.0.43", optional = true}
huggingface_hub = {version = "^0", optional = true}
google-search-results = {version = "^2", optional = true}
sentence-transformers = {version = "^2", optional = true}
aiohttp = "^3.8.3"
arxiv = {version = "^1.4", optional = true}
pypdf = {version = "^3.4.0", optional = true}
networkx = {version=">=2.6.3, <4", optional = true}
aleph-alpha-client = {version="^2.15.0", optional = true}
deeplake = {version = "^3.6.8", optional = true}
libdeeplake = {version = "^0.0.60", optional = true}
pgvector = {version = "^0.1.6", optional = true}
psycopg2-binary = {version = "^2.9.5", optional = true}
pyowm = {version = "^3.3.0", optional = true}
async-timeout = {version = "^4.0.0", python = "<3.11"}
azure-identity = {version = "^1.12.0", optional=true}
gptcache = {version = ">=0.1.7", optional = true}
atlassian-python-api = {version = "^3.36.0", optional=true}
pytesseract = {version = "^0.3.10", optional=true}
html2text = {version="^2020.1.16", optional=true}
numexpr = "^2.8.4"
duckduckgo-search = {version="^3.8.3", optional=true}
azure-cosmos = {version="^4.4.0b1", optional=true}
lark = {version="^1.1.5", optional=true}
lancedb = {version = "^0.1", optional = true}
pexpect = {version = "^4.8.0", optional = true}
pyvespa = {version = "^0.33.0", optional = true}
O365 = {version = "^2.0.26", optional = true}
jq = {version = "^1.4.1", optional = true}
pdfminer-six = {version = "^20221105", optional = true}
docarray = {version="^0.32.0", extras=["hnswlib"], optional=true}
lxml = {version = "^4.9.2", optional = true}
pymupdf = {version = "^1.22.3", optional = true}
pypdfium2 = {version = "^4.10.0", optional = true}
gql = {version = "^3.4.1", optional = true}
pandas = {version = "^2.0.1", optional = true}
telethon = {version = "^1.28.5", optional = true}
neo4j = {version = "^5.8.1", optional = true}
langkit = {version = ">=0.0.6, <0.1.0", optional = true}
chardet = {version="^5.1.0", optional=true}
requests-toolbelt = {version = "^1.0.0", optional = true}
openlm = {version = "^0.0.5", optional = true}
scikit-learn = {version = "^1.2.2", optional = true}
azure-ai-formrecognizer = {version = "^3.2.1", optional = true}
azure-ai-vision = {version = "^0.11.1b1", optional = true}
azure-cognitiveservices-speech = {version = "^1.28.0", optional = true}
py-trello = {version = "^0.19.0", optional = true}
momento = {version = "^1.5.0", optional = true}
bibtexparser = {version = "^1.4.0", optional = true}
singlestoredb = {version = "^0.7.1", optional = true}
pyspark = {version = "^3.4.0", optional = true}
clarifai = {version = ">=9.1.0", optional = true}
tigrisdb = {version = "^1.0.0b6", optional = true}
nebula3-python = {version = "^3.4.0", optional = true}
mwparserfromhell = {version = "^0.6.4", optional = true}
mwxml = {version = "^0.3.3", optional = true}
awadb = {version = "^0.3.9", optional = true}
azure-search-documents = {version = "11.4.0b8", optional = true}
esprima = {version = "^4.0.1", optional = true}
streamlit = {version = "^1.18.0", optional = true, python = ">=3.8.1,<3.9.7 || >3.9.7,<4.0"}
psychicapi = {version = "^0.8.0", optional = true}
cassio = {version = "^0.1.0", optional = true}
rdflib = {version = "^6.3.2", optional = true}
sympy = {version = "^1.12", optional = true}
rapidfuzz = {version = "^3.1.1", optional = true}
langsmith = "~0.0.38"
rank-bm25 = {version = "^0.2.2", optional = true}
amadeus = {version = ">=8.1.0", optional = true}
geopandas = {version = "^0.13.1", optional = true}
python-arango = {version = "^7.5.9", optional = true}
gitpython = {version = "^3.1.32", optional = true}
librosa = {version="^0.10.0.post2", optional = true }
feedparser = {version = "^6.0.10", optional = true}
newspaper3k = {version = "^0.2.8", optional = true}
amazon-textract-caller = {version = "<2", optional = true}
xata = {version = "^1.0.0a7", optional = true}
xmltodict = {version = "^0.13.0", optional = true}
markdownify = {version = "^0.11.6", optional = true}
assemblyai = {version = "^0.17.0", optional = true}
dashvector = {version = "^1.0.1", optional = true}
sqlite-vss = {version = "^0.1.2", optional = true}
<<<<<<< HEAD
motor = {version = "^3.3.1", optional = true}
=======
anyio = "<4.0"
jsonpatch = "^1.33"
timescale-vector = {version = "^0.0.1", optional = true}
anthropic = {version = "^0.3.11", optional = true}
>>>>>>> 4ad0f3de


[tool.poetry.group.test.dependencies]
# The only dependencies that should be added are
# dependencies used for running tests (e.g., pytest, freezegun, response).
# Any dependencies that do not meet that criteria will be removed.
pytest = "^7.3.0"
pytest-cov = "^4.0.0"
pytest-dotenv = "^0.5.2"
duckdb-engine = "^0.7.0"
pytest-watcher = "^0.2.6"
freezegun = "^1.2.2"
responses = "^0.22.0"
pytest-asyncio = "^0.20.3"
lark = "^1.1.5"
pandas = "^2.0.0"
pytest-mock  = "^3.10.0"
pytest-socket = "^0.6.0"
syrupy = "^4.0.2"

[tool.poetry.group.codespell.dependencies]
codespell = "^2.2.0"

[tool.poetry.group.test_integration]
optional = true

[tool.poetry.group.test_integration.dependencies]
# Do not add dependencies in the test_integration group
# Instead:
# 1. Add an optional dependency to the main group
#       poetry add --optional [package name]
# 2. Add the package name to the extended_testing extra (find it below)
# 3. Relock the poetry file
#       poetry lock --no-update
# 4. Favor unit tests not integration tests.
#    Use the @pytest.mark.requires(pkg_name) decorator in unit_tests.
#    Your tests should not rely on network access, as it prevents other
#    developers from being able to easily run them.
#    Instead write unit tests that use the `responses` library or mock.patch with
#    fixtures. Keep the fixtures minimal.
# See CONTRIBUTING.md for more instructions on working with optional dependencies.
# https://github.com/hwchase17/langchain/blob/master/.github/CONTRIBUTING.md#working-with-optional-dependencies
pytest-vcr = "^1.0.2"
wrapt = "^1.15.0"
openai = "^0.27.4"
python-dotenv = "^1.0.0"
cassio = "^0.1.0"
tiktoken = "^0.3.2"
anthropic = "^0.3.11"

[tool.poetry.group.lint.dependencies]
ruff = "^0.0.249"
types-toml = "^0.10.8.1"
types-redis = "^4.3.21.6"
types-pytz = "^2023.3.0.0"
black = "^23.1.0"
types-chardet = "^5.0.4.6"
mypy-protobuf = "^3.0.0"

[tool.poetry.group.typing.dependencies]
mypy = "^0.991"
types-pyyaml = "^6.0.12.2"
types-requests = "^2.28.11.5"

[tool.poetry.group.dev]
optional = true

[tool.poetry.group.dev.dependencies]
jupyter = "^1.0.0"
playwright = "^1.28.0"
setuptools = "^67.6.1"

[tool.poetry.extras]
llms = ["clarifai", "cohere", "openai", "openlm", "nlpcloud", "huggingface_hub", "manifest-ml", "torch", "transformers"]
qdrant = ["qdrant-client"]
openai = ["openai", "tiktoken"]
text_helpers = ["chardet"]
clarifai = ["clarifai"]
cohere = ["cohere"]
docarray = ["docarray"]
embeddings = ["sentence-transformers"]
javascript = ["esprima"]
azure = [
    "azure-identity",
    "azure-cosmos",
    "openai",
    "azure-core",
    "azure-ai-formrecognizer",
    "azure-ai-vision",
    "azure-cognitiveservices-speech",
    "azure-search-documents",
]
all = [
    "clarifai",
    "cohere",
    "openai",
    "nlpcloud",
    "huggingface_hub",
    "manifest-ml",
    "elasticsearch",
    "opensearch-py",
    "google-search-results",
    "faiss-cpu",
    "sentence-transformers",
    "transformers",
    "nltk",
    "wikipedia",
    "beautifulsoup4",
    "tiktoken",
    "torch",
    "jinja2",
    "pinecone-client",
    "pinecone-text",
    "marqo",
    "pymongo",
    "weaviate-client",
    "redis",
    "google-api-python-client",
    "google-auth",
    "wolframalpha",
    "qdrant-client",
    "tensorflow-text",
    "pypdf",
    "networkx",
    "nomic",
    "aleph-alpha-client",
    "deeplake",
    "libdeeplake",
    "pgvector",
    "psycopg2-binary",
    "pyowm",
    "pytesseract",
    "html2text",
    "atlassian-python-api",
    "gptcache",
    "duckduckgo-search",
    "arxiv",
    "azure-identity",
    "clickhouse-connect",
    "azure-cosmos",
    "lancedb",
    "langkit",
    "lark",
    "pexpect",
    "pyvespa",
    "O365",
    "jq",
    "docarray",
    "pdfminer-six",
    "lxml",
    "requests-toolbelt",
    "neo4j",
    "openlm",
    "azure-ai-formrecognizer",
    "azure-ai-vision",
    "azure-cognitiveservices-speech",
    "momento",
    "singlestoredb",
    "tigrisdb",
    "nebula3-python",
    "awadb",
    "esprima",
    "rdflib",
    "amadeus",
    "librosa",
    "python-arango",
]

# An extra used to be able to add extended testing.
# Please use new-line on formatting to make it easier to add new packages without
# merge-conflicts
extended_testing = [
 "amazon-textract-caller",
 "assemblyai",
 "beautifulsoup4",
 "bibtexparser",
 "cassio",
 "chardet",
 "esprima",
 "jq",
 "pdfminer-six",
 "pgvector",
 "pypdf",
 "pymupdf",
 "pypdfium2",
 "tqdm",
 "lxml",
 "atlassian-python-api",
 "mwparserfromhell",
 "mwxml",
 "pandas",
 "telethon",
 "psychicapi",
 "gql",
 "requests-toolbelt",
 "html2text",
 "py-trello",
 "scikit-learn",
 "streamlit",
 "pyspark",
 "openai",
 "sympy",
 "rapidfuzz",
 "openai",
 "rank-bm25",
 "geopandas",
 "jinja2",
 "gitpython",
 "newspaper3k",
 "feedparser",
 "xata",
 "xmltodict",
 "faiss-cpu",
 "openapi-schema-pydantic",
 "markdownify",
 "arxiv",
 "dashvector",
 "sqlite-vss",
<<<<<<< HEAD
 "motor",
=======
 "timescale-vector",
 "anthropic",
>>>>>>> 4ad0f3de
]

[tool.ruff]
select = [
  "E",  # pycodestyle
  "F",  # pyflakes
  "I",  # isort
]
exclude = [
  "tests/integration_tests/examples/non-utf8-encoding.py",
]

[tool.mypy]
ignore_missing_imports = "True"
disallow_untyped_defs = "True"
exclude = ["notebooks", "examples", "example_data"]

[tool.coverage.run]
omit = [
    "tests/*",
]

[build-system]
requires = ["poetry-core>=1.0.0"]
build-backend = "poetry.core.masonry.api"

[tool.pytest.ini_options]
# --strict-markers will raise errors on unknown marks.
# https://docs.pytest.org/en/7.1.x/how-to/mark.html#raising-errors-on-unknown-marks
#
# https://docs.pytest.org/en/7.1.x/reference/reference.html
# --strict-config       any warnings encountered while parsing the `pytest`
#                       section of the configuration file raise errors.
#
# https://github.com/tophat/syrupy
# --snapshot-warn-unused    Prints a warning on unused snapshots rather than fail the test suite.
addopts = "--strict-markers --strict-config --durations=5 --snapshot-warn-unused"
# Registering custom markers.
# https://docs.pytest.org/en/7.1.x/example/markers.html#registering-markers
markers = [
  "requires: mark tests as requiring a specific library",
  "scheduled: mark tests to run in scheduled testing",
]

[tool.codespell]
skip = '.git,*.pdf,*.svg,*.pdf,*.yaml,*.ipynb,poetry.lock,*.min.js,*.css,package-lock.json,example_data,_dist,examples'
# Ignore latin etc
ignore-regex = '.*(Stati Uniti|Tense=Pres).*'
# whats is a typo but used frequently in queries so kept as is
# aapply - async apply
# unsecure - typo but part of API, decided to not bother for now
ignore-words-list = 'momento,collison,ned,foor,reworkd,parth,whats,aapply,mysogyny,unsecure,damon,crate'<|MERGE_RESOLUTION|>--- conflicted
+++ resolved
@@ -129,14 +129,11 @@
 assemblyai = {version = "^0.17.0", optional = true}
 dashvector = {version = "^1.0.1", optional = true}
 sqlite-vss = {version = "^0.1.2", optional = true}
-<<<<<<< HEAD
 motor = {version = "^3.3.1", optional = true}
-=======
 anyio = "<4.0"
 jsonpatch = "^1.33"
 timescale-vector = {version = "^0.0.1", optional = true}
 anthropic = {version = "^0.3.11", optional = true}
->>>>>>> 4ad0f3de
 
 
 [tool.poetry.group.test.dependencies]
@@ -355,12 +352,9 @@
  "arxiv",
  "dashvector",
  "sqlite-vss",
-<<<<<<< HEAD
  "motor",
-=======
  "timescale-vector",
  "anthropic",
->>>>>>> 4ad0f3de
 ]
 
 [tool.ruff]
