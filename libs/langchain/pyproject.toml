--- conflicted
+++ resolved
@@ -3,13 +3,8 @@
 build-backend = "poetry.core.masonry.api"
 
 [tool.poetry]
-<<<<<<< HEAD
 name = "gigachain"
-version = "0.2.16"
-=======
-name = "langchain"
 version = "0.3.2"
->>>>>>> 16f5fdb3
 description = "Building applications with LLMs through composability"
 authors = []
 license = "MIT"
@@ -41,13 +36,8 @@
 
 [tool.poetry.dependencies]
 python = ">=3.9,<4.0"
-<<<<<<< HEAD
-langchain-core = "0.2.41"
-langchain-text-splitters = "^0.2.4"
-=======
 langchain-core = "^0.3.8"
 langchain-text-splitters = "^0.3.0"
->>>>>>> 16f5fdb3
 langsmith = "^0.1.17"
 pydantic = "^2.7.4"
 SQLAlchemy = ">=1.4,<3"
@@ -56,7 +46,7 @@
 aiohttp = "^3.8.3"
 tenacity = "^8.1.0,!=8.4.0"
 gigachat = "^0.1.35"
-langchain_gigachat = "^0.2.1beta7"
+langchain_gigachat = "^0.2.2b1"
 
 [[tool.poetry.dependencies.numpy]]
 version = "^1"
@@ -115,9 +105,8 @@
 pytest-socket = "^0.6.0"
 syrupy = "^4.0.2"
 requests-mock = "^1.11.0"
-<<<<<<< HEAD
-langchain_openai = {version="^0.1.23", optional=true}
-=======
+langchain_openai = {version="^0.2.2", optional=true}
+
 [[tool.poetry.group.test.dependencies.cffi]]
 version = "<1.17.1"
 python = "<3.10"
@@ -125,7 +114,6 @@
 [[tool.poetry.group.test.dependencies.cffi]]
 version = "*"
 python = ">=3.10"
->>>>>>> 16f5fdb3
 
 [tool.poetry.group.codespell.dependencies]
 codespell = "^2.2.0"
