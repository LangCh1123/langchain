[tool.poetry]
name = "langchain"
version = "0.0.297"
description = "Building applications with LLMs through composability"
authors = []
license = "MIT"
readme = "README.md"
repository = "https://github.com/langchain-ai/langchain"

[tool.poetry.scripts]
langchain-server = "langchain.server:main"

[tool.poetry.dependencies]
python = ">=3.8.1,<4.0"
pydantic = ">=1,<3"
SQLAlchemy = ">=1.4,<3"
requests = "^2"
PyYAML = ">=5.3"
numpy = "^1"
azure-core = {version = "^1.26.4", optional=true}
tqdm = {version = ">=4.48.0", optional = true}
openapi-schema-pydantic = {version = "^1.2", optional = true}
faiss-cpu = {version = "^1", optional = true}
wikipedia = {version = "^1", optional = true}
elasticsearch = {version = "^8", optional = true}
opensearch-py = {version = "^2.0.0", optional = true}
redis = {version = "^4", optional = true}
manifest-ml = {version = "^0.0.1", optional = true}
nltk = {version = "^3", optional = true}
transformers = {version = "^4", optional = true}
beautifulsoup4 = {version = "^4", optional = true}
torch = {version = ">=1,<3", optional = true}
jinja2 = {version = "^3", optional = true}
tiktoken = {version = "^0.3.2", optional = true, python="^3.9"}
pinecone-client = {version = "^2", optional = true}
pinecone-text = {version = "^0.4.2", optional = true}
pymongo = {version = "^4.3.3", optional = true}
clickhouse-connect = {version="^0.5.14", optional=true}
weaviate-client = {version = "^3", optional = true}
marqo = {version = "^1.2.4", optional=true}
google-api-python-client = {version = "2.70.0", optional = true}
google-auth = {version = "^2.18.1", optional = true}
wolframalpha = {version = "5.0.0", optional = true}
qdrant-client = {version = "^1.3.1", optional = true, python = ">=3.8.1,<3.12"}
dataclasses-json = ">= 0.5.7, < 0.7"
tensorflow-text = {version = "^2.11.0", optional = true, python = "^3.10, <3.12"}
tenacity = "^8.1.0"
cohere = {version = "^4", optional = true}
openai = {version = "^0", optional = true}
nlpcloud = {version = "^1", optional = true}
nomic = {version = "^1.0.43", optional = true}
huggingface_hub = {version = "^0", optional = true}
google-search-results = {version = "^2", optional = true}
sentence-transformers = {version = "^2", optional = true}
aiohttp = "^3.8.3"
arxiv = {version = "^1.4", optional = true}
pypdf = {version = "^3.4.0", optional = true}
networkx = {version="^2.6.3", optional = true}
aleph-alpha-client = {version="^2.15.0", optional = true}
deeplake = {version = "^3.6.8", optional = true}
libdeeplake = {version = "^0.0.60", optional = true}
pgvector = {version = "^0.1.6", optional = true}
psycopg2-binary = {version = "^2.9.5", optional = true}
pyowm = {version = "^3.3.0", optional = true}
async-timeout = {version = "^4.0.0", python = "<3.11"}
azure-identity = {version = "^1.12.0", optional=true}
gptcache = {version = ">=0.1.7", optional = true}
atlassian-python-api = {version = "^3.36.0", optional=true}
pytesseract = {version = "^0.3.10", optional=true}
html2text = {version="^2020.1.16", optional=true}
numexpr = "^2.8.4"
duckduckgo-search = {version="^3.8.3", optional=true}
azure-cosmos = {version="^4.4.0b1", optional=true}
lark = {version="^1.1.5", optional=true}
lancedb = {version = "^0.1", optional = true}
pexpect = {version = "^4.8.0", optional = true}
pyvespa = {version = "^0.33.0", optional = true}
O365 = {version = "^2.0.26", optional = true}
jq = {version = "^1.4.1", optional = true}
pdfminer-six = {version = "^20221105", optional = true}
docarray = {version="^0.32.0", extras=["hnswlib"], optional=true}
lxml = {version = "^4.9.2", optional = true}
pymupdf = {version = "^1.22.3", optional = true}
pypdfium2 = {version = "^4.10.0", optional = true}
gql = {version = "^3.4.1", optional = true}
pandas = {version = "^2.0.1", optional = true}
telethon = {version = "^1.28.5", optional = true}
neo4j = {version = "^5.8.1", optional = true}
langkit = {version = ">=0.0.6, <0.1.0", optional = true}
chardet = {version="^5.1.0", optional=true}
requests-toolbelt = {version = "^1.0.0", optional = true}
openlm = {version = "^0.0.5", optional = true}
scikit-learn = {version = "^1.2.2", optional = true}
azure-ai-formrecognizer = {version = "^3.2.1", optional = true}
azure-ai-vision = {version = "^0.11.1b1", optional = true}
azure-cognitiveservices-speech = {version = "^1.28.0", optional = true}
py-trello = {version = "^0.19.0", optional = true}
momento = {version = "^1.5.0", optional = true}
bibtexparser = {version = "^1.4.0", optional = true}
singlestoredb = {version = "^0.7.1", optional = true}
pyspark = {version = "^3.4.0", optional = true}
clarifai = {version = ">=9.1.0", optional = true}
tigrisdb = {version = "^1.0.0b6", optional = true}
nebula3-python = {version = "^3.4.0", optional = true}
mwparserfromhell = {version = "^0.6.4", optional = true}
mwxml = {version = "^0.3.3", optional = true}
awadb = {version = "^0.3.9", optional = true}
azure-search-documents = {version = "11.4.0b8", optional = true}
esprima = {version = "^4.0.1", optional = true}
streamlit = {version = "^1.18.0", optional = true, python = ">=3.8.1,<3.9.7 || >3.9.7,<4.0"}
psychicapi = {version = "^0.8.0", optional = true}
cassio = {version = "^0.1.0", optional = true}
rdflib = {version = "^6.3.2", optional = true}
sympy = {version = "^1.12", optional = true}
rapidfuzz = {version = "^3.1.1", optional = true}
langsmith = "~0.0.38"
rank-bm25 = {version = "^0.2.2", optional = true}
amadeus = {version = ">=8.1.0", optional = true}
geopandas = {version = "^0.13.1", optional = true}
python-arango = {version = "^7.5.9", optional = true}
gitpython = {version = "^3.1.32", optional = true}
librosa = {version="^0.10.0.post2", optional = true }
feedparser = {version = "^6.0.10", optional = true}
newspaper3k = {version = "^0.2.8", optional = true}
amazon-textract-caller = {version = "<2", optional = true}
xata = {version = "^1.0.0a7", optional = true}
xmltodict = {version = "^0.13.0", optional = true}
markdownify = {version = "^0.11.6", optional = true}
assemblyai = {version = "^0.17.0", optional = true}
dashvector = {version = "^1.0.1", optional = true}
sqlite-vss = {version = "^0.1.2", optional = true}
<<<<<<< HEAD
anyio = "<4.0"
jsonpatch = "^1.33"
=======
timescale-vector = {version = "^0.0.1", optional = true}
>>>>>>> 6e02c45c


[tool.poetry.group.test.dependencies]
# The only dependencies that should be added are
# dependencies used for running tests (e.g., pytest, freezegun, response).
# Any dependencies that do not meet that criteria will be removed.
pytest = "^7.3.0"
pytest-cov = "^4.0.0"
pytest-dotenv = "^0.5.2"
duckdb-engine = "^0.7.0"
pytest-watcher = "^0.2.6"
freezegun = "^1.2.2"
responses = "^0.22.0"
pytest-asyncio = "^0.20.3"
lark = "^1.1.5"
pandas = "^2.0.0"
pytest-mock  = "^3.10.0"
pytest-socket = "^0.6.0"
syrupy = "^4.0.2"

[tool.poetry.group.codespell.dependencies]
codespell = "^2.2.0"

[tool.poetry.group.test_integration]
optional = true

[tool.poetry.group.test_integration.dependencies]
# Do not add dependencies in the test_integration group
# Instead:
# 1. Add an optional dependency to the main group
#       poetry add --optional [package name]
# 2. Add the package name to the extended_testing extra (find it below)
# 3. Relock the poetry file
#       poetry lock --no-update
# 4. Favor unit tests not integration tests.
#    Use the @pytest.mark.requires(pkg_name) decorator in unit_tests.
#    Your tests should not rely on network access, as it prevents other
#    developers from being able to easily run them.
#    Instead write unit tests that use the `responses` library or mock.patch with
#    fixtures. Keep the fixtures minimal.
# See CONTRIBUTING.md for more instructions on working with optional dependencies.
# https://github.com/hwchase17/langchain/blob/master/.github/CONTRIBUTING.md#working-with-optional-dependencies
pytest-vcr = "^1.0.2"
wrapt = "^1.15.0"
openai = "^0.27.4"
python-dotenv = "^1.0.0"
cassio = "^0.1.0"
tiktoken = "^0.3.2"

[tool.poetry.group.lint.dependencies]
ruff = "^0.0.249"
types-toml = "^0.10.8.1"
types-redis = "^4.3.21.6"
types-pytz = "^2023.3.0.0"
black = "^23.1.0"
types-chardet = "^5.0.4.6"
mypy-protobuf = "^3.0.0"

[tool.poetry.group.typing.dependencies]
mypy = "^0.991"
types-pyyaml = "^6.0.12.2"
types-requests = "^2.28.11.5"

[tool.poetry.group.dev]
optional = true

[tool.poetry.group.dev.dependencies]
jupyter = "^1.0.0"
playwright = "^1.28.0"
setuptools = "^67.6.1"

[tool.poetry.extras]
llms = ["clarifai", "cohere", "openai", "openlm", "nlpcloud", "huggingface_hub", "manifest-ml", "torch", "transformers"]
qdrant = ["qdrant-client"]
openai = ["openai", "tiktoken"]
text_helpers = ["chardet"]
clarifai = ["clarifai"]
cohere = ["cohere"]
docarray = ["docarray"]
embeddings = ["sentence-transformers"]
javascript = ["esprima"]
azure = [
    "azure-identity",
    "azure-cosmos",
    "openai",
    "azure-core",
    "azure-ai-formrecognizer",
    "azure-ai-vision",
    "azure-cognitiveservices-speech",
    "azure-search-documents",
]
all = [
    "clarifai",
    "cohere",
    "openai",
    "nlpcloud",
    "huggingface_hub",
    "manifest-ml",
    "elasticsearch",
    "opensearch-py",
    "google-search-results",
    "faiss-cpu",
    "sentence-transformers",
    "transformers",
    "nltk",
    "wikipedia",
    "beautifulsoup4",
    "tiktoken",
    "torch",
    "jinja2",
    "pinecone-client",
    "pinecone-text",
    "marqo",
    "pymongo",
    "weaviate-client",
    "redis",
    "google-api-python-client",
    "google-auth",
    "wolframalpha",
    "qdrant-client",
    "tensorflow-text",
    "pypdf",
    "networkx",
    "nomic",
    "aleph-alpha-client",
    "deeplake",
    "libdeeplake",
    "pgvector",
    "psycopg2-binary",
    "pyowm",
    "pytesseract",
    "html2text",
    "atlassian-python-api",
    "gptcache",
    "duckduckgo-search",
    "arxiv",
    "azure-identity",
    "clickhouse-connect",
    "azure-cosmos",
    "lancedb",
    "langkit",
    "lark",
    "pexpect",
    "pyvespa",
    "O365",
    "jq",
    "docarray",
    "pdfminer-six",
    "lxml",
    "requests-toolbelt",
    "neo4j",
    "openlm",
    "azure-ai-formrecognizer",
    "azure-ai-vision",
    "azure-cognitiveservices-speech",
    "momento",
    "singlestoredb",
    "tigrisdb",
    "nebula3-python",
    "awadb",
    "esprima",
    "rdflib",
    "amadeus",
    "librosa",
    "python-arango",
]

# An extra used to be able to add extended testing.
# Please use new-line on formatting to make it easier to add new packages without
# merge-conflicts
extended_testing = [
 "amazon-textract-caller",
 "assemblyai",
 "beautifulsoup4",
 "bibtexparser",
 "cassio",
 "chardet",
 "esprima",
 "jq",
 "pdfminer-six",
 "pgvector",
 "pypdf",
 "pymupdf",
 "pypdfium2",
 "tqdm",
 "lxml",
 "atlassian-python-api",
 "mwparserfromhell",
 "mwxml",
 "pandas",
 "telethon",
 "psychicapi",
 "gql",
 "requests-toolbelt",
 "html2text",
 "py-trello",
 "scikit-learn",
 "streamlit",
 "pyspark",
 "openai",
 "sympy",
 "rapidfuzz",
 "openai",
 "rank-bm25",
 "geopandas",
 "jinja2",
 "gitpython",
 "newspaper3k",
 "feedparser",
 "xata",
 "xmltodict",
 "faiss-cpu",
 "openapi-schema-pydantic",
 "markdownify",
 "dashvector",
 "sqlite-vss",
 "timescale-vector",
]

[tool.ruff]
select = [
  "E",  # pycodestyle
  "F",  # pyflakes
  "I",  # isort
]
exclude = [
  "tests/integration_tests/examples/non-utf8-encoding.py",
]

[tool.mypy]
ignore_missing_imports = "True"
disallow_untyped_defs = "True"
exclude = ["notebooks", "examples", "example_data"]

[tool.coverage.run]
omit = [
    "tests/*",
]

[build-system]
requires = ["poetry-core>=1.0.0"]
build-backend = "poetry.core.masonry.api"

[tool.pytest.ini_options]
# --strict-markers will raise errors on unknown marks.
# https://docs.pytest.org/en/7.1.x/how-to/mark.html#raising-errors-on-unknown-marks
#
# https://docs.pytest.org/en/7.1.x/reference/reference.html
# --strict-config       any warnings encountered while parsing the `pytest`
#                       section of the configuration file raise errors.
#
# https://github.com/tophat/syrupy
# --snapshot-warn-unused    Prints a warning on unused snapshots rather than fail the test suite.
addopts = "--strict-markers --strict-config --durations=5 --snapshot-warn-unused"
# Registering custom markers.
# https://docs.pytest.org/en/7.1.x/example/markers.html#registering-markers
markers = [
  "requires: mark tests as requiring a specific library",
  "scheduled: mark tests to run in scheduled testing",
]

[tool.codespell]
skip = '.git,*.pdf,*.svg,*.pdf,*.yaml,*.ipynb,poetry.lock,*.min.js,*.css,package-lock.json,example_data,_dist,examples'
# Ignore latin etc
ignore-regex = '.*(Stati Uniti|Tense=Pres).*'
# whats is a typo but used frequently in queries so kept as is
# aapply - async apply
# unsecure - typo but part of API, decided to not bother for now
ignore-words-list = 'momento,collison,ned,foor,reworkd,parth,whats,aapply,mysogyny,unsecure,damon,crate'<|MERGE_RESOLUTION|>--- conflicted
+++ resolved
@@ -129,12 +129,9 @@
 assemblyai = {version = "^0.17.0", optional = true}
 dashvector = {version = "^1.0.1", optional = true}
 sqlite-vss = {version = "^0.1.2", optional = true}
-<<<<<<< HEAD
 anyio = "<4.0"
 jsonpatch = "^1.33"
-=======
 timescale-vector = {version = "^0.0.1", optional = true}
->>>>>>> 6e02c45c
 
 
 [tool.poetry.group.test.dependencies]
