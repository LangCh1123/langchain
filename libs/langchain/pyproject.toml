--- conflicted
+++ resolved
@@ -338,15 +338,10 @@
  "feedparser",
  "xata",
  "xmltodict",
-<<<<<<< HEAD
- "betabageldb",
- "anthropic",
- "qdrant-client",
-=======
  "faiss-cpu",
  "openapi-schema-pydantic",
  "markdownify",
->>>>>>> cedfad54
+ "qdrant-client",
 ]
 
 [tool.ruff]
