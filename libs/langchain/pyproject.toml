[tool.poetry]
name = "langchain"
version = "0.1.13"
description = "Building applications with LLMs through composability"
authors = []
license = "MIT"
readme = "README.md"
repository = "https://github.com/langchain-ai/langchain"

[tool.poetry.scripts]
langchain-server = "langchain.server:main"

[tool.poetry.dependencies]
python = ">=3.8.1,<4.0"
langchain-core = "^0.1.33"
langchain-text-splitters = ">=0.0.1,<0.1"
langchain-community = ">=0.0.29,<0.1"
langsmith = "^0.1.17"
pydantic = ">=1,<3"
SQLAlchemy = ">=1.4,<3"
requests = "^2"
PyYAML = ">=5.3"
numpy = "^1"
aiohttp = "^3.8.3"
tenacity = "^8.1.0"
jsonpatch = "^1.33"
azure-core = {version = "^1.26.4", optional=true}
tqdm = {version = ">=4.48.0", optional = true}
openapi-pydantic = {version = "^0.3.2", optional = true}
faiss-cpu = {version = "^1", optional = true}
manifest-ml = {version = "^0.0.1", optional = true}
transformers = {version = "^4", optional = true}
beautifulsoup4 = {version = "^4", optional = true}
torch = {version = ">=1,<3", optional = true}
jinja2 = {version = "^3", optional = true}
tiktoken = {version = ">=0.3.2,<0.6.0", optional = true, python=">=3.9"}
qdrant-client = {version = "^1.3.1", optional = true, python = ">=3.8.1,<3.12"}
dataclasses-json = ">= 0.5.7, < 0.7"
cohere = {version = ">=4,<6", optional = true}
openai = {version = "<2", optional = true}
nlpcloud = {version = "^1", optional = true}
huggingface_hub = {version = "^0", optional = true}
sentence-transformers = {version = "^2", optional = true}
arxiv = {version = "^1.4", optional = true}
pypdf = {version = "^3.4.0", optional = true}
aleph-alpha-client = {version="^2.15.0", optional = true}
pgvector = {version = "^0.1.6", optional = true}
async-timeout = {version = "^4.0.0", python = "<3.11"}
azure-identity = {version = "^1.12.0", optional=true}
atlassian-python-api = {version = "^3.36.0", optional=true}
html2text = {version="^2020.1.16", optional=true}
numexpr = {version="^2.8.6", optional=true}
azure-cosmos = {version="^4.4.0b1", optional=true}
jq = {version = "^1.4.1", optional = true}
pdfminer-six = {version = "^20221105", optional = true}
docarray = {version="^0.32.0", extras=["hnswlib"], optional=true}
lxml = {version = ">=4.9.3,<6.0", optional = true}
pymupdf = {version = "^1.22.3", optional = true}
rapidocr-onnxruntime = {version = "^1.3.2", optional = true, python = ">=3.8.1,<3.12"}
pypdfium2 = {version = "^4.10.0", optional = true}
gql = {version = "^3.4.1", optional = true}
pandas = {version = "^2.0.1", optional = true}
telethon = {version = "^1.28.5", optional = true}
chardet = {version="^5.1.0", optional=true}
requests-toolbelt = {version = "^1.0.0", optional = true}
openlm = {version = "^0.0.5", optional = true}
scikit-learn = {version = "^1.2.2", optional = true}
azure-ai-formrecognizer = {version = "^3.2.1", optional = true}
azure-cognitiveservices-speech = {version = "^1.28.0", optional = true}
py-trello = {version = "^0.19.0", optional = true}
bibtexparser = {version = "^1.4.0", optional = true}
pyspark = {version = "^3.4.0", optional = true}
clarifai = {version = ">=9.1.0", optional = true}
mwparserfromhell = {version = "^0.6.4", optional = true}
mwxml = {version = "^0.3.3", optional = true}
azure-search-documents = {version = "11.4.0b8", optional = true}
esprima = {version = "^4.0.1", optional = true}
streamlit = {version = "^1.18.0", optional = true, python = ">=3.8.1,<3.9.7 || >3.9.7,<4.0"}
psychicapi = {version = "^0.8.0", optional = true}
cassio = {version = "^0.1.0", optional = true}
sympy = {version = "^1.12", optional = true}
rapidfuzz = {version = "^3.1.1", optional = true}
jsonschema = {version = ">1", optional = true}
rank-bm25 = {version = "^0.2.2", optional = true}
geopandas = {version = "^0.13.1", optional = true}
gitpython = {version = "^3.1.32", optional = true}
feedparser = {version = "^6.0.10", optional = true}
newspaper3k = {version = "^0.2.8", optional = true}
xata = {version = "^1.0.0a7", optional = true}
xmltodict = {version = "^0.13.0", optional = true}
markdownify = {version = "^0.11.6", optional = true}
assemblyai = {version = "^0.17.0", optional = true}
dashvector = {version = "^1.0.1", optional = true}
sqlite-vss = {version = "^0.1.2", optional = true}
motor = {version = "^3.3.1", optional = true}
timescale-vector = {version = "^0.0.1", optional = true}
typer = {version= "^0.9.0", optional = true}
anthropic = {version = "^0.3.11", optional = true}
aiosqlite = {version = "^0.19.0", optional = true}
rspace_client = {version = "^2.5.0", optional = true}
upstash-redis = {version = "^0.15.0", optional = true}
azure-ai-textanalytics = {version = "^5.3.0", optional = true}
google-cloud-documentai = {version = "^2.20.1", optional = true}
fireworks-ai = {version = "^0.9.0", optional = true}
javelin-sdk = {version = "^0.1.8", optional = true}
hologres-vector = {version = "^0.0.6", optional = true}
praw = {version = "^7.7.1", optional = true}
msal = {version = "^1.25.0", optional = true}
databricks-vectorsearch = {version = "^0.21", optional = true}
couchbase = {version = "^4.1.9", optional = true}
dgml-utils = {version = "^0.3.0", optional = true}
<<<<<<< HEAD
opencv-python = {version = "^4.8.1.78", optional = true}
=======
datasets = {version = "^2.15.0", optional = true}
langchain-openai = {version = ">=0.0.2,<0.1", optional = true}
rdflib = {version = "7.0.0", optional = true}

[tool.poetry.group.test]
optional = true
>>>>>>> 56525f2a

[tool.poetry.group.test.dependencies]
# The only dependencies that should be added are
# dependencies used for running tests (e.g., pytest, freezegun, response).
# Any dependencies that do not meet that criteria will be removed.
pytest = "^7.3.0"
pytest-cov = "^4.0.0"
pytest-dotenv = "^0.5.2"
duckdb-engine = "^0.9.2"
pytest-watcher = "^0.2.6"
freezegun = "^1.2.2"
responses = "^0.22.0"
pytest-asyncio = "^0.23.2"
lark = "^1.1.5"
pandas = "^2.0.0"
pytest-mock  = "^3.10.0"
pytest-socket = "^0.6.0"
syrupy = "^4.0.2"
requests-mock = "^1.11.0"
langchain-core = {path = "../core", develop = true}
langchain-text-splitters = {path = "../text-splitters", develop = true}

[tool.poetry.group.codespell]
optional = true

[tool.poetry.group.codespell.dependencies]
codespell = "^2.2.0"

[tool.poetry.group.test_integration]
optional = true

[tool.poetry.group.test_integration.dependencies]
# Do not add dependencies in the test_integration group
# Instead:
# 1. Add an optional dependency to the main group
#       poetry add --optional [package name]
# 2. Add the package name to the extended_testing extra (find it below)
# 3. Relock the poetry file
#       poetry lock --no-update
# 4. Favor unit tests not integration tests.
#    Use the @pytest.mark.requires(pkg_name) decorator in unit_tests.
#    Your tests should not rely on network access, as it prevents other
#    developers from being able to easily run them.
#    Instead write unit tests that use the `responses` library or mock.patch with
#    fixtures. Keep the fixtures minimal.
# See the Contributing Guide for more instructions on working with optional dependencies.
# https://python.langchain.com/docs/contributing/code#working-with-optional-dependencies
pytest-vcr = "^1.0.2"
wrapt = "^1.15.0"
openai = "^1"
python-dotenv = "^1.0.0"
cassio = "^0.1.0"
tiktoken = ">=0.3.2,<0.6.0"
anthropic = "^0.3.11"
langchain-core = {path = "../core", develop = true}
langchain-community = {path = "../community", develop = true}
langchain-text-splitters = {path = "../text-splitters", develop = true}
langchainhub = "^0.1.15"

[tool.poetry.group.lint]
optional = true

[tool.poetry.group.lint.dependencies]
ruff = "^0.1.5"

[tool.poetry.group.typing]
optional = true

[tool.poetry.group.typing.dependencies]
mypy = "^1"
types-pyyaml = "^6.0.12.2"
types-requests = "^2.28.11.5"
types-toml = "^0.10.8.1"
types-redis = "^4.3.21.6"
types-pytz = "^2023.3.0.0"
types-chardet = "^5.0.4.6"
mypy-protobuf = "^3.0.0"
langchain-core = {path = "../core", develop = true}
langchain-community = {path = "../community", develop = true}
langchain-text-splitters = {path = "../text-splitters", develop = true}

[tool.poetry.group.dev]
optional = true

[tool.poetry.group.dev.dependencies]
jupyter = "^1.0.0"
playwright = "^1.28.0"
setuptools = "^67.6.1"
langchain-core = {path = "../core", develop = true}
langchain-community = {path = "../community", develop = true}
langchain-text-splitters = {path = "../text-splitters", develop = true}

[tool.poetry.extras]
llms = ["clarifai", "cohere", "openai", "openlm", "nlpcloud", "huggingface_hub", "manifest-ml", "torch", "transformers"]
qdrant = ["qdrant-client"]
openai = ["openai", "tiktoken"]
text_helpers = ["chardet"]
clarifai = ["clarifai"]
cohere = ["cohere"]
docarray = ["docarray"]
embeddings = ["sentence-transformers"]
javascript = ["esprima"]
azure = [
    "azure-identity",
    "azure-cosmos",
    "openai",
    "azure-core",
    "azure-ai-formrecognizer",
    "azure-cognitiveservices-speech",
    "azure-search-documents",
    "azure-ai-textanalytics",
]
all = []
cli = ["typer"]

# An extra used to be able to add extended testing.
# Please use new-line on formatting to make it easier to add new packages without
# merge-conflicts
extended_testing = [
 "aleph-alpha-client",
 "aiosqlite",
 "assemblyai",
 "beautifulsoup4",
 "bibtexparser",
 "cassio",
 "chardet",
 "datasets",
 "google-cloud-documentai",
 "esprima",
 "jq",
 "pdfminer-six",
 "pgvector",
 "pypdf",
 "pymupdf",
 "pypdfium2",
 "tqdm",
 "lxml",
 "atlassian-python-api",
 "mwparserfromhell",
 "mwxml",
 "msal",
 "pandas",
 "telethon",
 "psychicapi",
 "gql",
 "requests-toolbelt",
 "html2text",
 "numexpr",
 "py-trello",
 "scikit-learn",
 "streamlit",
 "pyspark",
 "openai",
 "sympy",
 "rapidfuzz",
 "jsonschema",
 "openai",
 "rank-bm25",
 "geopandas",
 "jinja2",
 "gitpython",
 "newspaper3k",
 "feedparser",
 "xata",
 "xmltodict",
 "faiss-cpu",
 "openapi-pydantic",
 "markdownify",
 "arxiv",
 "dashvector",
 "sqlite-vss",
 "rapidocr-onnxruntime",
 "motor",
 "timescale-vector",
 "anthropic",
 "upstash-redis",
 "rspace_client",
 "fireworks-ai",
 "javelin-sdk",
 "hologres-vector",
 "praw",
 "databricks-vectorsearch",
 "couchbase",
 "dgml-utils",
 "cohere",
<<<<<<< HEAD
 "opencv-python",
=======
 "langchain-openai",
 "rdflib",
>>>>>>> 56525f2a
]

[tool.ruff]
exclude = [
  "tests/integration_tests/examples/non-utf8-encoding.py",
]

[tool.ruff.lint]
select = [
  "E",  # pycodestyle
  "F",  # pyflakes
  "I",  # isort
  "T201", # print
]

[tool.mypy]
ignore_missing_imports = "True"
disallow_untyped_defs = "True"
exclude = ["notebooks", "examples", "example_data"]

[tool.coverage.run]
omit = [
    "tests/*",
]

[build-system]
requires = ["poetry-core>=1.0.0"]
build-backend = "poetry.core.masonry.api"

[tool.pytest.ini_options]
# --strict-markers will raise errors on unknown marks.
# https://docs.pytest.org/en/7.1.x/how-to/mark.html#raising-errors-on-unknown-marks
#
# https://docs.pytest.org/en/7.1.x/reference/reference.html
# --strict-config       any warnings encountered while parsing the `pytest`
#                       section of the configuration file raise errors.
#
# https://github.com/tophat/syrupy
# --snapshot-warn-unused    Prints a warning on unused snapshots rather than fail the test suite.
addopts = "--strict-markers --strict-config --durations=5 --snapshot-warn-unused -vv"
# Registering custom markers.
# https://docs.pytest.org/en/7.1.x/example/markers.html#registering-markers
markers = [
  "requires: mark tests as requiring a specific library",
  "scheduled: mark tests to run in scheduled testing",
  "compile: mark placeholder test used to compile integration tests without running them"
]
asyncio_mode = "auto"

[tool.codespell]
skip = '.git,*.pdf,*.svg,*.pdf,*.yaml,*.ipynb,poetry.lock,*.min.js,*.css,package-lock.json,example_data,_dist,examples,*.trig'
# Ignore latin etc
ignore-regex = '.*(Stati Uniti|Tense=Pres).*'
# whats is a typo but used frequently in queries so kept as is
# aapply - async apply
# unsecure - typo but part of API, decided to not bother for now
ignore-words-list = 'momento,collison,ned,foor,reworkd,parth,whats,aapply,mysogyny,unsecure,damon,crate,aadd,symbl,precesses,accademia,nin'<|MERGE_RESOLUTION|>--- conflicted
+++ resolved
@@ -109,16 +109,12 @@
 databricks-vectorsearch = {version = "^0.21", optional = true}
 couchbase = {version = "^4.1.9", optional = true}
 dgml-utils = {version = "^0.3.0", optional = true}
-<<<<<<< HEAD
-opencv-python = {version = "^4.8.1.78", optional = true}
-=======
 datasets = {version = "^2.15.0", optional = true}
 langchain-openai = {version = ">=0.0.2,<0.1", optional = true}
 rdflib = {version = "7.0.0", optional = true}
 
 [tool.poetry.group.test]
 optional = true
->>>>>>> 56525f2a
 
 [tool.poetry.group.test.dependencies]
 # The only dependencies that should be added are
@@ -304,12 +300,8 @@
  "couchbase",
  "dgml-utils",
  "cohere",
-<<<<<<< HEAD
- "opencv-python",
-=======
  "langchain-openai",
  "rdflib",
->>>>>>> 56525f2a
 ]
 
 [tool.ruff]
