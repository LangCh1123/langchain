"""Chain for question-answering against a vector database."""
from __future__ import annotations

import inspect
import warnings
from abc import abstractmethod
from typing import Any, Dict, List, Optional

from langchain.callbacks.manager import (
    AsyncCallbackManagerForChainRun,
    CallbackManagerForChainRun,
    Callbacks,
)
from langchain.chains.base import Chain
from langchain.chains.combine_documents.base import BaseCombineDocumentsChain
from langchain.chains.combine_documents.stuff import StuffDocumentsChain
from langchain.chains.llm import LLMChain
from langchain.chains.question_answering import load_qa_chain
from langchain.chains.question_answering.stuff_prompt import PROMPT_SELECTOR
from langchain.prompts import PromptTemplate
from langchain.pydantic_v1 import Extra, Field, root_validator
from langchain.schema import BaseRetriever, Document
from langchain.schema.language_model import BaseLanguageModel
from langchain.schema.vectorstore import VectorStore


class BaseRetrievalQA(Chain):
    """Base class for question-answering chains."""

    combine_documents_chain: BaseCombineDocumentsChain
    """Chain to use to combine the documents."""
    input_key: str = "query"  #: :meta private:
    output_key: str = "result"  #: :meta private:
    return_source_documents: bool = False
    """Return the source documents or not."""

    class Config:
        """Configuration for this pydantic object."""

        extra = Extra.forbid
        arbitrary_types_allowed = True
        allow_population_by_field_name = True

    @property
    def input_keys(self) -> List[str]:
        """Input keys.

        :meta private:
        """
        return [self.input_key]

    @property
    def output_keys(self) -> List[str]:
        """Output keys.

        :meta private:
        """
        _output_keys = [self.output_key]
        if self.return_source_documents:
            _output_keys = _output_keys + ["source_documents"]
        return _output_keys

    @classmethod
    def from_llm(
        cls,
        llm: BaseLanguageModel,
        prompt: Optional[PromptTemplate] = None,
        callbacks: Callbacks = None,
        **kwargs: Any,
    ) -> BaseRetrievalQA:
        """Initialize from LLM."""
        _prompt = prompt or PROMPT_SELECTOR.get_prompt(llm)
        llm_chain = LLMChain(llm=llm, prompt=_prompt, callbacks=callbacks)
        document_prompt = PromptTemplate(
            input_variables=["page_content"], template="Context:\n{page_content}"
        )
        combine_documents_chain = StuffDocumentsChain(
            llm_chain=llm_chain,
            document_variable_name="context",
            document_prompt=document_prompt,
            callbacks=callbacks,
        )

        return cls(
            combine_documents_chain=combine_documents_chain,
            callbacks=callbacks,
            **kwargs,
        )

    @classmethod
    def from_chain_type(
        cls,
        llm: BaseLanguageModel,
        chain_type: str = "stuff",
        chain_type_kwargs: Optional[dict] = None,
        **kwargs: Any,
    ) -> BaseRetrievalQA:
        """Load chain from chain type."""
        _chain_type_kwargs = chain_type_kwargs or {}
        combine_documents_chain = load_qa_chain(
            llm, chain_type=chain_type, **_chain_type_kwargs
        )
        return cls(combine_documents_chain=combine_documents_chain, **kwargs)

    @abstractmethod
    def _get_docs(
        self,
        question: str,
        *,
        run_manager: CallbackManagerForChainRun,
    ) -> List[Document]:
        """Get documents to do question answering over."""

    def _call(
        self,
        inputs: Dict[str, Any],
        run_manager: Optional[CallbackManagerForChainRun] = None,
    ) -> Dict[str, Any]:
        """Run get_relevant_text and llm on input query.

        If chain has 'return_source_documents' as 'True', returns
        the retrieved documents as well under the key 'source_documents'.

        Example:
        .. code-block:: python

        res = indexqa({'query': 'This is my query'})
        answer, docs = res['result'], res['source_documents']
        """
        _run_manager = run_manager or CallbackManagerForChainRun.get_noop_manager()
        question = inputs[self.input_key]
        accepts_run_manager = (
            "run_manager" in inspect.signature(self._get_docs).parameters
        )
        if accepts_run_manager:
            docs = self._get_docs(question, run_manager=_run_manager)
        else:
            docs = self._get_docs(question)  # type: ignore[call-arg]
        answer = self.combine_documents_chain.run(
            input_documents=docs, question=question, callbacks=_run_manager.get_child()
        )

        if self.return_source_documents:
            return {self.output_key: answer, "source_documents": docs}
        else:
            return {self.output_key: answer}

    @abstractmethod
    async def _aget_docs(
        self,
        question: str,
        *,
        run_manager: AsyncCallbackManagerForChainRun,
    ) -> List[Document]:
        """Get documents to do question answering over."""

    async def _acall(
        self,
        inputs: Dict[str, Any],
        run_manager: Optional[AsyncCallbackManagerForChainRun] = None,
    ) -> Dict[str, Any]:
        """Run get_relevant_text and llm on input query.

        If chain has 'return_source_documents' as 'True', returns
        the retrieved documents as well under the key 'source_documents'.

        Example:
        .. code-block:: python

        res = indexqa({'query': 'This is my query'})
        answer, docs = res['result'], res['source_documents']
        """
        _run_manager = run_manager or AsyncCallbackManagerForChainRun.get_noop_manager()
        question = inputs[self.input_key]
        accepts_run_manager = (
            "run_manager" in inspect.signature(self._aget_docs).parameters
        )
        if accepts_run_manager:
            docs = await self._aget_docs(question, run_manager=_run_manager)
        else:
            docs = await self._aget_docs(question)  # type: ignore[call-arg]
        answer = await self.combine_documents_chain.arun(
            input_documents=docs, question=question, callbacks=_run_manager.get_child()
        )

        if self.return_source_documents:
            return {self.output_key: answer, "source_documents": docs}
        else:
            return {self.output_key: answer}


class RetrievalQA(BaseRetrievalQA):
    """Chain for question-answering against an index.

    Example:
        .. code-block:: python

            from langchain.llms import OpenAI
            from langchain.chains import RetrievalQA
<<<<<<< HEAD
            from langchain.vectorstores import FAISS
            from langchain.vectorstores.base import VectorStoreRetriever
=======
            from langchain.faiss import FAISS
            from langchain.schema.vectorstore import VectorStoreRetriever
>>>>>>> a79f5955
            retriever = VectorStoreRetriever(vectorstore=FAISS(...))
            retrievalQA = RetrievalQA.from_llm(llm=OpenAI(), retriever=retriever)

    """

    retriever: BaseRetriever = Field(exclude=True)

    def _get_docs(
        self,
        question: str,
        *,
        run_manager: CallbackManagerForChainRun,
    ) -> List[Document]:
        """Get docs."""
        return self.retriever.get_relevant_documents(
            question, callbacks=run_manager.get_child()
        )

    async def _aget_docs(
        self,
        question: str,
        *,
        run_manager: AsyncCallbackManagerForChainRun,
    ) -> List[Document]:
        """Get docs."""
        return await self.retriever.aget_relevant_documents(
            question, callbacks=run_manager.get_child()
        )

    @property
    def _chain_type(self) -> str:
        """Return the chain type."""
        return "retrieval_qa"


class VectorDBQA(BaseRetrievalQA):
    """Chain for question-answering against a vector database."""

    vectorstore: VectorStore = Field(exclude=True, alias="vectorstore")
    """Vector Database to connect to."""
    k: int = 4
    """Number of documents to query for."""
    search_type: str = "similarity"
    """Search type to use over vectorstore. `similarity` or `mmr`."""
    search_kwargs: Dict[str, Any] = Field(default_factory=dict)
    """Extra search args."""

    @root_validator()
    def raise_deprecation(cls, values: Dict) -> Dict:
        warnings.warn(
            "`VectorDBQA` is deprecated - "
            "please use `from langchain.chains import RetrievalQA`"
        )
        return values

    @root_validator()
    def validate_search_type(cls, values: Dict) -> Dict:
        """Validate search type."""
        if "search_type" in values:
            search_type = values["search_type"]
            if search_type not in ("similarity", "mmr"):
                raise ValueError(f"search_type of {search_type} not allowed.")
        return values

    def _get_docs(
        self,
        question: str,
        *,
        run_manager: CallbackManagerForChainRun,
    ) -> List[Document]:
        """Get docs."""
        if self.search_type == "similarity":
            docs = self.vectorstore.similarity_search(
                question, k=self.k, **self.search_kwargs
            )
        elif self.search_type == "mmr":
            docs = self.vectorstore.max_marginal_relevance_search(
                question, k=self.k, **self.search_kwargs
            )
        else:
            raise ValueError(f"search_type of {self.search_type} not allowed.")
        return docs

    async def _aget_docs(
        self,
        question: str,
        *,
        run_manager: AsyncCallbackManagerForChainRun,
    ) -> List[Document]:
        """Get docs."""
        raise NotImplementedError("VectorDBQA does not support async")

    @property
    def _chain_type(self) -> str:
        """Return the chain type."""
        return "vector_db_qa"<|MERGE_RESOLUTION|>--- conflicted
+++ resolved
@@ -197,13 +197,8 @@
 
             from langchain.llms import OpenAI
             from langchain.chains import RetrievalQA
-<<<<<<< HEAD
             from langchain.vectorstores import FAISS
-            from langchain.vectorstores.base import VectorStoreRetriever
-=======
-            from langchain.faiss import FAISS
             from langchain.schema.vectorstore import VectorStoreRetriever
->>>>>>> a79f5955
             retriever = VectorStoreRetriever(vectorstore=FAISS(...))
             retrievalQA = RetrievalQA.from_llm(llm=OpenAI(), retriever=retriever)
 
