"""Base interface that all chains should implement."""
import asyncio
import inspect
import json
import logging
import warnings
from abc import ABC, abstractmethod
from pathlib import Path
from typing import Any, Dict, List, Optional, Type, Union

import yaml
from langchain_core.load.dump import dumpd
from langchain_core.memory import BaseMemory
from langchain_core.outputs import RunInfo
from langchain_core.pydantic_v1 import (
    BaseModel,
    Field,
    create_model,
    root_validator,
    validator,
)
from langchain_core.runnables import RunnableConfig, RunnableSerializable

from langchain.callbacks.base import BaseCallbackManager
from langchain.callbacks.manager import (
    AsyncCallbackManager,
    AsyncCallbackManagerForChainRun,
    CallbackManager,
    CallbackManagerForChainRun,
    Callbacks,
)
<<<<<<< HEAD
from langchain.chains.encoder import AliasJSONEncoder
from langchain.load.dump import dumpd
from langchain.pydantic_v1 import (
    BaseModel,
    Field,
    create_model,
    root_validator,
    validator,
)
from langchain.schema import RUN_KEY, BaseDocumentTransformer, BaseMemory, RunInfo
from langchain.schema.runnable import RunnableConfig, RunnableSerializable
=======
from langchain.schema import RUN_KEY
>>>>>>> 16af2824

logger = logging.getLogger(__name__)


def _get_verbosity() -> bool:
    from langchain.globals import get_verbose

    return get_verbose()


class Chain(RunnableSerializable[Dict[str, Any], Dict[str, Any]], ABC):
    """Abstract base class for creating structured sequences of calls to components.

    Chains should be used to encode a sequence of calls to components like
    models, document retrievers, other chains, etc., and provide a simple interface
    to this sequence.

    The Chain interface makes it easy to create apps that are:
        - Stateful: add Memory to any Chain to give it state,
        - Observable: pass Callbacks to a Chain to execute additional functionality,
            like logging, outside the main sequence of component calls,
        - Composable: the Chain API is flexible enough that it is easy to combine
            Chains with other components, including other Chains.

    The main methods exposed by chains are:
        - `__call__`: Chains are callable. The `__call__` method is the primary way to
            execute a Chain. This takes inputs as a dictionary and returns a
            dictionary output.
        - `run`: A convenience method that takes inputs as args/kwargs and returns the
            output as a string or object. This method can only be used for a subset of
            chains and cannot return as rich of an output as `__call__`.
    """

    def get_input_schema(
        self, config: Optional[RunnableConfig] = None
    ) -> Type[BaseModel]:
        # This is correct, but pydantic typings/mypy don't think so.
        return create_model(  # type: ignore[call-overload]
            "ChainInput", **{k: (Any, None) for k in self.input_keys}
        )

    def get_output_schema(
        self, config: Optional[RunnableConfig] = None
    ) -> Type[BaseModel]:
        # This is correct, but pydantic typings/mypy don't think so.
        return create_model(  # type: ignore[call-overload]
            "ChainOutput", **{k: (Any, None) for k in self.output_keys}
        )

    def invoke(
        self,
        input: Dict[str, Any],
        config: Optional[RunnableConfig] = None,
        **kwargs: Any,
    ) -> Dict[str, Any]:
        config = config or {}
        return self(
            input,
            callbacks=config.get("callbacks"),
            tags=config.get("tags"),
            metadata=config.get("metadata"),
            run_name=config.get("run_name"),
            **kwargs,
        )

    async def ainvoke(
        self,
        input: Dict[str, Any],
        config: Optional[RunnableConfig] = None,
        **kwargs: Any,
    ) -> Dict[str, Any]:
        config = config or {}
        return await self.acall(
            input,
            callbacks=config.get("callbacks"),
            tags=config.get("tags"),
            metadata=config.get("metadata"),
            run_name=config.get("run_name"),
            **kwargs,
        )

    memory: Optional[BaseMemory] = None
    """Optional memory object. Defaults to None.
    Memory is a class that gets called at the start
    and at the end of every chain. At the start, memory loads variables and passes
    them along in the chain. At the end, it saves any returned variables.
    There are many different types of memory - please see memory docs
    for the full catalog."""
    callbacks: Callbacks = Field(default=None, exclude=True)
    """Optional list of callback handlers (or callback manager). Defaults to None.
    Callback handlers are called throughout the lifecycle of a call to a chain,
    starting with on_chain_start, ending with on_chain_end or on_chain_error.
    Each custom chain can optionally call additional callback methods, see Callback docs
    for full details."""
    callback_manager: Optional[BaseCallbackManager] = Field(default=None, exclude=True)
    """Deprecated, use `callbacks` instead."""
    verbose: bool = Field(default_factory=_get_verbosity)
    """Whether or not run in verbose mode. In verbose mode, some intermediate logs
    will be printed to the console. Defaults to the global `verbose` value,
    accessible via `langchain.globals.get_verbose()`."""
    tags: Optional[List[str]] = None
    """Optional list of tags associated with the chain. Defaults to None.
    These tags will be associated with each call to this chain,
    and passed as arguments to the handlers defined in `callbacks`.
    You can use these to eg identify a specific instance of a chain with its use case.
    """
    metadata: Optional[Dict[str, Any]] = None
    """Optional metadata associated with the chain. Defaults to None.
    This metadata will be associated with each call to this chain,
    and passed as arguments to the handlers defined in `callbacks`.
    You can use these to eg identify a specific instance of a chain with its use case.
    """

    class Config:
        """Configuration for this pydantic object."""

        arbitrary_types_allowed = True

    @property
    def _chain_type(self) -> str:
        raise NotImplementedError("Saving not supported for this chain type.")

    @root_validator()
    def raise_callback_manager_deprecation(cls, values: Dict) -> Dict:
        """Raise deprecation warning if callback_manager is used."""
        if values.get("callback_manager") is not None:
            if values.get("callbacks") is not None:
                raise ValueError(
                    "Cannot specify both callback_manager and callbacks. "
                    "callback_manager is deprecated, callbacks is the preferred "
                    "parameter to pass in."
                )
            warnings.warn(
                "callback_manager is deprecated. Please use callbacks instead.",
                DeprecationWarning,
            )
            values["callbacks"] = values.pop("callback_manager", None)
        return values

    @validator("verbose", pre=True, always=True)
    def set_verbose(cls, verbose: Optional[bool]) -> bool:
        """Set the chain verbosity.

        Defaults to the global setting if not specified by the user.
        """
        if verbose is None:
            return _get_verbosity()
        else:
            return verbose

    @property
    @abstractmethod
    def input_keys(self) -> List[str]:
        """Keys expected to be in the chain input."""

    @property
    @abstractmethod
    def output_keys(self) -> List[str]:
        """Keys expected to be in the chain output."""

    def _validate_inputs(self, inputs: Dict[str, Any]) -> None:
        """Check that all inputs are present."""
        missing_keys = set(self.input_keys).difference(inputs)
        if missing_keys:
            raise ValueError(f"Missing some input keys: {missing_keys}")

    def _validate_outputs(self, outputs: Dict[str, Any]) -> None:
        missing_keys = set(self.output_keys).difference(outputs)
        if missing_keys:
            raise ValueError(f"Missing some output keys: {missing_keys}")

    @abstractmethod
    def _call(
        self,
        inputs: Dict[str, Any],
        run_manager: Optional[CallbackManagerForChainRun] = None,
    ) -> Dict[str, Any]:
        """Execute the chain.

        This is a private method that is not user-facing. It is only called within
            `Chain.__call__`, which is the user-facing wrapper method that handles
            callbacks configuration and some input/output processing.

        Args:
            inputs: A dict of named inputs to the chain. Assumed to contain all inputs
                specified in `Chain.input_keys`, including any inputs added by memory.
            run_manager: The callbacks manager that contains the callback handlers for
                this run of the chain.

        Returns:
            A dict of named outputs. Should contain all outputs specified in
                `Chain.output_keys`.
        """

    async def _acall(
        self,
        inputs: Dict[str, Any],
        run_manager: Optional[AsyncCallbackManagerForChainRun] = None,
    ) -> Dict[str, Any]:
        """Asynchronously execute the chain.

        This is a private method that is not user-facing. It is only called within
            `Chain.acall`, which is the user-facing wrapper method that handles
            callbacks configuration and some input/output processing.

        Args:
            inputs: A dict of named inputs to the chain. Assumed to contain all inputs
                specified in `Chain.input_keys`, including any inputs added by memory.
            run_manager: The callbacks manager that contains the callback handlers for
                this run of the chain.

        Returns:
            A dict of named outputs. Should contain all outputs specified in
                `Chain.output_keys`.
        """
        return await asyncio.get_running_loop().run_in_executor(
            None, self._call, inputs, run_manager
        )

    def __call__(
        self,
        inputs: Union[Dict[str, Any], Any],
        return_only_outputs: bool = False,
        callbacks: Callbacks = None,
        *,
        tags: Optional[List[str]] = None,
        metadata: Optional[Dict[str, Any]] = None,
        run_name: Optional[str] = None,
        include_run_info: bool = False,
    ) -> Dict[str, Any]:
        """Execute the chain.

        Args:
            inputs: Dictionary of inputs, or single input if chain expects
                only one param. Should contain all inputs specified in
                `Chain.input_keys` except for inputs that will be set by the chain's
                memory.
            return_only_outputs: Whether to return only outputs in the
                response. If True, only new keys generated by this chain will be
                returned. If False, both input keys and new keys generated by this
                chain will be returned. Defaults to False.
            callbacks: Callbacks to use for this chain run. These will be called in
                addition to callbacks passed to the chain during construction, but only
                these runtime callbacks will propagate to calls to other objects.
            tags: List of string tags to pass to all callbacks. These will be passed in
                addition to tags passed to the chain during construction, but only
                these runtime tags will propagate to calls to other objects.
            metadata: Optional metadata associated with the chain. Defaults to None
            include_run_info: Whether to include run info in the response. Defaults
                to False.

        Returns:
            A dict of named outputs. Should contain all outputs specified in
                `Chain.output_keys`.
        """
        inputs = self.prep_inputs(inputs)
        callback_manager = CallbackManager.configure(
            callbacks,
            self.callbacks,
            self.verbose,
            tags,
            self.tags,
            metadata,
            self.metadata,
        )
        new_arg_supported = inspect.signature(self._call).parameters.get("run_manager")
        run_manager = callback_manager.on_chain_start(
            dumpd(self),
            inputs,
            name=run_name,
        )
        try:
            outputs = (
                self._call(inputs, run_manager=run_manager)
                if new_arg_supported
                else self._call(inputs)
            )
        except BaseException as e:
            run_manager.on_chain_error(e)
            raise e
        run_manager.on_chain_end(outputs)
        final_outputs: Dict[str, Any] = self.prep_outputs(
            inputs, outputs, return_only_outputs
        )
        if include_run_info:
            final_outputs[RUN_KEY] = RunInfo(run_id=run_manager.run_id)
        return final_outputs

    async def acall(
        self,
        inputs: Union[Dict[str, Any], Any],
        return_only_outputs: bool = False,
        callbacks: Callbacks = None,
        *,
        tags: Optional[List[str]] = None,
        metadata: Optional[Dict[str, Any]] = None,
        run_name: Optional[str] = None,
        include_run_info: bool = False,
    ) -> Dict[str, Any]:
        """Asynchronously execute the chain.

        Args:
            inputs: Dictionary of inputs, or single input if chain expects
                only one param. Should contain all inputs specified in
                `Chain.input_keys` except for inputs that will be set by the chain's
                memory.
            return_only_outputs: Whether to return only outputs in the
                response. If True, only new keys generated by this chain will be
                returned. If False, both input keys and new keys generated by this
                chain will be returned. Defaults to False.
            callbacks: Callbacks to use for this chain run. These will be called in
                addition to callbacks passed to the chain during construction, but only
                these runtime callbacks will propagate to calls to other objects.
            tags: List of string tags to pass to all callbacks. These will be passed in
                addition to tags passed to the chain during construction, but only
                these runtime tags will propagate to calls to other objects.
            metadata: Optional metadata associated with the chain. Defaults to None
            include_run_info: Whether to include run info in the response. Defaults
                to False.

        Returns:
            A dict of named outputs. Should contain all outputs specified in
                `Chain.output_keys`.
        """
        inputs = self.prep_inputs(inputs)
        callback_manager = AsyncCallbackManager.configure(
            callbacks,
            self.callbacks,
            self.verbose,
            tags,
            self.tags,
            metadata,
            self.metadata,
        )
        new_arg_supported = inspect.signature(self._acall).parameters.get("run_manager")
        run_manager = await callback_manager.on_chain_start(
            dumpd(self),
            inputs,
            name=run_name,
        )
        try:
            outputs = (
                await self._acall(inputs, run_manager=run_manager)
                if new_arg_supported
                else await self._acall(inputs)
            )
        except BaseException as e:
            await run_manager.on_chain_error(e)
            raise e
        await run_manager.on_chain_end(outputs)
        final_outputs: Dict[str, Any] = self.prep_outputs(
            inputs, outputs, return_only_outputs
        )
        if include_run_info:
            final_outputs[RUN_KEY] = RunInfo(run_id=run_manager.run_id)
        return final_outputs

    def prep_outputs(
        self,
        inputs: Dict[str, str],
        outputs: Dict[str, str],
        return_only_outputs: bool = False,
    ) -> Dict[str, str]:
        """Validate and prepare chain outputs, and save info about this run to memory.

        Args:
            inputs: Dictionary of chain inputs, including any inputs added by chain
                memory.
            outputs: Dictionary of initial chain outputs.
            return_only_outputs: Whether to only return the chain outputs. If False,
                inputs are also added to the final outputs.

        Returns:
            A dict of the final chain outputs.
        """
        self._validate_outputs(outputs)
        if self.memory is not None:
            self.memory.save_context(inputs, outputs)
        if return_only_outputs:
            return outputs
        else:
            return {**inputs, **outputs}

    def prep_inputs(self, inputs: Union[Dict[str, Any], Any]) -> Dict[str, str]:
        """Validate and prepare chain inputs, including adding inputs from memory.

        Args:
            inputs: Dictionary of raw inputs, or single input if chain expects
                only one param. Should contain all inputs specified in
                `Chain.input_keys` except for inputs that will be set by the chain's
                memory.

        Returns:
            A dictionary of all inputs, including those added by the chain's memory.
        """
        if not isinstance(inputs, dict):
            _input_keys = set(self.input_keys)
            if self.memory is not None:
                # If there are multiple input keys, but some get set by memory so that
                # only one is not set, we can still figure out which key it is.
                _input_keys = _input_keys.difference(self.memory.memory_variables)
            if len(_input_keys) != 1:
                raise ValueError(
                    f"A single string input was passed in, but this chain expects "
                    f"multiple inputs ({_input_keys}). When a chain expects "
                    f"multiple inputs, please call it by passing in a dictionary, "
                    "eg `chain({'foo': 1, 'bar': 2})`"
                )
            inputs = {list(_input_keys)[0]: inputs}
        if self.memory is not None:
            external_context = self.memory.load_memory_variables(inputs)
            inputs = dict(inputs, **external_context)
        self._validate_inputs(inputs)
        return inputs

    @property
    def _run_output_key(self) -> str:
        if len(self.output_keys) != 1:
            raise ValueError(
                f"`run` not supported when there is not exactly "
                f"one output key. Got {self.output_keys}."
            )
        return self.output_keys[0]

    def run(
        self,
        *args: Any,
        callbacks: Callbacks = None,
        tags: Optional[List[str]] = None,
        metadata: Optional[Dict[str, Any]] = None,
        **kwargs: Any,
    ) -> Any:
        """Convenience method for executing chain.

        The main difference between this method and `Chain.__call__` is that this
        method expects inputs to be passed directly in as positional arguments or
        keyword arguments, whereas `Chain.__call__` expects a single input dictionary
        with all the inputs

        Args:
            *args: If the chain expects a single input, it can be passed in as the
                sole positional argument.
            callbacks: Callbacks to use for this chain run. These will be called in
                addition to callbacks passed to the chain during construction, but only
                these runtime callbacks will propagate to calls to other objects.
            tags: List of string tags to pass to all callbacks. These will be passed in
                addition to tags passed to the chain during construction, but only
                these runtime tags will propagate to calls to other objects.
            **kwargs: If the chain expects multiple inputs, they can be passed in
                directly as keyword arguments.

        Returns:
            The chain output.

        Example:
            .. code-block:: python

                # Suppose we have a single-input chain that takes a 'question' string:
                chain.run("What's the temperature in Boise, Idaho?")
                # -> "The temperature in Boise is..."

                # Suppose we have a multi-input chain that takes a 'question' string
                # and 'context' string:
                question = "What's the temperature in Boise, Idaho?"
                context = "Weather report for Boise, Idaho on 07/03/23..."
                chain.run(question=question, context=context)
                # -> "The temperature in Boise is..."
        """
        # Run at start to make sure this is possible/defined
        _output_key = self._run_output_key

        if args and not kwargs:
            if len(args) != 1:
                raise ValueError("`run` supports only one positional argument.")
            return self(args[0], callbacks=callbacks, tags=tags, metadata=metadata)[
                _output_key
            ]

        if kwargs and not args:
            return self(kwargs, callbacks=callbacks, tags=tags, metadata=metadata)[
                _output_key
            ]

        if not kwargs and not args:
            raise ValueError(
                "`run` supported with either positional arguments or keyword arguments,"
                " but none were provided."
            )
        else:
            raise ValueError(
                f"`run` supported with either positional arguments or keyword arguments"
                f" but not both. Got args: {args} and kwargs: {kwargs}."
            )

    async def arun(
        self,
        *args: Any,
        callbacks: Callbacks = None,
        tags: Optional[List[str]] = None,
        metadata: Optional[Dict[str, Any]] = None,
        **kwargs: Any,
    ) -> Any:
        """Convenience method for executing chain.

        The main difference between this method and `Chain.__call__` is that this
        method expects inputs to be passed directly in as positional arguments or
        keyword arguments, whereas `Chain.__call__` expects a single input dictionary
        with all the inputs


        Args:
            *args: If the chain expects a single input, it can be passed in as the
                sole positional argument.
            callbacks: Callbacks to use for this chain run. These will be called in
                addition to callbacks passed to the chain during construction, but only
                these runtime callbacks will propagate to calls to other objects.
            tags: List of string tags to pass to all callbacks. These will be passed in
                addition to tags passed to the chain during construction, but only
                these runtime tags will propagate to calls to other objects.
            **kwargs: If the chain expects multiple inputs, they can be passed in
                directly as keyword arguments.

        Returns:
            The chain output.

        Example:
            .. code-block:: python

                # Suppose we have a single-input chain that takes a 'question' string:
                await chain.arun("What's the temperature in Boise, Idaho?")
                # -> "The temperature in Boise is..."

                # Suppose we have a multi-input chain that takes a 'question' string
                # and 'context' string:
                question = "What's the temperature in Boise, Idaho?"
                context = "Weather report for Boise, Idaho on 07/03/23..."
                await chain.arun(question=question, context=context)
                # -> "The temperature in Boise is..."
        """
        if len(self.output_keys) != 1:
            raise ValueError(
                f"`run` not supported when there is not exactly "
                f"one output key. Got {self.output_keys}."
            )
        elif args and not kwargs:
            if len(args) != 1:
                raise ValueError("`run` supports only one positional argument.")
            return (
                await self.acall(
                    args[0], callbacks=callbacks, tags=tags, metadata=metadata
                )
            )[self.output_keys[0]]

        if kwargs and not args:
            return (
                await self.acall(
                    kwargs, callbacks=callbacks, tags=tags, metadata=metadata
                )
            )[self.output_keys[0]]

        raise ValueError(
            f"`run` supported with either positional arguments or keyword arguments"
            f" but not both. Got args: {args} and kwargs: {kwargs}."
        )

    def dict(self, **kwargs: Any) -> Dict:
        """Dictionary representation of chain.

        Expects `Chain._chain_type` property to be implemented and for memory to be
            null.

        Args:
            **kwargs: Keyword arguments passed to default `pydantic.BaseModel.dict`
                method.

        Returns:
            A dictionary representation of the chain.

        Example:
            .. code-block:: python

                chain.dict(exclude_unset=True)
                # -> {"_type": "foo", "verbose": False, ...}
        """
        _dict = super().dict(**kwargs)
        try:
            _dict["_type"] = self._chain_type
        except NotImplementedError:
            pass
        return _dict

    def save(self, file_path: Union[Path, str]) -> None:
        """Save the chain.

        Expects `Chain._chain_type` property to be implemented and for memory to be
            null.

        Args:
            file_path: Path to file to save the chain to.

        Example:
            .. code-block:: python

                chain.save(file_path="path/chain.yaml")
        """
        if self.memory is not None:
            raise ValueError("Saving of memory is not yet supported.")

        # Fetch dictionary to save
        chain_dict = self.dict()
        if "_type" not in chain_dict:
            raise NotImplementedError(f"Chain {self} does not support saving.")

        # Convert file to Path object.
        if isinstance(file_path, str):
            save_path = Path(file_path)
        else:
            save_path = file_path

        directory_path = save_path.parent
        directory_path.mkdir(parents=True, exist_ok=True)

        if save_path.suffix == ".json":
            with open(file_path, "w") as f:
                json.dump(
                    chain_dict, f, indent=4, ensure_ascii=False, cls=AliasJSONEncoder
                )
        elif save_path.suffix == ".yaml":
            with open(file_path, "w") as f:
                from langchain.document_transformers.serializers import (
                    serialize_transformer,
                )

                yaml.add_multi_representer(
                    BaseDocumentTransformer,  # type: ignore
                    lambda dumper, data: dumper.represent_mapping(
                        "tag:yaml.org,2002:map", serialize_transformer(data)
                    ),
                )
                yaml.dump(chain_dict, f, default_flow_style=False)
        else:
            raise ValueError(f"{save_path} must be json or yaml")

    def apply(
        self, input_list: List[Dict[str, Any]], callbacks: Callbacks = None
    ) -> List[Dict[str, str]]:
        """Call the chain on all inputs in the list."""
        return [self(inputs, callbacks=callbacks) for inputs in input_list]<|MERGE_RESOLUTION|>--- conflicted
+++ resolved
@@ -29,21 +29,7 @@
     CallbackManagerForChainRun,
     Callbacks,
 )
-<<<<<<< HEAD
-from langchain.chains.encoder import AliasJSONEncoder
-from langchain.load.dump import dumpd
-from langchain.pydantic_v1 import (
-    BaseModel,
-    Field,
-    create_model,
-    root_validator,
-    validator,
-)
-from langchain.schema import RUN_KEY, BaseDocumentTransformer, BaseMemory, RunInfo
-from langchain.schema.runnable import RunnableConfig, RunnableSerializable
-=======
 from langchain.schema import RUN_KEY
->>>>>>> 16af2824
 
 logger = logging.getLogger(__name__)
 
@@ -668,21 +654,9 @@
 
         if save_path.suffix == ".json":
             with open(file_path, "w") as f:
-                json.dump(
-                    chain_dict, f, indent=4, ensure_ascii=False, cls=AliasJSONEncoder
-                )
+                json.dump(chain_dict, f, indent=4, ensure_ascii=False)
         elif save_path.suffix == ".yaml":
             with open(file_path, "w") as f:
-                from langchain.document_transformers.serializers import (
-                    serialize_transformer,
-                )
-
-                yaml.add_multi_representer(
-                    BaseDocumentTransformer,  # type: ignore
-                    lambda dumper, data: dumper.represent_mapping(
-                        "tag:yaml.org,2002:map", serialize_transformer(data)
-                    ),
-                )
                 yaml.dump(chain_dict, f, default_flow_style=False)
         else:
             raise ValueError(f"{save_path} must be json or yaml")
