--- conflicted
+++ resolved
@@ -29,11 +29,8 @@
 from abc import ABC, abstractmethod
 from dataclasses import dataclass
 from enum import Enum
-<<<<<<< HEAD
 from functools import partial
-=======
 from io import BytesIO, StringIO
->>>>>>> 16a80779
 from typing import (
     AbstractSet,
     Any,
