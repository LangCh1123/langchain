--- conflicted
+++ resolved
@@ -116,13 +116,6 @@
         for i, (text, embedding) in enumerate(zip(texts, embeddings)):
             metadata = metadatas[i] if metadatas else {}
             metadata[self._text_key] = text
-<<<<<<< HEAD
-            docs.append((ids[i], embedding, metadata))
-        # upsert to Pinecone
-        self._index.upsert(
-            vectors=docs, namespace=namespace, batch_size=batch_size, **kwargs
-        )
-=======
 
         # For loops to avoid memory issues and optimize when using HTTP based embeddings
         # The first loop runs the embeddings, it benefits when using OpenAI embeddings
@@ -145,7 +138,6 @@
             ]
             [res.get() for res in async_res]
 
->>>>>>> 0aedbcf7
         return ids
 
     def similarity_search_with_score(
