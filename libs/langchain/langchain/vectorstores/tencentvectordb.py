from langchain_community.vectorstores.tencentvectordb import (
    ConnectionParams,
    IndexParams,
    TencentVectorDB,
)

<<<<<<< HEAD
import json
import logging
import time
from typing import Any, Dict, Iterable, List, Optional, Tuple

import numpy as np
from langchain_core.documents import Document
from langchain_core.embeddings import Embeddings
from langchain_core.utils import guard_import
from langchain_core.vectorstores import VectorStore

from langchain.vectorstores.utils import maximal_marginal_relevance

logger = logging.getLogger(__name__)


class ConnectionParams:
    """Tencent vector DB Connection params.

    See the following documentation for details:
    https://cloud.tencent.com/document/product/1709/95820

    Attribute:
        url (str) : The access address of the vector database server
            that the client needs to connect to.
        key (str): API key for client to access the vector database server,
            which is used for authentication.
        username (str) : Account for client to access the vector database server.
        timeout (int) : Request Timeout.
    """

    def __init__(self, url: str, key: str, username: str = "root", timeout: int = 10):
        self.url = url
        self.key = key
        self.username = username
        self.timeout = timeout


class IndexParams:
    """Tencent vector DB Index params.

    See the following documentation for details:
    https://cloud.tencent.com/document/product/1709/95826
    """

    def __init__(
        self,
        dimension: int,
        shard: int = 1,
        replicas: int = 2,
        index_type: str = "HNSW",
        metric_type: str = "L2",
        params: Optional[Dict] = None,
    ):
        self.dimension = dimension
        self.shard = shard
        self.replicas = replicas
        self.index_type = index_type
        self.metric_type = metric_type
        self.params = params


class TencentVectorDB(VectorStore):
    """Initialize wrapper around the tencent vector database.

    In order to use this you need to have a database instance.
    See the following documentation for details:
    https://cloud.tencent.com/document/product/1709/94951
    """

    field_id: str = "id"
    field_vector: str = "vector"
    field_text: str = "text"
    field_metadata: str = "metadata"

    def __init__(
        self,
        embedding: Embeddings,
        connection_params: ConnectionParams,
        index_params: IndexParams = IndexParams(128),
        database_name: str = "LangChainDatabase",
        collection_name: str = "LangChainCollection",
        drop_old: Optional[bool] = False,
    ):
        self.document = guard_import("tcvectordb.model.document")
        tcvectordb = guard_import("tcvectordb")
        self.embedding_func = embedding
        self.index_params = index_params
        self.vdb_client = tcvectordb.VectorDBClient(
            url=connection_params.url,
            username=connection_params.username,
            key=connection_params.key,
            timeout=connection_params.timeout,
        )
        db_list = self.vdb_client.list_databases()
        db_exist: bool = False
        for db in db_list:
            if database_name == db.database_name:
                db_exist = True
                break
        if db_exist:
            self.database = self.vdb_client.database(database_name)
        else:
            self.database = self.vdb_client.create_database(database_name)
        try:
            self.collection = self.database.describe_collection(collection_name)
            if drop_old:
                self.database.drop_collection(collection_name)
                self._create_collection(collection_name)
        except tcvectordb.exceptions.VectorDBException:
            self._create_collection(collection_name)

    def _create_collection(self, collection_name: str) -> None:
        enum = guard_import("tcvectordb.model.enum")
        vdb_index = guard_import("tcvectordb.model.index")
        index_type = None
        for k, v in enum.IndexType.__members__.items():
            if k == self.index_params.index_type:
                index_type = v
        if index_type is None:
            raise ValueError("unsupported index_type")
        metric_type = None
        for k, v in enum.MetricType.__members__.items():
            if k == self.index_params.metric_type:
                metric_type = v
        if metric_type is None:
            raise ValueError("unsupported metric_type")
        if self.index_params.params is None:
            params = vdb_index.HNSWParams(m=16, efconstruction=200)
        else:
            params = vdb_index.HNSWParams(
                m=self.index_params.params.get("M", 16),
                efconstruction=self.index_params.params.get("efConstruction", 200),
            )
        index = vdb_index.Index(
            vdb_index.FilterIndex(
                self.field_id, enum.FieldType.String, enum.IndexType.PRIMARY_KEY
            ),
            vdb_index.VectorIndex(
                self.field_vector,
                self.index_params.dimension,
                index_type,
                metric_type,
                params,
            ),
            vdb_index.FilterIndex(
                self.field_text, enum.FieldType.String, enum.IndexType.FILTER
            ),
            vdb_index.FilterIndex(
                self.field_metadata, enum.FieldType.String, enum.IndexType.FILTER
            ),
        )
        self.collection = self.database.create_collection(
            name=collection_name,
            shard=self.index_params.shard,
            replicas=self.index_params.replicas,
            description="Collection for LangChain",
            index=index,
        )

    @property
    def embeddings(self) -> Embeddings:
        return self.embedding_func

    @classmethod
    def from_texts(
        cls,
        texts: List[str],
        embedding: Embeddings,
        metadatas: Optional[List[dict]] = None,
        connection_params: Optional[ConnectionParams] = None,
        index_params: Optional[IndexParams] = None,
        database_name: str = "LangChainDatabase",
        collection_name: str = "LangChainCollection",
        drop_old: Optional[bool] = False,
        **kwargs: Any,
    ) -> TencentVectorDB:
        """Create a collection, indexes it with HNSW, and insert data."""
        if len(texts) == 0:
            raise ValueError("texts is empty")
        if connection_params is None:
            raise ValueError("connection_params is empty")
        try:
            embeddings = embedding.embed_documents(texts[0:1])
        except NotImplementedError:
            embeddings = [embedding.embed_query(texts[0])]
        dimension = len(embeddings[0])
        if index_params is None:
            index_params = IndexParams(dimension=dimension)
        else:
            index_params.dimension = dimension
        vector_db = cls(
            embedding=embedding,
            connection_params=connection_params,
            index_params=index_params,
            database_name=database_name,
            collection_name=collection_name,
            drop_old=drop_old,
        )
        vector_db.add_texts(texts=texts, metadatas=metadatas)
        return vector_db

    def add_texts(
        self,
        texts: Iterable[str],
        metadatas: Optional[List[dict]] = None,
        timeout: Optional[int] = None,
        batch_size: int = 1000,
        **kwargs: Any,
    ) -> List[str]:
        """Insert text data into TencentVectorDB."""
        texts = list(texts)
        try:
            embeddings = self.embedding_func.embed_documents(texts)
        except NotImplementedError:
            embeddings = [self.embedding_func.embed_query(x) for x in texts]
        if len(embeddings) == 0:
            logger.debug("Nothing to insert, skipping.")
            return []
        pks: list[str] = []
        total_count = len(embeddings)
        for start in range(0, total_count, batch_size):
            # Grab end index
            docs = []
            end = min(start + batch_size, total_count)
            for id in range(start, end, 1):
                metadata = "{}"
                if metadatas is not None:
                    metadata = json.dumps(metadatas[id], ensure_ascii=False)
                doc = self.document.Document(
                    id="{}-{}-{}".format(time.time_ns(), hash(texts[id]), id),
                    vector=embeddings[id],
                    text=texts[id],
                    metadata=metadata,
                )
                docs.append(doc)
                pks.append(str(id))
            self.collection.upsert(docs, timeout)
        return pks

    def similarity_search(
        self,
        query: str,
        k: int = 4,
        param: Optional[dict] = None,
        expr: Optional[str] = None,
        timeout: Optional[int] = None,
        **kwargs: Any,
    ) -> List[Document]:
        """Perform a similarity search against the query string."""
        res = self.similarity_search_with_score(
            query=query, k=k, param=param, expr=expr, timeout=timeout, **kwargs
        )
        return [doc for doc, _ in res]

    def similarity_search_with_score(
        self,
        query: str,
        k: int = 4,
        param: Optional[dict] = None,
        expr: Optional[str] = None,
        timeout: Optional[int] = None,
        **kwargs: Any,
    ) -> List[Tuple[Document, float]]:
        """Perform a search on a query string and return results with score."""
        # Embed the query text.
        embedding = self.embedding_func.embed_query(query)
        res = self.similarity_search_with_score_by_vector(
            embedding=embedding, k=k, param=param, expr=expr, timeout=timeout, **kwargs
        )
        return res

    def similarity_search_by_vector(
        self,
        embedding: List[float],
        k: int = 4,
        param: Optional[dict] = None,
        expr: Optional[str] = None,
        timeout: Optional[int] = None,
        **kwargs: Any,
    ) -> List[Document]:
        """Perform a similarity search against the query string."""
        res = self.similarity_search_with_score_by_vector(
            embedding=embedding, k=k, param=param, expr=expr, timeout=timeout, **kwargs
        )
        return [doc for doc, _ in res]

    def similarity_search_with_score_by_vector(
        self,
        embedding: List[float],
        k: int = 4,
        param: Optional[dict] = None,
        expr: Optional[str] = None,
        timeout: Optional[int] = None,
        **kwargs: Any,
    ) -> List[Tuple[Document, float]]:
        """Perform a search on a query string and return results with score."""
        filter = None if expr is None else self.document.Filter(expr)
        ef = 10 if param is None else param.get("ef", 10)
        res: List[List[Dict]] = self.collection.search(
            vectors=[embedding],
            filter=filter,
            params=self.document.HNSWSearchParams(ef=ef),
            retrieve_vector=False,
            limit=k,
            timeout=timeout,
        )
        # Organize results.
        ret: List[Tuple[Document, float]] = []
        if res is None or len(res) == 0:
            return ret
        for result in res[0]:
            meta = result.get(self.field_metadata)
            if meta is not None:
                meta = json.loads(meta)
            doc = Document(page_content=result.get(self.field_text), metadata=meta)
            pair = (doc, result.get("score", 0.0))
            ret.append(pair)
        return ret

    def max_marginal_relevance_search(
        self,
        query: str,
        k: int = 4,
        fetch_k: int = 20,
        lambda_mult: float = 0.5,
        param: Optional[dict] = None,
        expr: Optional[str] = None,
        timeout: Optional[int] = None,
        **kwargs: Any,
    ) -> List[Document]:
        """Perform a search and return results that are reordered by MMR."""
        embedding = self.embedding_func.embed_query(query)
        return self.max_marginal_relevance_search_by_vector(
            embedding=embedding,
            k=k,
            fetch_k=fetch_k,
            lambda_mult=lambda_mult,
            param=param,
            expr=expr,
            timeout=timeout,
            **kwargs,
        )

    def max_marginal_relevance_search_by_vector(
        self,
        embedding: list[float],
        k: int = 4,
        fetch_k: int = 20,
        lambda_mult: float = 0.5,
        param: Optional[dict] = None,
        expr: Optional[str] = None,
        timeout: Optional[int] = None,
        **kwargs: Any,
    ) -> List[Document]:
        """Perform a search and return results that are reordered by MMR."""
        filter = None if expr is None else self.document.Filter(expr)
        ef = 10 if param is None else param.get("ef", 10)
        res: List[List[Dict]] = self.collection.search(
            vectors=[embedding],
            filter=filter,
            params=self.document.HNSWSearchParams(ef=ef),
            retrieve_vector=True,
            limit=fetch_k,
            timeout=timeout,
        )
        # Organize results.
        documents = []
        ordered_result_embeddings = []
        for result in res[0]:
            meta = result.get(self.field_metadata)
            if meta is not None:
                meta = json.loads(meta)
            doc = Document(page_content=result.get(self.field_text), metadata=meta)
            documents.append(doc)
            ordered_result_embeddings.append(result.get(self.field_vector))
        # Get the new order of results.
        new_ordering = maximal_marginal_relevance(
            np.array(embedding), ordered_result_embeddings, k=k, lambda_mult=lambda_mult
        )
        # Reorder the values and return.
        ret = []
        for x in new_ordering:
            # Function can return -1 index
            if x == -1:
                break
            else:
                ret.append(documents[x])
        return ret
=======
__all__ = ["ConnectionParams", "IndexParams", "TencentVectorDB"]
>>>>>>> b9ef92f2
<|MERGE_RESOLUTION|>--- conflicted
+++ resolved
@@ -4,396 +4,4 @@
     TencentVectorDB,
 )
 
-<<<<<<< HEAD
-import json
-import logging
-import time
-from typing import Any, Dict, Iterable, List, Optional, Tuple
-
-import numpy as np
-from langchain_core.documents import Document
-from langchain_core.embeddings import Embeddings
-from langchain_core.utils import guard_import
-from langchain_core.vectorstores import VectorStore
-
-from langchain.vectorstores.utils import maximal_marginal_relevance
-
-logger = logging.getLogger(__name__)
-
-
-class ConnectionParams:
-    """Tencent vector DB Connection params.
-
-    See the following documentation for details:
-    https://cloud.tencent.com/document/product/1709/95820
-
-    Attribute:
-        url (str) : The access address of the vector database server
-            that the client needs to connect to.
-        key (str): API key for client to access the vector database server,
-            which is used for authentication.
-        username (str) : Account for client to access the vector database server.
-        timeout (int) : Request Timeout.
-    """
-
-    def __init__(self, url: str, key: str, username: str = "root", timeout: int = 10):
-        self.url = url
-        self.key = key
-        self.username = username
-        self.timeout = timeout
-
-
-class IndexParams:
-    """Tencent vector DB Index params.
-
-    See the following documentation for details:
-    https://cloud.tencent.com/document/product/1709/95826
-    """
-
-    def __init__(
-        self,
-        dimension: int,
-        shard: int = 1,
-        replicas: int = 2,
-        index_type: str = "HNSW",
-        metric_type: str = "L2",
-        params: Optional[Dict] = None,
-    ):
-        self.dimension = dimension
-        self.shard = shard
-        self.replicas = replicas
-        self.index_type = index_type
-        self.metric_type = metric_type
-        self.params = params
-
-
-class TencentVectorDB(VectorStore):
-    """Initialize wrapper around the tencent vector database.
-
-    In order to use this you need to have a database instance.
-    See the following documentation for details:
-    https://cloud.tencent.com/document/product/1709/94951
-    """
-
-    field_id: str = "id"
-    field_vector: str = "vector"
-    field_text: str = "text"
-    field_metadata: str = "metadata"
-
-    def __init__(
-        self,
-        embedding: Embeddings,
-        connection_params: ConnectionParams,
-        index_params: IndexParams = IndexParams(128),
-        database_name: str = "LangChainDatabase",
-        collection_name: str = "LangChainCollection",
-        drop_old: Optional[bool] = False,
-    ):
-        self.document = guard_import("tcvectordb.model.document")
-        tcvectordb = guard_import("tcvectordb")
-        self.embedding_func = embedding
-        self.index_params = index_params
-        self.vdb_client = tcvectordb.VectorDBClient(
-            url=connection_params.url,
-            username=connection_params.username,
-            key=connection_params.key,
-            timeout=connection_params.timeout,
-        )
-        db_list = self.vdb_client.list_databases()
-        db_exist: bool = False
-        for db in db_list:
-            if database_name == db.database_name:
-                db_exist = True
-                break
-        if db_exist:
-            self.database = self.vdb_client.database(database_name)
-        else:
-            self.database = self.vdb_client.create_database(database_name)
-        try:
-            self.collection = self.database.describe_collection(collection_name)
-            if drop_old:
-                self.database.drop_collection(collection_name)
-                self._create_collection(collection_name)
-        except tcvectordb.exceptions.VectorDBException:
-            self._create_collection(collection_name)
-
-    def _create_collection(self, collection_name: str) -> None:
-        enum = guard_import("tcvectordb.model.enum")
-        vdb_index = guard_import("tcvectordb.model.index")
-        index_type = None
-        for k, v in enum.IndexType.__members__.items():
-            if k == self.index_params.index_type:
-                index_type = v
-        if index_type is None:
-            raise ValueError("unsupported index_type")
-        metric_type = None
-        for k, v in enum.MetricType.__members__.items():
-            if k == self.index_params.metric_type:
-                metric_type = v
-        if metric_type is None:
-            raise ValueError("unsupported metric_type")
-        if self.index_params.params is None:
-            params = vdb_index.HNSWParams(m=16, efconstruction=200)
-        else:
-            params = vdb_index.HNSWParams(
-                m=self.index_params.params.get("M", 16),
-                efconstruction=self.index_params.params.get("efConstruction", 200),
-            )
-        index = vdb_index.Index(
-            vdb_index.FilterIndex(
-                self.field_id, enum.FieldType.String, enum.IndexType.PRIMARY_KEY
-            ),
-            vdb_index.VectorIndex(
-                self.field_vector,
-                self.index_params.dimension,
-                index_type,
-                metric_type,
-                params,
-            ),
-            vdb_index.FilterIndex(
-                self.field_text, enum.FieldType.String, enum.IndexType.FILTER
-            ),
-            vdb_index.FilterIndex(
-                self.field_metadata, enum.FieldType.String, enum.IndexType.FILTER
-            ),
-        )
-        self.collection = self.database.create_collection(
-            name=collection_name,
-            shard=self.index_params.shard,
-            replicas=self.index_params.replicas,
-            description="Collection for LangChain",
-            index=index,
-        )
-
-    @property
-    def embeddings(self) -> Embeddings:
-        return self.embedding_func
-
-    @classmethod
-    def from_texts(
-        cls,
-        texts: List[str],
-        embedding: Embeddings,
-        metadatas: Optional[List[dict]] = None,
-        connection_params: Optional[ConnectionParams] = None,
-        index_params: Optional[IndexParams] = None,
-        database_name: str = "LangChainDatabase",
-        collection_name: str = "LangChainCollection",
-        drop_old: Optional[bool] = False,
-        **kwargs: Any,
-    ) -> TencentVectorDB:
-        """Create a collection, indexes it with HNSW, and insert data."""
-        if len(texts) == 0:
-            raise ValueError("texts is empty")
-        if connection_params is None:
-            raise ValueError("connection_params is empty")
-        try:
-            embeddings = embedding.embed_documents(texts[0:1])
-        except NotImplementedError:
-            embeddings = [embedding.embed_query(texts[0])]
-        dimension = len(embeddings[0])
-        if index_params is None:
-            index_params = IndexParams(dimension=dimension)
-        else:
-            index_params.dimension = dimension
-        vector_db = cls(
-            embedding=embedding,
-            connection_params=connection_params,
-            index_params=index_params,
-            database_name=database_name,
-            collection_name=collection_name,
-            drop_old=drop_old,
-        )
-        vector_db.add_texts(texts=texts, metadatas=metadatas)
-        return vector_db
-
-    def add_texts(
-        self,
-        texts: Iterable[str],
-        metadatas: Optional[List[dict]] = None,
-        timeout: Optional[int] = None,
-        batch_size: int = 1000,
-        **kwargs: Any,
-    ) -> List[str]:
-        """Insert text data into TencentVectorDB."""
-        texts = list(texts)
-        try:
-            embeddings = self.embedding_func.embed_documents(texts)
-        except NotImplementedError:
-            embeddings = [self.embedding_func.embed_query(x) for x in texts]
-        if len(embeddings) == 0:
-            logger.debug("Nothing to insert, skipping.")
-            return []
-        pks: list[str] = []
-        total_count = len(embeddings)
-        for start in range(0, total_count, batch_size):
-            # Grab end index
-            docs = []
-            end = min(start + batch_size, total_count)
-            for id in range(start, end, 1):
-                metadata = "{}"
-                if metadatas is not None:
-                    metadata = json.dumps(metadatas[id], ensure_ascii=False)
-                doc = self.document.Document(
-                    id="{}-{}-{}".format(time.time_ns(), hash(texts[id]), id),
-                    vector=embeddings[id],
-                    text=texts[id],
-                    metadata=metadata,
-                )
-                docs.append(doc)
-                pks.append(str(id))
-            self.collection.upsert(docs, timeout)
-        return pks
-
-    def similarity_search(
-        self,
-        query: str,
-        k: int = 4,
-        param: Optional[dict] = None,
-        expr: Optional[str] = None,
-        timeout: Optional[int] = None,
-        **kwargs: Any,
-    ) -> List[Document]:
-        """Perform a similarity search against the query string."""
-        res = self.similarity_search_with_score(
-            query=query, k=k, param=param, expr=expr, timeout=timeout, **kwargs
-        )
-        return [doc for doc, _ in res]
-
-    def similarity_search_with_score(
-        self,
-        query: str,
-        k: int = 4,
-        param: Optional[dict] = None,
-        expr: Optional[str] = None,
-        timeout: Optional[int] = None,
-        **kwargs: Any,
-    ) -> List[Tuple[Document, float]]:
-        """Perform a search on a query string and return results with score."""
-        # Embed the query text.
-        embedding = self.embedding_func.embed_query(query)
-        res = self.similarity_search_with_score_by_vector(
-            embedding=embedding, k=k, param=param, expr=expr, timeout=timeout, **kwargs
-        )
-        return res
-
-    def similarity_search_by_vector(
-        self,
-        embedding: List[float],
-        k: int = 4,
-        param: Optional[dict] = None,
-        expr: Optional[str] = None,
-        timeout: Optional[int] = None,
-        **kwargs: Any,
-    ) -> List[Document]:
-        """Perform a similarity search against the query string."""
-        res = self.similarity_search_with_score_by_vector(
-            embedding=embedding, k=k, param=param, expr=expr, timeout=timeout, **kwargs
-        )
-        return [doc for doc, _ in res]
-
-    def similarity_search_with_score_by_vector(
-        self,
-        embedding: List[float],
-        k: int = 4,
-        param: Optional[dict] = None,
-        expr: Optional[str] = None,
-        timeout: Optional[int] = None,
-        **kwargs: Any,
-    ) -> List[Tuple[Document, float]]:
-        """Perform a search on a query string and return results with score."""
-        filter = None if expr is None else self.document.Filter(expr)
-        ef = 10 if param is None else param.get("ef", 10)
-        res: List[List[Dict]] = self.collection.search(
-            vectors=[embedding],
-            filter=filter,
-            params=self.document.HNSWSearchParams(ef=ef),
-            retrieve_vector=False,
-            limit=k,
-            timeout=timeout,
-        )
-        # Organize results.
-        ret: List[Tuple[Document, float]] = []
-        if res is None or len(res) == 0:
-            return ret
-        for result in res[0]:
-            meta = result.get(self.field_metadata)
-            if meta is not None:
-                meta = json.loads(meta)
-            doc = Document(page_content=result.get(self.field_text), metadata=meta)
-            pair = (doc, result.get("score", 0.0))
-            ret.append(pair)
-        return ret
-
-    def max_marginal_relevance_search(
-        self,
-        query: str,
-        k: int = 4,
-        fetch_k: int = 20,
-        lambda_mult: float = 0.5,
-        param: Optional[dict] = None,
-        expr: Optional[str] = None,
-        timeout: Optional[int] = None,
-        **kwargs: Any,
-    ) -> List[Document]:
-        """Perform a search and return results that are reordered by MMR."""
-        embedding = self.embedding_func.embed_query(query)
-        return self.max_marginal_relevance_search_by_vector(
-            embedding=embedding,
-            k=k,
-            fetch_k=fetch_k,
-            lambda_mult=lambda_mult,
-            param=param,
-            expr=expr,
-            timeout=timeout,
-            **kwargs,
-        )
-
-    def max_marginal_relevance_search_by_vector(
-        self,
-        embedding: list[float],
-        k: int = 4,
-        fetch_k: int = 20,
-        lambda_mult: float = 0.5,
-        param: Optional[dict] = None,
-        expr: Optional[str] = None,
-        timeout: Optional[int] = None,
-        **kwargs: Any,
-    ) -> List[Document]:
-        """Perform a search and return results that are reordered by MMR."""
-        filter = None if expr is None else self.document.Filter(expr)
-        ef = 10 if param is None else param.get("ef", 10)
-        res: List[List[Dict]] = self.collection.search(
-            vectors=[embedding],
-            filter=filter,
-            params=self.document.HNSWSearchParams(ef=ef),
-            retrieve_vector=True,
-            limit=fetch_k,
-            timeout=timeout,
-        )
-        # Organize results.
-        documents = []
-        ordered_result_embeddings = []
-        for result in res[0]:
-            meta = result.get(self.field_metadata)
-            if meta is not None:
-                meta = json.loads(meta)
-            doc = Document(page_content=result.get(self.field_text), metadata=meta)
-            documents.append(doc)
-            ordered_result_embeddings.append(result.get(self.field_vector))
-        # Get the new order of results.
-        new_ordering = maximal_marginal_relevance(
-            np.array(embedding), ordered_result_embeddings, k=k, lambda_mult=lambda_mult
-        )
-        # Reorder the values and return.
-        ret = []
-        for x in new_ordering:
-            # Function can return -1 index
-            if x == -1:
-                break
-            else:
-                ret.append(documents[x])
-        return ret
-=======
-__all__ = ["ConnectionParams", "IndexParams", "TencentVectorDB"]
->>>>>>> b9ef92f2
+__all__ = ["ConnectionParams", "IndexParams", "TencentVectorDB"]