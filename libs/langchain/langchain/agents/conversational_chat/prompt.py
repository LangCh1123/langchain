--- conflicted
+++ resolved
@@ -18,13 +18,8 @@
 
 ```json
 {{{{
-<<<<<<< HEAD
-    "action": string, \\ Действие, которое нужно предпринять. Должно быть одним из {tool_names}
-    "action_input": string \\ Ввод для действия
-=======
-    "action": string, \\\\ The action to take. Must be one of {tool_names}
-    "action_input": string \\\\ The input to the action
->>>>>>> ece22b6b
+    "action": string, \\\\ Действие, которое нужно предпринять. Должно быть одним из {tool_names}
+    "action_input": string \\\\ Ввод для действия
 }}}}
 ```
 
@@ -34,11 +29,7 @@
 ```json
 {{{{
     "action": "Final Answer",
-<<<<<<< HEAD
-    "action_input": string \\ Здесь ты должен указать, что хочешь вернуть в ответ
-=======
-    "action_input": string \\\\ You should put what you want to return to use here
->>>>>>> ece22b6b
+    "action_input": string \\\\ Здесь ты должен указать, что хочешь вернуть в ответ
 }}}}
 ```"""
 
