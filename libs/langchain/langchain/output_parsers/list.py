<<<<<<< HEAD
from __future__ import annotations

import re
from abc import abstractmethod
from typing import List

from langchain.schema import BaseOutputParser


class ListOutputParser(BaseOutputParser[List[str]]):
    """Parse the output of an LLM call to a list."""

    @property
    def _type(self) -> str:
        return "list"

    @abstractmethod
    def parse(self, text: str) -> List[str]:
        """Parse the output of an LLM call."""


class CommaSeparatedListOutputParser(ListOutputParser):
    """Parse the output of an LLM call to a comma-separated list."""

    @classmethod
    def is_lc_serializable(cls) -> bool:
        return True

    def get_format_instructions(self) -> str:
        return " ответ напиши через запятую одной строкой!"

    def parse(self, text: str) -> List[str]:
        """Parse the output of an LLM call."""
        if ", " not in text and "\n" in text:
            text = text.replace("\n", ", ")
        return text.strip().split(", ")

    @property
    def _type(self) -> str:
        return "comma-separated-list"


class NumberedListOutputParser(ListOutputParser):
    """Parse a numbered list."""

    def get_format_instructions(self) -> str:
        return (
            "Your response should be a numbered list with each item on a new line. "
            "For example: \n\n1. foo\n\n2. bar\n\n3. baz"
        )

    def parse(self, text: str) -> List[str]:
        """Parse the output of an LLM call."""
        pattern = r"\d+\.\s([^\n]+)"

        # Extract the text of each item
        matches = re.findall(pattern, text)
        return matches

    @property
    def _type(self) -> str:
        return "numbered-list"


class MarkdownListOutputParser(ListOutputParser):
    """Parse a markdown list."""

    def get_format_instructions(self) -> str:
        return "Your response should be a markdown list, " "eg: `- foo\n- bar\n- baz`"

    def parse(self, text: str) -> List[str]:
        """Parse the output of an LLM call."""
        pattern = r"-\s([^\n]+)"
        return re.findall(pattern, text)

    @property
    def _type(self) -> str:
        return "markdown-list"
=======
from langchain_core.output_parsers.list import (
    CommaSeparatedListOutputParser,
    ListOutputParser,
    MarkdownListOutputParser,
    NumberedListOutputParser,
)

__all__ = [
    "ListOutputParser",
    "CommaSeparatedListOutputParser",
    "NumberedListOutputParser",
    "MarkdownListOutputParser",
]
>>>>>>> 16af2824
<|MERGE_RESOLUTION|>--- conflicted
+++ resolved
@@ -1,83 +1,3 @@
-<<<<<<< HEAD
-from __future__ import annotations
-
-import re
-from abc import abstractmethod
-from typing import List
-
-from langchain.schema import BaseOutputParser
-
-
-class ListOutputParser(BaseOutputParser[List[str]]):
-    """Parse the output of an LLM call to a list."""
-
-    @property
-    def _type(self) -> str:
-        return "list"
-
-    @abstractmethod
-    def parse(self, text: str) -> List[str]:
-        """Parse the output of an LLM call."""
-
-
-class CommaSeparatedListOutputParser(ListOutputParser):
-    """Parse the output of an LLM call to a comma-separated list."""
-
-    @classmethod
-    def is_lc_serializable(cls) -> bool:
-        return True
-
-    def get_format_instructions(self) -> str:
-        return " ответ напиши через запятую одной строкой!"
-
-    def parse(self, text: str) -> List[str]:
-        """Parse the output of an LLM call."""
-        if ", " not in text and "\n" in text:
-            text = text.replace("\n", ", ")
-        return text.strip().split(", ")
-
-    @property
-    def _type(self) -> str:
-        return "comma-separated-list"
-
-
-class NumberedListOutputParser(ListOutputParser):
-    """Parse a numbered list."""
-
-    def get_format_instructions(self) -> str:
-        return (
-            "Your response should be a numbered list with each item on a new line. "
-            "For example: \n\n1. foo\n\n2. bar\n\n3. baz"
-        )
-
-    def parse(self, text: str) -> List[str]:
-        """Parse the output of an LLM call."""
-        pattern = r"\d+\.\s([^\n]+)"
-
-        # Extract the text of each item
-        matches = re.findall(pattern, text)
-        return matches
-
-    @property
-    def _type(self) -> str:
-        return "numbered-list"
-
-
-class MarkdownListOutputParser(ListOutputParser):
-    """Parse a markdown list."""
-
-    def get_format_instructions(self) -> str:
-        return "Your response should be a markdown list, " "eg: `- foo\n- bar\n- baz`"
-
-    def parse(self, text: str) -> List[str]:
-        """Parse the output of an LLM call."""
-        pattern = r"-\s([^\n]+)"
-        return re.findall(pattern, text)
-
-    @property
-    def _type(self) -> str:
-        return "markdown-list"
-=======
 from langchain_core.output_parsers.list import (
     CommaSeparatedListOutputParser,
     ListOutputParser,
@@ -90,5 +10,4 @@
     "CommaSeparatedListOutputParser",
     "NumberedListOutputParser",
     "MarkdownListOutputParser",
-]
->>>>>>> 16af2824
+]