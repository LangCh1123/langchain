--- conflicted
+++ resolved
@@ -381,44 +381,10 @@
         messages: List[BaseMessage],
         stop: Optional[List[str]] = None,
         run_manager: Optional[CallbackManagerForLLMRun] = None,
+        stream: Optional[bool] = None,
         **kwargs: Any,
     ) -> ChatResult:
-<<<<<<< HEAD
-        message_dicts, params = self._create_message_dicts(messages, stop, **kwargs)
-        if params["stream"]:
-            inner_completion = ""
-            role = "assistant"
-            params["stream"] = True
-            function_call: Optional[dict] = None
-            for stream_resp in self.completion_with_retry(
-                messages=message_dicts, **params
-            ):
-                if len(stream_resp["choices"]) > 0:
-                    role = stream_resp["choices"][0]["delta"].get("role", role)
-                    token = stream_resp["choices"][0]["delta"].get("content") or ""
-                    inner_completion += token
-                    _function_call = stream_resp["choices"][0]["delta"].get(
-                        "function_call"
-                    )
-                    if _function_call:
-                        if function_call is None:
-                            function_call = _function_call
-                        else:
-                            function_call["arguments"] += _function_call["arguments"]
-                    if run_manager:
-                        run_manager.on_llm_new_token(token)
-            message = _convert_dict_to_message(
-                {
-                    "content": inner_completion,
-                    "role": role,
-                    "function_call": function_call,
-                }
-            )
-            return ChatResult(generations=[ChatGeneration(message=message)])
-        params["stream"] = False
-        response = self.completion_with_retry(messages=message_dicts, **params)
-=======
-        if self.streaming:
+        if stream if stream is not None else self.streaming:
             generation: Optional[ChatGenerationChunk] = None
             for chunk in self._stream(
                 messages=messages, stop=stop, run_manager=run_manager, **kwargs
@@ -435,7 +401,6 @@
         response = self.completion_with_retry(
             messages=message_dicts, run_manager=run_manager, **params
         )
->>>>>>> 5a9765b1
         return self._create_chat_result(response)
 
     def _create_message_dicts(
@@ -490,48 +455,10 @@
         messages: List[BaseMessage],
         stop: Optional[List[str]] = None,
         run_manager: Optional[AsyncCallbackManagerForLLMRun] = None,
+        stream: Optional[bool] = None,
         **kwargs: Any,
     ) -> ChatResult:
-<<<<<<< HEAD
-        message_dicts, params = self._create_message_dicts(messages, stop, **kwargs)
-        if params["stream"]:
-            inner_completion = ""
-            role = "assistant"
-            params["stream"] = True
-            function_call: Optional[dict] = None
-            async for stream_resp in await acompletion_with_retry(
-                self, messages=message_dicts, **params
-            ):
-                if len(stream_resp["choices"]) > 0:
-                    role = stream_resp["choices"][0]["delta"].get("role", role)
-                    token = stream_resp["choices"][0]["delta"].get("content", "")
-                    inner_completion += token or ""
-                    _function_call = stream_resp["choices"][0]["delta"].get(
-                        "function_call"
-                    )
-                    if _function_call:
-                        if function_call is None:
-                            function_call = _function_call
-                        else:
-                            function_call["arguments"] += _function_call["arguments"]
-                    if run_manager:
-                        await run_manager.on_llm_new_token(token)
-            message = _convert_dict_to_message(
-                {
-                    "content": inner_completion,
-                    "role": role,
-                    "function_call": function_call,
-                }
-            )
-            return ChatResult(generations=[ChatGeneration(message=message)])
-        else:
-            params["stream"] = False
-            response = await acompletion_with_retry(
-                self, messages=message_dicts, **params
-            )
-            return self._create_chat_result(response)
-=======
-        if self.streaming:
+        if stream if stream is not None else self.streaming:
             generation: Optional[ChatGenerationChunk] = None
             async for chunk in self._astream(
                 messages=messages, stop=stop, run_manager=run_manager, **kwargs
@@ -549,7 +476,6 @@
             self, messages=message_dicts, run_manager=run_manager, **params
         )
         return self._create_chat_result(response)
->>>>>>> 5a9765b1
 
     @property
     def _identifying_params(self) -> Dict[str, Any]:
