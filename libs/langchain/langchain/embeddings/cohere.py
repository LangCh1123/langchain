from typing import Any, Dict, List, Optional

from langchain.pydantic_v1 import BaseModel, Extra, root_validator
from langchain.schema.embeddings import Embeddings
from langchain.utils import get_from_dict_or_env


class CohereEmbeddings(BaseModel, Embeddings):
    """Cohere embedding models.

    To use, you should have the ``cohere`` python package installed, and the
    environment variable ``COHERE_API_KEY`` set with your API key or pass it
    as a named parameter to the constructor.

    Example:
        .. code-block:: python

            from langchain.embeddings import CohereEmbeddings
            cohere = CohereEmbeddings(
                model="embed-english-light-v2.0", cohere_api_key="my-api-key"
            )
    """

    client: Any  #: :meta private:
    """Cohere client."""
    async_client: Any  #: :meta private:
    """Cohere async client."""
    model: str = "embed-english-v2.0"
    """Model name to use."""

    truncate: Optional[str] = None
    """Truncate embeddings that are too long from start or end ("NONE"|"START"|"END")"""

    cohere_api_key: Optional[str] = None

    max_retries: Optional[int] = None
    """Maximum number of retries to make when generating."""
    request_timeout: Optional[float] = None
    """Timeout in seconds for the Cohere API request."""

    class Config:
        """Configuration for this pydantic object."""

        extra = Extra.forbid

    @root_validator()
    def validate_environment(cls, values: Dict) -> Dict:
        """Validate that api key and python package exists in environment."""
        cohere_api_key = get_from_dict_or_env(
            values, "cohere_api_key", "COHERE_API_KEY"
        )
        max_retries = values.get("max_retries")
        request_timeout = values.get("request_timeout")

        try:
            import cohere

<<<<<<< HEAD
            values["client"] = cohere.Client(cohere_api_key, client_name="langchain")
            values["async_client"] = cohere.AsyncClient(
                cohere_api_key, client_name="langchain"
=======
            values["client"] = cohere.Client(
                cohere_api_key, max_retries=max_retries, timeout=request_timeout
            )
            values["async_client"] = cohere.AsyncClient(
                cohere_api_key, max_retries=max_retries, timeout=request_timeout
>>>>>>> b2138508
            )
        except ImportError:
            raise ValueError(
                "Could not import cohere python package. "
                "Please install it with `pip install cohere`."
            )
        return values

    def embed_documents(self, texts: List[str]) -> List[List[float]]:
        """Call out to Cohere's embedding endpoint.

        Args:
            texts: The list of texts to embed.

        Returns:
            List of embeddings, one for each text.
        """
        embeddings = self.client.embed(
            model=self.model, texts=texts, truncate=self.truncate
        ).embeddings
        return [list(map(float, e)) for e in embeddings]

    async def aembed_documents(self, texts: List[str]) -> List[List[float]]:
        """Async call out to Cohere's embedding endpoint.

        Args:
            texts: The list of texts to embed.

        Returns:
            List of embeddings, one for each text.
        """
        embeddings = await self.async_client.embed(
            model=self.model, texts=texts, truncate=self.truncate
        )
        return [list(map(float, e)) for e in embeddings.embeddings]

    def embed_query(self, text: str) -> List[float]:
        """Call out to Cohere's embedding endpoint.

        Args:
            text: The text to embed.

        Returns:
            Embeddings for the text.
        """
        return self.embed_documents([text])[0]

    async def aembed_query(self, text: str) -> List[float]:
        """Async call out to Cohere's embedding endpoint.

        Args:
            text: The text to embed.

        Returns:
            Embeddings for the text.
        """
        embeddings = await self.aembed_documents([text])
        return embeddings[0]<|MERGE_RESOLUTION|>--- conflicted
+++ resolved
@@ -55,17 +55,11 @@
         try:
             import cohere
 
-<<<<<<< HEAD
-            values["client"] = cohere.Client(cohere_api_key, client_name="langchain")
-            values["async_client"] = cohere.AsyncClient(
-                cohere_api_key, client_name="langchain"
-=======
             values["client"] = cohere.Client(
-                cohere_api_key, max_retries=max_retries, timeout=request_timeout
+                cohere_api_key, max_retries=max_retries, timeout=request_timeout, client_name="langchain"
             )
             values["async_client"] = cohere.AsyncClient(
-                cohere_api_key, max_retries=max_retries, timeout=request_timeout
->>>>>>> b2138508
+                cohere_api_key, max_retries=max_retries, timeout=request_timeout, client_name="langchain"
             )
         except ImportError:
             raise ValueError(
