--- conflicted
+++ resolved
@@ -19,7 +19,7 @@
         self.file_path = file_path if isinstance(file_path, Path) else Path(file_path)
         self.person_name = person_name
 
-    def lazy_load_messages(self) -> Iterator[ChatSession]:
+    def lazy_load(self) -> Iterator[ChatSession]:
         with open(self.file_path) as f:
             data = json.load(f)
         if len(data["participants"]) != 2:
@@ -32,22 +32,13 @@
         sorted_data = sorted(data["messages"], key=lambda x: x["timestamp_ms"])
         messages = []
         for m in sorted_data:
-<<<<<<< HEAD
             if "content" in m:
-                if m['sender_name'] == self.person_name:
+                if m["sender_name"] == self.person_name:
                     message_class = AIMessage
                 else:
                     message_class = HumanMessage
-                messages.append(message_class(content=m['content']))
-        yield messages
-=======
-            if m["sender_name"] == self.person_name:
-                message_class = AIMessage
-            else:
-                message_class = HumanMessage
-            messages.append(message_class(content=m["content"]))
+                messages.append(message_class(content=m["content"]))
         yield ChatSession(messages=messages)
->>>>>>> e023ac98
 
 
 class FolderFacebookMessengerChatLoader(BaseChatLoader):
@@ -58,7 +49,7 @@
         )
         self.person_name = person_name
 
-    def lazy_load_messages(self) -> Iterator[ChatSession]:
+    def lazy_load(self) -> Iterator[ChatSession]:
         inbox_path = self.directory_path / "inbox"
         for _dir in inbox_path.iterdir():
             if _dir.is_dir():
@@ -68,7 +59,7 @@
                             file_path=_file, person_name=self.person_name
                         )
                         try:
-                            for result in file_loader.lazy_load_messages():
+                            for result in file_loader.lazy_load():
                                 yield result
                         except InvalidFile:
                             logger.info(f"Could not load file: {_file}")