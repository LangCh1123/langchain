from __future__ import annotations

from concurrent.futures import Executor, ThreadPoolExecutor
from typing import (
    TYPE_CHECKING,
    Any,
    Callable,
    ClassVar,
    Dict,
    Iterator,
    List,
    Optional,
    Union,
)

from langchain.callbacks.manager import (
    AsyncCallbackManagerForLLMRun,
    CallbackManagerForLLMRun,
)
<<<<<<< HEAD
from langchain.llms.base import LLM, create_base_retry_decorator
from langchain.llms.utils import enforce_stop_tokens
from langchain.pydantic_v1 import BaseModel, Field, root_validator
=======
from langchain.llms.base import BaseLLM, create_base_retry_decorator
from langchain.pydantic_v1 import BaseModel, root_validator
>>>>>>> 64febf77
from langchain.schema import (
    Generation,
    LLMResult,
)
from langchain.schema.output import GenerationChunk
from langchain.utilities.vertexai import (
    init_vertexai,
    raise_vertex_import_error,
)

if TYPE_CHECKING:
    from google.cloud.aiplatform.gapic import (
        PredictionServiceAsyncClient,
        PredictionServiceClient,
    )
    from vertexai.language_models._language_models import (
        TextGenerationResponse,
        _LanguageModel,
    )


def _response_to_generation(
    response: TextGenerationResponse,
) -> GenerationChunk:
    """Convert a stream response to a generation chunk."""
    try:
        generation_info = {
            "is_blocked": response.is_blocked,
            "safety_attributes": response.safety_attributes,
        }
    except Exception:
        generation_info = None
    return GenerationChunk(text=response.text, generation_info=generation_info)


def is_codey_model(model_name: str) -> bool:
    """Returns True if the model name is a Codey model.

    Args:
        model_name: The model name to check.

    Returns: True if the model name is a Codey model.
    """
    return "code" in model_name


def _create_retry_decorator(
    llm: VertexAI,
    *,
    run_manager: Optional[
        Union[AsyncCallbackManagerForLLMRun, CallbackManagerForLLMRun]
    ] = None,
) -> Callable[[Any], Any]:
    import google.api_core

    errors = [
        google.api_core.exceptions.ResourceExhausted,
        google.api_core.exceptions.ServiceUnavailable,
        google.api_core.exceptions.Aborted,
        google.api_core.exceptions.DeadlineExceeded,
    ]
    decorator = create_base_retry_decorator(
        error_types=errors, max_retries=llm.max_retries, run_manager=run_manager
    )
    return decorator


def completion_with_retry(
    llm: VertexAI,
    *args: Any,
    run_manager: Optional[CallbackManagerForLLMRun] = None,
    **kwargs: Any,
) -> Any:
    """Use tenacity to retry the completion call."""
    retry_decorator = _create_retry_decorator(llm, run_manager=run_manager)

    @retry_decorator
    def _completion_with_retry(*args: Any, **kwargs: Any) -> Any:
        return llm.client.predict(*args, **kwargs)

    return _completion_with_retry(*args, **kwargs)


def stream_completion_with_retry(
    llm: VertexAI,
    *args: Any,
    run_manager: Optional[CallbackManagerForLLMRun] = None,
    **kwargs: Any,
) -> Any:
    """Use tenacity to retry the completion call."""
    retry_decorator = _create_retry_decorator(llm, run_manager=run_manager)

    @retry_decorator
    def _completion_with_retry(*args: Any, **kwargs: Any) -> Any:
        return llm.client.predict_streaming(*args, **kwargs)

    return _completion_with_retry(*args, **kwargs)


async def acompletion_with_retry(
    llm: VertexAI,
    *args: Any,
    run_manager: Optional[AsyncCallbackManagerForLLMRun] = None,
    **kwargs: Any,
) -> Any:
    """Use tenacity to retry the completion call."""
    retry_decorator = _create_retry_decorator(llm, run_manager=run_manager)

    @retry_decorator
    async def _acompletion_with_retry(*args: Any, **kwargs: Any) -> Any:
        return await llm.client.predict_async(*args, **kwargs)

    return await _acompletion_with_retry(*args, **kwargs)


class _VertexAIBase(BaseModel):
    project: Optional[str] = None
    "The default GCP project to use when making Vertex API calls."
    location: str = "us-central1"
    "The default location to use when making API calls."
    request_parallelism: int = 5
    "The amount of parallelism allowed for requests issued to VertexAI models. "
    "Default is 5."
    max_retries: int = 6
    """The maximum number of retries to make when generating."""
    task_executor: ClassVar[Optional[Executor]] = Field(default=None, exclude=True)
    stop: Optional[List[str]] = None
    "Optional list of stop words to use when generating."
    model_name: Optional[str] = None
    "Underlying model name."

    @classmethod
    def _get_task_executor(cls, request_parallelism: int = 5) -> Executor:
        if cls.task_executor is None:
            cls.task_executor = ThreadPoolExecutor(max_workers=request_parallelism)
        return cls.task_executor


class _VertexAICommon(_VertexAIBase):
    client: "_LanguageModel" = None  #: :meta private:
    model_name: str
    "Underlying model name."
    temperature: float = 0.0
    "Sampling temperature, it controls the degree of randomness in token selection."
    max_output_tokens: int = 128
    "Token limit determines the maximum amount of text output from one prompt."
    top_p: float = 0.95
    "Tokens are selected from most probable to least until the sum of their "
    "probabilities equals the top-p value. Top-p is ignored for Codey models."
    top_k: int = 40
    "How the model selects tokens for output, the next token is selected from "
    "among the top-k most probable tokens. Top-k is ignored for Codey models."
    credentials: Any = Field(default=None, exclude=True)
    "The default custom credentials (google.auth.credentials.Credentials) to use "
    "when making API calls. If not provided, credentials will be ascertained from "
    "the environment."
    streaming: bool = False

    @property
    def _llm_type(self) -> str:
        return "vertexai"

    @property
    def is_codey_model(self) -> bool:
        return is_codey_model(self.model_name)

    @property
    def _identifying_params(self) -> Dict[str, Any]:
        """Get the identifying parameters."""
        return {**{"model_name": self.model_name}, **self._default_params}

    @property
    def _default_params(self) -> Dict[str, Any]:
        if self.is_codey_model:
            return {
                "temperature": self.temperature,
                "max_output_tokens": self.max_output_tokens,
            }
        else:
            return {
                "temperature": self.temperature,
                "max_output_tokens": self.max_output_tokens,
                "top_k": self.top_k,
                "top_p": self.top_p,
            }

    @classmethod
    def _try_init_vertexai(cls, values: Dict) -> None:
        allowed_params = ["project", "location", "credentials"]
        params = {k: v for k, v in values.items() if k in allowed_params}
        init_vertexai(**params)
        return None

    def _prepare_params(
        self,
        stop: Optional[List[str]] = None,
        **kwargs: Any,
    ) -> dict:
        stop_sequences = stop or self.stop
        return {**self._default_params, "stop_sequences": stop_sequences, **kwargs}


class VertexAI(_VertexAICommon, BaseLLM):
    """Google Vertex AI large language models."""

    model_name: str = "text-bison"
    "The name of the Vertex AI large language model."
    tuned_model_name: Optional[str] = None
    "The name of a tuned model. If provided, model_name is ignored."

    @property
    def lc_serializable(self) -> bool:
        return True

    @root_validator()
    def validate_environment(cls, values: Dict) -> Dict:
        """Validate that the python package exists in environment."""
        cls._try_init_vertexai(values)
        tuned_model_name = values.get("tuned_model_name")
        model_name = values["model_name"]
        try:
            if not is_codey_model(model_name):
                from vertexai.preview.language_models import TextGenerationModel

                if tuned_model_name:
                    values["client"] = TextGenerationModel.get_tuned_model(
                        tuned_model_name
                    )
                else:
                    values["client"] = TextGenerationModel.from_pretrained(model_name)
            else:
                from vertexai.preview.language_models import CodeGenerationModel

                if tuned_model_name:
                    values["client"] = CodeGenerationModel.get_tuned_model(
                        tuned_model_name
                    )
                else:
                    values["client"] = CodeGenerationModel.from_pretrained(model_name)
        except ImportError:
            raise_vertex_import_error()
        return values

    def _generate(
        self,
        prompts: List[str],
        stop: Optional[List[str]] = None,
        run_manager: Optional[CallbackManagerForLLMRun] = None,
        stream: Optional[bool] = None,
        **kwargs: Any,
    ) -> LLMResult:
        should_stream = stream if stream is not None else self.streaming
        params = self._prepare_params(stop=stop, **kwargs)
        generations = []
        for prompt in prompts:
            if should_stream:
                generation = GenerationChunk(text="")
                for chunk in self._stream(
                    prompt, stop=stop, run_manager=run_manager, **kwargs
                ):
                    generation += chunk
                generations.append([generation])
            else:
                res = completion_with_retry(
                    self, prompt, run_manager=run_manager, **params
                )
                generations.append([_response_to_generation(res)])
        return LLMResult(generations=generations)

    async def _agenerate(
        self,
        prompts: List[str],
        stop: Optional[List[str]] = None,
        run_manager: Optional[AsyncCallbackManagerForLLMRun] = None,
        **kwargs: Any,
    ) -> LLMResult:
        params = self._prepare_params(stop=stop, **kwargs)
        generations = []
        for prompt in prompts:
            res = await acompletion_with_retry(
                self, prompt, run_manager=run_manager, **params
            )
            generations.append([_response_to_generation(res)])
        return LLMResult(generations=generations)

    def _stream(
        self,
        prompt: str,
        stop: Optional[List[str]] = None,
        run_manager: Optional[CallbackManagerForLLMRun] = None,
        **kwargs: Any,
    ) -> Iterator[GenerationChunk]:
        params = self._prepare_params(stop=stop, **kwargs)
        for stream_resp in stream_completion_with_retry(
            self, prompt, run_manager=run_manager, **params
        ):
            chunk = _response_to_generation(stream_resp)
            yield chunk
            if run_manager:
                run_manager.on_llm_new_token(
                    chunk.text,
                    chunk=chunk,
                    verbose=self.verbose,
                )


class VertexAIModelGarden(_VertexAIBase, BaseLLM):
    """Large language models served from Vertex AI Model Garden."""

    client: "PredictionServiceClient" = None  #: :meta private:
    async_client: "PredictionServiceAsyncClient" = None  #: :meta private:
    endpoint_id: str
    "A name of an endpoint where the model has been deployed."
    allowed_model_args: Optional[List[str]] = None
    """Allowed optional args to be passed to the model."""
    prompt_arg: str = "prompt"
    result_arg: str = "generated_text"

    @root_validator()
    def validate_environment(cls, values: Dict) -> Dict:
        """Validate that the python package exists in environment."""
        try:
            from google.api_core.client_options import ClientOptions
            from google.cloud.aiplatform.gapic import (
                PredictionServiceAsyncClient,
                PredictionServiceClient,
            )
        except ImportError:
            raise_vertex_import_error()

        if values["project"] is None:
            raise ValueError(
                "A GCP project should be provided to run inference on Model Garden!"
            )

        client_options = ClientOptions(
            api_endpoint=f"{values['location']}-aiplatform.googleapis.com"
        )
        values["client"] = PredictionServiceClient(client_options=client_options)
        values["async_client"] = PredictionServiceAsyncClient(
            client_options=client_options
        )
        return values

    @property
    def _llm_type(self) -> str:
        return "vertexai_model_garden"

    def _generate(
        self,
        prompts: List[str],
        stop: Optional[List[str]] = None,
        run_manager: Optional[CallbackManagerForLLMRun] = None,
        **kwargs: Any,
    ) -> LLMResult:
        """Run the LLM on the given prompt and input."""
        try:
            from google.protobuf import json_format
            from google.protobuf.struct_pb2 import Value
        except ImportError:
            raise ImportError(
                "protobuf package not found, please install it with"
                " `pip install protobuf`"
            )

        instances = []
        for prompt in prompts:
            if self.allowed_model_args:
                instance = {
                    k: v for k, v in kwargs.items() if k in self.allowed_model_args
                }
            else:
                instance = {}
            instance[self.prompt_arg] = prompt
            instances.append(instance)

        predict_instances = [
            json_format.ParseDict(instance_dict, Value()) for instance_dict in instances
        ]

        endpoint = self.client.endpoint_path(
            project=self.project, location=self.location, endpoint=self.endpoint_id
        )
        response = self.client.predict(endpoint=endpoint, instances=predict_instances)
        generations: List[List[Generation]] = []
        for result in response.predictions:
            generations.append(
                [Generation(text=prediction[self.result_arg]) for prediction in result]
            )
        return LLMResult(generations=generations)

    async def _agenerate(
        self,
        prompts: List[str],
        stop: Optional[List[str]] = None,
        run_manager: Optional[AsyncCallbackManagerForLLMRun] = None,
        **kwargs: Any,
    ) -> LLMResult:
        """Run the LLM on the given prompt and input."""
        try:
            from google.protobuf import json_format
            from google.protobuf.struct_pb2 import Value
        except ImportError:
            raise ImportError(
                "protobuf package not found, please install it with"
                " `pip install protobuf`"
            )

        instances = []
        for prompt in prompts:
            if self.allowed_model_args:
                instance = {
                    k: v for k, v in kwargs.items() if k in self.allowed_model_args
                }
            else:
                instance = {}
            instance[self.prompt_arg] = prompt
            instances.append(instance)

        predict_instances = [
            json_format.ParseDict(instance_dict, Value()) for instance_dict in instances
        ]

        endpoint = self.async_client.endpoint_path(
            project=self.project, location=self.location, endpoint=self.endpoint_id
        )
        response = await self.async_client.predict(
            endpoint=endpoint, instances=predict_instances
        )
        generations: List[List[Generation]] = []
        for result in response.predictions:
            generations.append(
                [Generation(text=prediction[self.result_arg]) for prediction in result]
            )
        return LLMResult(generations=generations)<|MERGE_RESOLUTION|>--- conflicted
+++ resolved
@@ -17,14 +17,8 @@
     AsyncCallbackManagerForLLMRun,
     CallbackManagerForLLMRun,
 )
-<<<<<<< HEAD
-from langchain.llms.base import LLM, create_base_retry_decorator
-from langchain.llms.utils import enforce_stop_tokens
+from langchain.llms.base import BaseLLM, create_base_retry_decorator
 from langchain.pydantic_v1 import BaseModel, Field, root_validator
-=======
-from langchain.llms.base import BaseLLM, create_base_retry_decorator
-from langchain.pydantic_v1 import BaseModel, root_validator
->>>>>>> 64febf77
 from langchain.schema import (
     Generation,
     LLMResult,
