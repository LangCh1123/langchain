--- conflicted
+++ resolved
@@ -2,15 +2,11 @@
 Ensemble retriever that ensemble the results of
 multiple retrievers by using weighted  Reciprocal Rank Fusion
 """
-<<<<<<< HEAD
 from collections import defaultdict
 from collections.abc import Hashable
 from itertools import chain
-from typing import Any, Callable, Dict, Iterable, Iterator, List, TypeVar
-=======
+from typing import Any, Callable, Dict, Iterable, Iterator, List, Optional, TypeVar
 import asyncio
-from typing import Any, Dict, List, Optional
->>>>>>> 22d90800
 
 from langchain_core.callbacks import (
     AsyncCallbackManagerForRetrieverRun,
