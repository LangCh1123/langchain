--- conflicted
+++ resolved
@@ -17,7 +17,6 @@
 import warnings
 from typing import Any
 
-<<<<<<< HEAD
 from langchain.document_loaders.acreom import AcreomLoader
 from langchain.document_loaders.airbyte import (
     AirbyteCDKLoader,
@@ -204,9 +203,7 @@
     GoogleApiYoutubeLoader,
     YoutubeLoader,
 )
-=======
 from langchain_core._api import LangChainDeprecationWarning
->>>>>>> d136925c
 
 from langchain.utils.interactive_env import is_interactive_env
 
