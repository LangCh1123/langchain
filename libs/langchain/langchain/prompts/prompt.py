"""Prompt schema definition."""
from __future__ import annotations

from pathlib import Path
from typing import Any, Dict, List, Literal, Optional, Union

from langchain.prompts.base import (
    DEFAULT_FORMATTER_MAPPING,
    StringPromptTemplate,
    check_valid_template,
    get_template_variables,
)
from langchain.pydantic_v1 import root_validator


class PromptTemplate(StringPromptTemplate):
    """A prompt template for a language model.

    A prompt template consists of a string template. It accepts a set of parameters
    from the user that can be used to generate a prompt for a language model.

    The template can be formatted using either f-strings (default) or jinja2 syntax.

    *Security warning*: Prefer using `template_format="f-string"` instead of
    `template_format="jinja2"`, since jinja2 templates are not sandboxed and may
    lead to arbitrary Python code execution. Do not construct a jinja2 `PromptTemplate`
    from unverified or user-controlled inputs!

    Example:

        .. code-block:: python

            from langchain.prompts import PromptTemplate

            # Instantiation using from_template (recommended)
            prompt = PromptTemplate.from_template("Say {foo}")
            prompt.format(foo="bar")

            # Instantiation using initializer
            prompt = PromptTemplate(input_variables=["foo"], template="Say {foo}")
    """

    @property
    def lc_attributes(self) -> Dict[str, Any]:
        return {
            "template_format": self.template_format,
        }

    input_variables: List[str]
    """A list of the names of the variables the prompt template expects."""

    template: str
    """The prompt template."""

    template_format: Union[Literal["f-string"], Literal["jinja2"]] = "f-string"
    """The format of the prompt template. Options are: 'f-string', 'jinja2'."""

    validate_template: bool = False
    """Whether or not to try validating the template."""

    def __add__(self, other: Any) -> PromptTemplate:
        """Override the + operator to allow for combining prompt templates."""
        # Allow for easy combining
        if isinstance(other, PromptTemplate):
            if self.template_format != "f-string":
                raise ValueError(
                    "Adding prompt templates only supported for f-strings."
                )
            if other.template_format != "f-string":
                raise ValueError(
                    "Adding prompt templates only supported for f-strings."
                )
            input_variables = list(
                set(self.input_variables) | set(other.input_variables)
            )
            template = self.template + other.template
            # If any do not want to validate, then don't
            validate_template = self.validate_template and other.validate_template
            partial_variables = {k: v for k, v in self.partial_variables.items()}
            for k, v in other.partial_variables.items():
                if k in partial_variables:
                    raise ValueError("Cannot have same variable partialed twice.")
                else:
                    partial_variables[k] = v
            return PromptTemplate(
                template=template,
                input_variables=input_variables,
                partial_variables=partial_variables,
                template_format="f-string",
                validate_template=validate_template,
            )
        elif isinstance(other, str):
            prompt = PromptTemplate.from_template(other)
            return self + prompt
        else:
            raise NotImplementedError(f"Unsupported operand type for +: {type(other)}")

    @property
    def _prompt_type(self) -> str:
        """Return the prompt type key."""
        return "prompt"

    def format(self, **kwargs: Any) -> str:
        """Format the prompt with the inputs.

        Args:
            kwargs: Any arguments to be passed to the prompt template.

        Returns:
            A formatted string.

        Example:

            .. code-block:: python

                prompt.format(variable1="foo")
        """
        kwargs = self._merge_partial_and_user_variables(**kwargs)
        return DEFAULT_FORMATTER_MAPPING[self.template_format](self.template, **kwargs)

    @root_validator()
    def template_is_valid(cls, values: Dict) -> Dict:
        """Check that template and input variables are consistent."""
        if values["validate_template"]:
            all_inputs = values["input_variables"] + list(values["partial_variables"])
            check_valid_template(
                values["template"], values["template_format"], all_inputs
            )
        elif values.get("template_format"):
            values["input_variables"] = [
                var
                for var in get_template_variables(
                    values["template"], values["template_format"]
                )
                if var not in values["partial_variables"]
            ]
        return values

    @classmethod
    def from_examples(
        cls,
        examples: List[str],
        suffix: str,
        input_variables: List[str],
        example_separator: str = "\n\n",
        prefix: str = "",
        **kwargs: Any,
    ) -> PromptTemplate:
        """Take examples in list format with prefix and suffix to create a prompt.

        Intended to be used as a way to dynamically create a prompt from examples.

        Args:
            examples: List of examples to use in the prompt.
            suffix: String to go after the list of examples. Should generally
                set up the user's input.
            input_variables: A list of variable names the final prompt template
                will expect.
            example_separator: The separator to use in between examples. Defaults
                to two new line characters.
            prefix: String that should go before any examples. Generally includes
                examples. Default to an empty string.

        Returns:
            The final prompt generated.
        """
        template = example_separator.join([prefix, *examples, suffix])
        return cls(input_variables=input_variables, template=template, **kwargs)

    @classmethod
    def from_file(
        cls,
        template_file: Union[str, Path],
        input_variables: Optional[List[str]] = None,
        template_format: str = "f-string",
        partial_variables: Optional[Dict[str, Any]] = None,
        **kwargs: Any,
    ) -> PromptTemplate:
        """Load a prompt from a file.

        Args:
            template_file: The path to the file containing the prompt template.
            input_variables: A list of variable names the final prompt template
                will expect.
            template_format: The format of the template. Use `jinja2` for jinja2,
                                and `f-string` or None for f-strings.
            partial_variables: A dictionary of variables that can be used to partially
                                 fill in the template. For example, if the template is
                                `"{variable1} {variable2}"`, and `partial_variables` is
                                `{"variable1": "foo"}`, then the final prompt will be
                                `"foo {variable2}"`.

        Returns:
            The prompt loaded from the file.
        """
        with open(str(template_file), "r") as f:
            template = f.read()

        if not input_variables:
            input_variables = _process_input_variables(
                template, template_format, partial_variables
            )

        _partial_variables = partial_variables or {}

        return cls(
            input_variables=input_variables,
            template=template,
            template_format=template_format,
            partial_variables=_partial_variables,
            **kwargs,
        )

    @classmethod
    def from_template(
        cls,
        template: str,
        *,
        template_format: str = "f-string",
        partial_variables: Optional[Dict[str, Any]] = None,
        **kwargs: Any,
    ) -> PromptTemplate:
        """Load a prompt template from a template.

        Args:
            template: The template to load.
            template_format: The format of the template. Use `jinja2` for jinja2,
                             and `f-string` or None for f-strings.
            partial_variables: A dictionary of variables that can be used to partially
                               fill in the template. For example, if the template is
                              `"{variable1} {variable2}"`, and `partial_variables` is
                              `{"variable1": "foo"}`, then the final prompt will be
                              `"foo {variable2}"`.

        Returns:
            The prompt template loaded from the template.
        """

<<<<<<< HEAD
        input_variables = _process_input_variables(
            template, template_format, partial_variables
        )

        _partial_variables = partial_variables or {}
=======
        input_variables = get_template_variables(template, template_format)
        _partial_variables = partial_variables or {}

        if _partial_variables:
            input_variables = [
                var for var in input_variables if var not in _partial_variables
            ]
>>>>>>> 26d0858a

        return cls(
            input_variables=input_variables,
            template=template,
            template_format=template_format,
            partial_variables=_partial_variables,
            **kwargs,
        )


def _process_input_variables(
    template: str,
    template_format: str,
    partial_variables: Optional[Dict[str, Any]] = None,
) -> List[str]:
    """Get the input variables from the template."""
    if template_format == "jinja2":
        # Get the variables for the template
        input_variables = _get_jinja2_variables_from_template(template)
    elif template_format == "f-string":
        input_variables = {
            v for _, v, _, _ in Formatter().parse(template) if v is not None
        }
    else:
        raise ValueError(f"Unsupported template format: {template_format}")

    if partial_variables:
        input_variables = {
            var for var in input_variables if var not in partial_variables
        }

    _input_variables = list(input_variables)

    return _input_variables


# For backwards compatibility.
Prompt = PromptTemplate<|MERGE_RESOLUTION|>--- conflicted
+++ resolved
@@ -236,21 +236,11 @@
             The prompt template loaded from the template.
         """
 
-<<<<<<< HEAD
         input_variables = _process_input_variables(
             template, template_format, partial_variables
         )
 
         _partial_variables = partial_variables or {}
-=======
-        input_variables = get_template_variables(template, template_format)
-        _partial_variables = partial_variables or {}
-
-        if _partial_variables:
-            input_variables = [
-                var for var in input_variables if var not in _partial_variables
-            ]
->>>>>>> 26d0858a
 
         return cls(
             input_variables=input_variables,
@@ -267,15 +257,7 @@
     partial_variables: Optional[Dict[str, Any]] = None,
 ) -> List[str]:
     """Get the input variables from the template."""
-    if template_format == "jinja2":
-        # Get the variables for the template
-        input_variables = _get_jinja2_variables_from_template(template)
-    elif template_format == "f-string":
-        input_variables = {
-            v for _, v, _, _ in Formatter().parse(template) if v is not None
-        }
-    else:
-        raise ValueError(f"Unsupported template format: {template_format}")
+    input_variable = get_template_variables(template, template_format)
 
     if partial_variables:
         input_variables = {
