--- conflicted
+++ resolved
@@ -33,14 +33,12 @@
     useful when you need to get a specific folder for the user. Given the user's workspace id you want to create a request similar to the following dictionary:
     payload = {{"space_id": "90130119692"}}
     """
-<<<<<<< HEAD
 
 CLICKUP_GET_SPACES_PROMPT = """
     This tool is a wrapper around clickup's API, 
     useful when you need to get all the spaces available to a user. Given the user's workspace id you want to create a request similar to the following dictionary:
     payload = {{"team_id": "90130119692"}}
     """
-=======
     
 CLICKUP_UPDATE_TASK_PROMPT = """
     This tool is a wrapper around clickup's API, 
@@ -48,4 +46,3 @@
     payload = {{"task_id": "86a0t44tq", "attribute_name": "priority", "new_value": "1"}}
     """
 
->>>>>>> d6716084
