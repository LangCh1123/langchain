--- conflicted
+++ resolved
@@ -10,11 +10,8 @@
             "AlibabaCloudOpenSearchSettings",
             "ClickhouseSettings",
             "MyScaleSettings",
-<<<<<<< HEAD
             "PathwayVectorClient",
-=======
             "DistanceStrategy",
             "KineticaSettings",
->>>>>>> 93ef8ead
         ]:
             assert issubclass(getattr(vectorstores, cls), VectorStore)