import datetime
import pathlib

from langchain_community.chat_loaders import imessage, utils


def test_imessage_chat_loader() -> None:
    chat_path = pathlib.Path(__file__).parent / "data" / "imessage_chat.db"
    loader = imessage.IMessageChatLoader(str(chat_path))

    chat_sessions = list(
        utils.map_ai_messages(loader.lazy_load(), sender="testemail@gmail.com")
    )
    assert chat_sessions, "Chat sessions should not be empty"

    assert chat_sessions[0]["messages"], "Chat messages should not be empty"

    first_message = chat_sessions[0]["messages"][0]

    # message content in text field
    assert "Yeh" in first_message.content, "Chat content mismatch"

    # time parsed correctly
    expected_message_time = 720845450393148160
    assert (
        first_message.additional_kwargs["message_time"] == expected_message_time
    ), "unexpected time"

    expected_parsed_time = datetime.datetime(2023, 11, 5, 2, 50, 50, 393148)
    assert (
        first_message.additional_kwargs["message_time_as_datetime"]
        == expected_parsed_time
    ), "date failed to parse"

    # is_from_me parsed correctly
    assert (
<<<<<<< HEAD
        first_message.additional_kwargs["is_from_me"] == False
=======
        first_message.additional_kwargs["is_from_me"] is False
>>>>>>> 6cc3c245
    ), "is_from_me failed to parse"

    # short message content in attributedBody field
    assert (
        "John is the almighty" in chat_sessions[0]["messages"][16].content
    ), "Chat content mismatch"

    # long message content in attributedBody field
    long_msg = "aaaaabbbbbaaaaabbbbbaaaaabbbbbaaaaabbbbbaaaaabbbbbaaaaabbbbbaaaaabbbbba"
    "aaaabbbbbaaaaabbbbbaaaaabbbbbaaaaabbbbbaaaaabbbbbaaaaabbb"
    assert long_msg in chat_sessions[0]["messages"][18].content, "Chat content mismatch"<|MERGE_RESOLUTION|>--- conflicted
+++ resolved
@@ -34,11 +34,7 @@
 
     # is_from_me parsed correctly
     assert (
-<<<<<<< HEAD
-        first_message.additional_kwargs["is_from_me"] == False
-=======
         first_message.additional_kwargs["is_from_me"] is False
->>>>>>> 6cc3c245
     ), "is_from_me failed to parse"
 
     # short message content in attributedBody field
