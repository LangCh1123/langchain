--- conflicted
+++ resolved
@@ -122,16 +122,9 @@
             "ChatBedrock",
         ),
         ("langchain_google_genai", "chat_models", "ChatGoogleGenerativeAI"): (
-<<<<<<< HEAD
-            "langchain_aws",
-            "chat_models",
-            "bedrock",
-            "ChatBedrock",
-=======
             "langchain_google_genai",
             "chat_models",
             "ChatGoogleGenerativeAI",
->>>>>>> e24259fe
         ),
     }
     serializable_modules = import_all_modules("langchain")
