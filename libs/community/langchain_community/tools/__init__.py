"""**Tools** are classes that an Agent uses to interact with the world.

Each tool has a **description**. Agent uses the description to choose the right
tool for the job.

**Class hierarchy:**

.. code-block::

    ToolMetaclass --> BaseTool --> <name>Tool  # Examples: AIPluginTool, BaseGraphQLTool
                                   <name>      # Examples: BraveSearch, HumanInputRun

**Main helpers:**

.. code-block::

    CallbackManagerForToolRun, AsyncCallbackManagerForToolRun
"""
from typing import Any

from langchain_core.tools import BaseTool, StructuredTool, Tool, tool

# Used for internal purposes
_DEPRECATED_TOOLS = {"PythonAstREPLTool", "PythonREPLTool"}


def _import_ainetwork_app() -> Any:
    from langchain_community.tools.ainetwork.app import AINAppOps

    return AINAppOps


def _import_ainetwork_owner() -> Any:
    from langchain_community.tools.ainetwork.owner import AINOwnerOps

    return AINOwnerOps


def _import_ainetwork_rule() -> Any:
    from langchain_community.tools.ainetwork.rule import AINRuleOps

    return AINRuleOps


def _import_ainetwork_transfer() -> Any:
    from langchain_community.tools.ainetwork.transfer import AINTransfer

    return AINTransfer


def _import_ainetwork_value() -> Any:
    from langchain_community.tools.ainetwork.value import AINValueOps

    return AINValueOps


def _import_arxiv_tool() -> Any:
    from langchain_community.tools.arxiv.tool import ArxivQueryRun

    return ArxivQueryRun


def _import_azure_cognitive_services_AzureCogsFormRecognizerTool() -> Any:
    from langchain_community.tools.azure_cognitive_services import (
        AzureCogsFormRecognizerTool,
    )

    return AzureCogsFormRecognizerTool


def _import_azure_cognitive_services_AzureCogsImageAnalysisTool() -> Any:
    from langchain_community.tools.azure_cognitive_services import (
        AzureCogsImageAnalysisTool,
    )

    return AzureCogsImageAnalysisTool


def _import_azure_cognitive_services_AzureCogsSpeech2TextTool() -> Any:
    from langchain_community.tools.azure_cognitive_services import (
        AzureCogsSpeech2TextTool,
    )

    return AzureCogsSpeech2TextTool


def _import_azure_cognitive_services_AzureCogsText2SpeechTool() -> Any:
    from langchain_community.tools.azure_cognitive_services import (
        AzureCogsText2SpeechTool,
    )

    return AzureCogsText2SpeechTool


def _import_azure_cognitive_services_AzureCogsTextAnalyticsHealthTool() -> Any:
    from langchain_community.tools.azure_cognitive_services import (
        AzureCogsTextAnalyticsHealthTool,
    )

    return AzureCogsTextAnalyticsHealthTool


def _import_bing_search_tool_BingSearchResults() -> Any:
    from langchain_community.tools.bing_search.tool import BingSearchResults

    return BingSearchResults


def _import_bing_search_tool_BingSearchRun() -> Any:
    from langchain_community.tools.bing_search.tool import BingSearchRun

    return BingSearchRun


def _import_brave_search_tool() -> Any:
    from langchain_community.tools.brave_search.tool import BraveSearch

    return BraveSearch


def _import_ddg_search_tool_DuckDuckGoSearchResults() -> Any:
    from langchain_community.tools.ddg_search.tool import DuckDuckGoSearchResults

    return DuckDuckGoSearchResults


def _import_ddg_search_tool_DuckDuckGoSearchRun() -> Any:
    from langchain_community.tools.ddg_search.tool import DuckDuckGoSearchRun

    return DuckDuckGoSearchRun


def _import_edenai_EdenAiExplicitImageTool() -> Any:
    from langchain_community.tools.edenai import EdenAiExplicitImageTool

    return EdenAiExplicitImageTool


def _import_edenai_EdenAiObjectDetectionTool() -> Any:
    from langchain_community.tools.edenai import EdenAiObjectDetectionTool

    return EdenAiObjectDetectionTool


def _import_edenai_EdenAiParsingIDTool() -> Any:
    from langchain_community.tools.edenai import EdenAiParsingIDTool

    return EdenAiParsingIDTool


def _import_edenai_EdenAiParsingInvoiceTool() -> Any:
    from langchain_community.tools.edenai import EdenAiParsingInvoiceTool

    return EdenAiParsingInvoiceTool


def _import_edenai_EdenAiSpeechToTextTool() -> Any:
    from langchain_community.tools.edenai import EdenAiSpeechToTextTool

    return EdenAiSpeechToTextTool


def _import_edenai_EdenAiTextModerationTool() -> Any:
    from langchain_community.tools.edenai import EdenAiTextModerationTool

    return EdenAiTextModerationTool


def _import_edenai_EdenAiTextToSpeechTool() -> Any:
    from langchain_community.tools.edenai import EdenAiTextToSpeechTool

    return EdenAiTextToSpeechTool


def _import_edenai_EdenaiTool() -> Any:
    from langchain_community.tools.edenai import EdenaiTool

    return EdenaiTool


def _import_eleven_labs_text2speech() -> Any:
    from langchain_community.tools.eleven_labs.text2speech import (
        ElevenLabsText2SpeechTool,
    )

    return ElevenLabsText2SpeechTool


def _import_file_management_CopyFileTool() -> Any:
    from langchain_community.tools.file_management import CopyFileTool

    return CopyFileTool


def _import_file_management_DeleteFileTool() -> Any:
    from langchain_community.tools.file_management import DeleteFileTool

    return DeleteFileTool


def _import_file_management_FileSearchTool() -> Any:
    from langchain_community.tools.file_management import FileSearchTool

    return FileSearchTool


def _import_file_management_ListDirectoryTool() -> Any:
    from langchain_community.tools.file_management import ListDirectoryTool

    return ListDirectoryTool


def _import_file_management_MoveFileTool() -> Any:
    from langchain_community.tools.file_management import MoveFileTool

    return MoveFileTool


def _import_file_management_ReadFileTool() -> Any:
    from langchain_community.tools.file_management import ReadFileTool

    return ReadFileTool


def _import_file_management_WriteFileTool() -> Any:
    from langchain_community.tools.file_management import WriteFileTool

    return WriteFileTool


def _import_gmail_GmailCreateDraft() -> Any:
    from langchain_community.tools.gmail import GmailCreateDraft

    return GmailCreateDraft


def _import_gmail_GmailGetMessage() -> Any:
    from langchain_community.tools.gmail import GmailGetMessage

    return GmailGetMessage


def _import_gmail_GmailGetThread() -> Any:
    from langchain_community.tools.gmail import GmailGetThread

    return GmailGetThread


def _import_gmail_GmailSearch() -> Any:
    from langchain_community.tools.gmail import GmailSearch

    return GmailSearch


def _import_gmail_GmailSendMessage() -> Any:
    from langchain_community.tools.gmail import GmailSendMessage

    return GmailSendMessage


def _import_google_cloud_texttospeech() -> Any:
    from langchain_community.tools.google_cloud.texttospeech import (
        GoogleCloudTextToSpeechTool,
    )

    return GoogleCloudTextToSpeechTool


def _import_google_places_tool() -> Any:
    from langchain_community.tools.google_places.tool import GooglePlacesTool

    return GooglePlacesTool


def _import_google_search_tool_GoogleSearchResults() -> Any:
    from langchain_community.tools.google_search.tool import GoogleSearchResults

    return GoogleSearchResults


def _import_google_search_tool_GoogleSearchRun() -> Any:
    from langchain_community.tools.google_search.tool import GoogleSearchRun

    return GoogleSearchRun


def _import_google_serper_tool_GoogleSerperResults() -> Any:
    from langchain_community.tools.google_serper.tool import GoogleSerperResults

    return GoogleSerperResults


def _import_google_serper_tool_GoogleSerperRun() -> Any:
    from langchain_community.tools.google_serper.tool import GoogleSerperRun

    return GoogleSerperRun


def _import_searchapi_tool_SearchAPIResults() -> Any:
    from langchain_community.tools.searchapi.tool import SearchAPIResults

    return SearchAPIResults


def _import_searchapi_tool_SearchAPIRun() -> Any:
    from langchain_community.tools.searchapi.tool import SearchAPIRun

    return SearchAPIRun


def _import_graphql_tool() -> Any:
    from langchain_community.tools.graphql.tool import BaseGraphQLTool

    return BaseGraphQLTool


def _import_human_tool() -> Any:
    from langchain_community.tools.human.tool import HumanInputRun

    return HumanInputRun


def _import_ifttt() -> Any:
    from langchain_community.tools.ifttt import IFTTTWebhook

    return IFTTTWebhook


def _import_interaction_tool() -> Any:
    from langchain_community.tools.interaction.tool import StdInInquireTool

    return StdInInquireTool


def _import_jira_tool() -> Any:
    from langchain_community.tools.jira.tool import JiraAction

    return JiraAction


def _import_json_tool_JsonGetValueTool() -> Any:
    from langchain_community.tools.json.tool import JsonGetValueTool

    return JsonGetValueTool


def _import_json_tool_JsonListKeysTool() -> Any:
    from langchain_community.tools.json.tool import JsonListKeysTool

    return JsonListKeysTool


def _import_merriam_webster_tool() -> Any:
    from langchain_community.tools.merriam_webster.tool import MerriamWebsterQueryRun

    return MerriamWebsterQueryRun


def _import_metaphor_search() -> Any:
    from langchain_community.tools.metaphor_search import MetaphorSearchResults

    return MetaphorSearchResults


def _import_nasa_tool() -> Any:
    from langchain_community.tools.nasa.tool import NasaAction

    return NasaAction


def _import_office365_create_draft_message() -> Any:
    from langchain_community.tools.office365.create_draft_message import (
        O365CreateDraftMessage,
    )

    return O365CreateDraftMessage


def _import_office365_events_search() -> Any:
    from langchain_community.tools.office365.events_search import O365SearchEvents

    return O365SearchEvents


def _import_office365_messages_search() -> Any:
    from langchain_community.tools.office365.messages_search import O365SearchEmails

    return O365SearchEmails


def _import_office365_send_event() -> Any:
    from langchain_community.tools.office365.send_event import O365SendEvent

    return O365SendEvent


def _import_office365_send_message() -> Any:
    from langchain_community.tools.office365.send_message import O365SendMessage

    return O365SendMessage


def _import_office365_utils() -> Any:
    from langchain_community.tools.office365.utils import authenticate

    return authenticate


def _import_openapi_utils_api_models() -> Any:
    from langchain_community.tools.openapi.utils.api_models import APIOperation

    return APIOperation


def _import_openapi_utils_openapi_utils() -> Any:
    from langchain_community.tools.openapi.utils.openapi_utils import OpenAPISpec

    return OpenAPISpec


def _import_openweathermap_tool() -> Any:
    from langchain_community.tools.openweathermap.tool import OpenWeatherMapQueryRun

    return OpenWeatherMapQueryRun


def _import_playwright_ClickTool() -> Any:
    from langchain_community.tools.playwright import ClickTool

    return ClickTool


def _import_playwright_CurrentWebPageTool() -> Any:
    from langchain_community.tools.playwright import CurrentWebPageTool

    return CurrentWebPageTool


def _import_playwright_ExtractHyperlinksTool() -> Any:
    from langchain_community.tools.playwright import ExtractHyperlinksTool

    return ExtractHyperlinksTool


def _import_playwright_ExtractTextTool() -> Any:
    from langchain_community.tools.playwright import ExtractTextTool

    return ExtractTextTool


def _import_playwright_GetElementsTool() -> Any:
    from langchain_community.tools.playwright import GetElementsTool

    return GetElementsTool


def _import_playwright_NavigateBackTool() -> Any:
    from langchain_community.tools.playwright import NavigateBackTool

    return NavigateBackTool


def _import_playwright_NavigateTool() -> Any:
    from langchain_community.tools.playwright import NavigateTool

    return NavigateTool


def _import_plugin() -> Any:
    from langchain_community.tools.plugin import AIPluginTool

    return AIPluginTool


def _import_polygon_tool_PolygonLastQuote() -> Any:
    from langchain_community.tools.polygon.last_quote import PolygonLastQuote

    return PolygonLastQuote


def _import_powerbi_tool_InfoPowerBITool() -> Any:
    from langchain_community.tools.powerbi.tool import InfoPowerBITool

    return InfoPowerBITool


def _import_powerbi_tool_ListPowerBITool() -> Any:
    from langchain_community.tools.powerbi.tool import ListPowerBITool

    return ListPowerBITool


def _import_powerbi_tool_QueryPowerBITool() -> Any:
    from langchain_community.tools.powerbi.tool import QueryPowerBITool

    return QueryPowerBITool


def _import_pubmed_tool() -> Any:
    from langchain_community.tools.pubmed.tool import PubmedQueryRun

    return PubmedQueryRun


def _import_python_tool_PythonAstREPLTool() -> Any:
    raise ImportError(
        "This tool has been moved to langchain experiment. "
        "This tool has access to a python REPL. "
        "For best practices make sure to sandbox this tool. "
        "Read https://github.com/langchain-ai/langchain/blob/master/SECURITY.md "
        "To keep using this code as is, install langchain experimental and "
        "update relevant imports replacing 'langchain' with 'langchain_experimental'"
    )


def _import_python_tool_PythonREPLTool() -> Any:
    raise ImportError(
        "This tool has been moved to langchain experiment. "
        "This tool has access to a python REPL. "
        "For best practices make sure to sandbox this tool. "
        "Read https://github.com/langchain-ai/langchain/blob/master/SECURITY.md "
        "To keep using this code as is, install langchain experimental and "
        "update relevant imports replacing 'langchain' with 'langchain_experimental'"
    )


def _import_reddit_search_RedditSearchRun() -> Any:
    from langchain_community.tools.reddit_search.tool import RedditSearchRun

    return RedditSearchRun


def _import_render() -> Any:
    from langchain_community.tools.convert_to_openai import (
        format_tool_to_openai_function,
    )

    return format_tool_to_openai_function


def _import_requests_tool_BaseRequestsTool() -> Any:
    from langchain_community.tools.requests.tool import BaseRequestsTool

    return BaseRequestsTool


def _import_requests_tool_RequestsDeleteTool() -> Any:
    from langchain_community.tools.requests.tool import RequestsDeleteTool

    return RequestsDeleteTool


def _import_requests_tool_RequestsGetTool() -> Any:
    from langchain_community.tools.requests.tool import RequestsGetTool

    return RequestsGetTool


def _import_requests_tool_RequestsPatchTool() -> Any:
    from langchain_community.tools.requests.tool import RequestsPatchTool

    return RequestsPatchTool


def _import_requests_tool_RequestsPostTool() -> Any:
    from langchain_community.tools.requests.tool import RequestsPostTool

    return RequestsPostTool


def _import_requests_tool_RequestsPutTool() -> Any:
    from langchain_community.tools.requests.tool import RequestsPutTool

    return RequestsPutTool


def _import_steam_webapi_tool() -> Any:
    from langchain_community.tools.steam.tool import SteamWebAPIQueryRun

    return SteamWebAPIQueryRun


def _import_scenexplain_tool() -> Any:
    from langchain_community.tools.scenexplain.tool import SceneXplainTool

    return SceneXplainTool


def _import_searx_search_tool_SearxSearchResults() -> Any:
    from langchain_community.tools.searx_search.tool import SearxSearchResults

    return SearxSearchResults


def _import_searx_search_tool_SearxSearchRun() -> Any:
    from langchain_community.tools.searx_search.tool import SearxSearchRun

    return SearxSearchRun


def _import_shell_tool() -> Any:
    from langchain_community.tools.shell.tool import ShellTool

    return ShellTool


def _import_slack_get_channel() -> Any:
    from langchain_community.tools.slack.get_channel import SlackGetChannel

    return SlackGetChannel


def _import_slack_get_message() -> Any:
    from langchain_community.tools.slack.get_message import SlackGetMessage

    return SlackGetMessage


def _import_slack_schedule_message() -> Any:
    from langchain_community.tools.slack.schedule_message import SlackScheduleMessage

    return SlackScheduleMessage


def _import_slack_send_message() -> Any:
    from langchain_community.tools.slack.send_message import SlackSendMessage

    return SlackSendMessage


def _import_sleep_tool() -> Any:
    from langchain_community.tools.sleep.tool import SleepTool

    return SleepTool


def _import_spark_sql_tool_BaseSparkSQLTool() -> Any:
    from langchain_community.tools.spark_sql.tool import BaseSparkSQLTool

    return BaseSparkSQLTool


def _import_spark_sql_tool_InfoSparkSQLTool() -> Any:
    from langchain_community.tools.spark_sql.tool import InfoSparkSQLTool

    return InfoSparkSQLTool


def _import_spark_sql_tool_ListSparkSQLTool() -> Any:
    from langchain_community.tools.spark_sql.tool import ListSparkSQLTool

    return ListSparkSQLTool


def _import_spark_sql_tool_QueryCheckerTool() -> Any:
    from langchain_community.tools.spark_sql.tool import QueryCheckerTool

    return QueryCheckerTool


def _import_spark_sql_tool_QuerySparkSQLTool() -> Any:
    from langchain_community.tools.spark_sql.tool import QuerySparkSQLTool

    return QuerySparkSQLTool


def _import_sql_database_tool_BaseSQLDatabaseTool() -> Any:
    from langchain_community.tools.sql_database.tool import BaseSQLDatabaseTool

    return BaseSQLDatabaseTool


def _import_sql_database_tool_InfoSQLDatabaseTool() -> Any:
    from langchain_community.tools.sql_database.tool import InfoSQLDatabaseTool

    return InfoSQLDatabaseTool


def _import_sql_database_tool_ListSQLDatabaseTool() -> Any:
    from langchain_community.tools.sql_database.tool import ListSQLDatabaseTool

    return ListSQLDatabaseTool


def _import_sql_database_tool_QuerySQLCheckerTool() -> Any:
    from langchain_community.tools.sql_database.tool import QuerySQLCheckerTool

    return QuerySQLCheckerTool


def _import_sql_database_tool_QuerySQLDataBaseTool() -> Any:
    from langchain_community.tools.sql_database.tool import QuerySQLDataBaseTool

    return QuerySQLDataBaseTool


def _import_stackexchange_tool() -> Any:
    from langchain_community.tools.stackexchange.tool import StackExchangeTool

    return StackExchangeTool


def _import_steamship_image_generation() -> Any:
    from langchain_community.tools.steamship_image_generation import (
        SteamshipImageGenerationTool,
    )

    return SteamshipImageGenerationTool


def _import_vectorstore_tool_VectorStoreQATool() -> Any:
    from langchain_community.tools.vectorstore.tool import VectorStoreQATool

    return VectorStoreQATool


def _import_vectorstore_tool_VectorStoreQAWithSourcesTool() -> Any:
    from langchain_community.tools.vectorstore.tool import VectorStoreQAWithSourcesTool

    return VectorStoreQAWithSourcesTool


def _import_wikipedia_tool() -> Any:
    from langchain_community.tools.wikipedia.tool import WikipediaQueryRun

    return WikipediaQueryRun


def _import_wolfram_alpha_tool() -> Any:
    from langchain_community.tools.wolfram_alpha.tool import WolframAlphaQueryRun

    return WolframAlphaQueryRun


def _import_yahoo_finance_news() -> Any:
    from langchain_community.tools.yahoo_finance_news import YahooFinanceNewsTool

    return YahooFinanceNewsTool


def _import_youtube_search() -> Any:
    from langchain_community.tools.youtube.search import YouTubeSearchTool

    return YouTubeSearchTool


def _import_zapier_tool_ZapierNLAListActions() -> Any:
    from langchain_community.tools.zapier.tool import ZapierNLAListActions

    return ZapierNLAListActions


def _import_zapier_tool_ZapierNLARunAction() -> Any:
    from langchain_community.tools.zapier.tool import ZapierNLARunAction

    return ZapierNLARunAction


def _import_bearly_tool() -> Any:
    from langchain_community.tools.bearly.tool import BearlyInterpreterTool

    return BearlyInterpreterTool


def _import_e2b_data_analysis() -> Any:
    from langchain_community.tools.e2b_data_analysis.tool import E2BDataAnalysisTool

    return E2BDataAnalysisTool


def _import_package_installer() -> Any:
    from langchain_community.tools.package_installer.tool import PackageInstallTool

    return PackageInstallTool


def __getattr__(name: str) -> Any:
    if name == "AINAppOps":
        return _import_ainetwork_app()
    elif name == "AINOwnerOps":
        return _import_ainetwork_owner()
    elif name == "AINRuleOps":
        return _import_ainetwork_rule()
    elif name == "AINTransfer":
        return _import_ainetwork_transfer()
    elif name == "AINValueOps":
        return _import_ainetwork_value()
    elif name == "ArxivQueryRun":
        return _import_arxiv_tool()
    elif name == "AzureCogsFormRecognizerTool":
        return _import_azure_cognitive_services_AzureCogsFormRecognizerTool()
    elif name == "AzureCogsImageAnalysisTool":
        return _import_azure_cognitive_services_AzureCogsImageAnalysisTool()
    elif name == "AzureCogsSpeech2TextTool":
        return _import_azure_cognitive_services_AzureCogsSpeech2TextTool()
    elif name == "AzureCogsText2SpeechTool":
        return _import_azure_cognitive_services_AzureCogsText2SpeechTool()
    elif name == "AzureCogsTextAnalyticsHealthTool":
        return _import_azure_cognitive_services_AzureCogsTextAnalyticsHealthTool()
    elif name == "BingSearchResults":
        return _import_bing_search_tool_BingSearchResults()
    elif name == "BingSearchRun":
        return _import_bing_search_tool_BingSearchRun()
    elif name == "BraveSearch":
        return _import_brave_search_tool()
    elif name == "DuckDuckGoSearchResults":
        return _import_ddg_search_tool_DuckDuckGoSearchResults()
    elif name == "DuckDuckGoSearchRun":
        return _import_ddg_search_tool_DuckDuckGoSearchRun()
    elif name == "EdenAiExplicitImageTool":
        return _import_edenai_EdenAiExplicitImageTool()
    elif name == "EdenAiObjectDetectionTool":
        return _import_edenai_EdenAiObjectDetectionTool()
    elif name == "EdenAiParsingIDTool":
        return _import_edenai_EdenAiParsingIDTool()
    elif name == "EdenAiParsingInvoiceTool":
        return _import_edenai_EdenAiParsingInvoiceTool()
    elif name == "EdenAiSpeechToTextTool":
        return _import_edenai_EdenAiSpeechToTextTool()
    elif name == "EdenAiTextModerationTool":
        return _import_edenai_EdenAiTextModerationTool()
    elif name == "EdenAiTextToSpeechTool":
        return _import_edenai_EdenAiTextToSpeechTool()
    elif name == "EdenaiTool":
        return _import_edenai_EdenaiTool()
    elif name == "ElevenLabsText2SpeechTool":
        return _import_eleven_labs_text2speech()
    elif name == "CopyFileTool":
        return _import_file_management_CopyFileTool()
    elif name == "DeleteFileTool":
        return _import_file_management_DeleteFileTool()
    elif name == "FileSearchTool":
        return _import_file_management_FileSearchTool()
    elif name == "ListDirectoryTool":
        return _import_file_management_ListDirectoryTool()
    elif name == "MoveFileTool":
        return _import_file_management_MoveFileTool()
    elif name == "ReadFileTool":
        return _import_file_management_ReadFileTool()
    elif name == "WriteFileTool":
        return _import_file_management_WriteFileTool()
    elif name == "GmailCreateDraft":
        return _import_gmail_GmailCreateDraft()
    elif name == "GmailGetMessage":
        return _import_gmail_GmailGetMessage()
    elif name == "GmailGetThread":
        return _import_gmail_GmailGetThread()
    elif name == "GmailSearch":
        return _import_gmail_GmailSearch()
    elif name == "GmailSendMessage":
        return _import_gmail_GmailSendMessage()
    elif name == "GoogleCloudTextToSpeechTool":
        return _import_google_cloud_texttospeech()
    elif name == "GooglePlacesTool":
        return _import_google_places_tool()
    elif name == "GoogleSearchResults":
        return _import_google_search_tool_GoogleSearchResults()
    elif name == "GoogleSearchRun":
        return _import_google_search_tool_GoogleSearchRun()
    elif name == "GoogleSerperResults":
        return _import_google_serper_tool_GoogleSerperResults()
    elif name == "GoogleSerperRun":
        return _import_google_serper_tool_GoogleSerperRun()
    elif name == "SearchAPIResults":
        return _import_searchapi_tool_SearchAPIResults()
    elif name == "SearchAPIRun":
        return _import_searchapi_tool_SearchAPIRun()
    elif name == "BaseGraphQLTool":
        return _import_graphql_tool()
    elif name == "HumanInputRun":
        return _import_human_tool()
    elif name == "IFTTTWebhook":
        return _import_ifttt()
    elif name == "StdInInquireTool":
        return _import_interaction_tool()
    elif name == "JiraAction":
        return _import_jira_tool()
    elif name == "JsonGetValueTool":
        return _import_json_tool_JsonGetValueTool()
    elif name == "JsonListKeysTool":
        return _import_json_tool_JsonListKeysTool()
    elif name == "MerriamWebsterQueryRun":
        return _import_merriam_webster_tool()
    elif name == "MetaphorSearchResults":
        return _import_metaphor_search()
    elif name == "NasaAction":
        return _import_nasa_tool()
    elif name == "O365CreateDraftMessage":
        return _import_office365_create_draft_message()
    elif name == "O365SearchEvents":
        return _import_office365_events_search()
    elif name == "O365SearchEmails":
        return _import_office365_messages_search()
    elif name == "O365SendEvent":
        return _import_office365_send_event()
    elif name == "O365SendMessage":
        return _import_office365_send_message()
    elif name == "authenticate":
        return _import_office365_utils()
    elif name == "APIOperation":
        return _import_openapi_utils_api_models()
    elif name == "OpenAPISpec":
        return _import_openapi_utils_openapi_utils()
    elif name == "OpenWeatherMapQueryRun":
        return _import_openweathermap_tool()
    elif name == "ClickTool":
        return _import_playwright_ClickTool()
    elif name == "CurrentWebPageTool":
        return _import_playwright_CurrentWebPageTool()
    elif name == "ExtractHyperlinksTool":
        return _import_playwright_ExtractHyperlinksTool()
    elif name == "ExtractTextTool":
        return _import_playwright_ExtractTextTool()
    elif name == "GetElementsTool":
        return _import_playwright_GetElementsTool()
    elif name == "NavigateBackTool":
        return _import_playwright_NavigateBackTool()
    elif name == "NavigateTool":
        return _import_playwright_NavigateTool()
    elif name == "AIPluginTool":
        return _import_plugin()
    elif name == "PolygonLastQuote":
        return _import_polygon_tool_PolygonLastQuote()
    elif name == "InfoPowerBITool":
        return _import_powerbi_tool_InfoPowerBITool()
    elif name == "ListPowerBITool":
        return _import_powerbi_tool_ListPowerBITool()
    elif name == "QueryPowerBITool":
        return _import_powerbi_tool_QueryPowerBITool()
    elif name == "PubmedQueryRun":
        return _import_pubmed_tool()
    elif name == "PythonAstREPLTool":
        return _import_python_tool_PythonAstREPLTool()
    elif name == "PythonREPLTool":
        return _import_python_tool_PythonREPLTool()
    elif name == "RedditSearchRun":
        return _import_reddit_search_RedditSearchRun()
    elif name == "format_tool_to_openai_function":
        return _import_render()
    elif name == "BaseRequestsTool":
        return _import_requests_tool_BaseRequestsTool()
    elif name == "RequestsDeleteTool":
        return _import_requests_tool_RequestsDeleteTool()
    elif name == "RequestsGetTool":
        return _import_requests_tool_RequestsGetTool()
    elif name == "RequestsPatchTool":
        return _import_requests_tool_RequestsPatchTool()
    elif name == "RequestsPostTool":
        return _import_requests_tool_RequestsPostTool()
    elif name == "RequestsPutTool":
        return _import_requests_tool_RequestsPutTool()
    elif name == "SteamWebAPIQueryRun":
        return _import_steam_webapi_tool()
    elif name == "SceneXplainTool":
        return _import_scenexplain_tool()
    elif name == "SearxSearchResults":
        return _import_searx_search_tool_SearxSearchResults()
    elif name == "SearxSearchRun":
        return _import_searx_search_tool_SearxSearchRun()
    elif name == "ShellTool":
        return _import_shell_tool()
    elif name == "SlackGetChannel":
        return _import_slack_get_channel
    elif name == "SlackGetMessage":
        return _import_slack_get_message
    elif name == "SlackScheduleMessage":
        return _import_slack_schedule_message
    elif name == "SlackSendMessage":
        return _import_slack_send_message
    elif name == "SleepTool":
        return _import_sleep_tool()
    elif name == "BaseSparkSQLTool":
        return _import_spark_sql_tool_BaseSparkSQLTool()
    elif name == "InfoSparkSQLTool":
        return _import_spark_sql_tool_InfoSparkSQLTool()
    elif name == "ListSparkSQLTool":
        return _import_spark_sql_tool_ListSparkSQLTool()
    elif name == "QueryCheckerTool":
        return _import_spark_sql_tool_QueryCheckerTool()
    elif name == "QuerySparkSQLTool":
        return _import_spark_sql_tool_QuerySparkSQLTool()
    elif name == "BaseSQLDatabaseTool":
        return _import_sql_database_tool_BaseSQLDatabaseTool()
    elif name == "InfoSQLDatabaseTool":
        return _import_sql_database_tool_InfoSQLDatabaseTool()
    elif name == "ListSQLDatabaseTool":
        return _import_sql_database_tool_ListSQLDatabaseTool()
    elif name == "QuerySQLCheckerTool":
        return _import_sql_database_tool_QuerySQLCheckerTool()
    elif name == "QuerySQLDataBaseTool":
        return _import_sql_database_tool_QuerySQLDataBaseTool()
    elif name == "StackExchangeTool":
        return _import_stackexchange_tool()
    elif name == "SteamshipImageGenerationTool":
        return _import_steamship_image_generation()
    elif name == "VectorStoreQATool":
        return _import_vectorstore_tool_VectorStoreQATool()
    elif name == "VectorStoreQAWithSourcesTool":
        return _import_vectorstore_tool_VectorStoreQAWithSourcesTool()
    elif name == "WikipediaQueryRun":
        return _import_wikipedia_tool()
    elif name == "WolframAlphaQueryRun":
        return _import_wolfram_alpha_tool()
    elif name == "YahooFinanceNewsTool":
        return _import_yahoo_finance_news()
    elif name == "YouTubeSearchTool":
        return _import_youtube_search()
    elif name == "ZapierNLAListActions":
        return _import_zapier_tool_ZapierNLAListActions()
    elif name == "ZapierNLARunAction":
        return _import_zapier_tool_ZapierNLARunAction()
    elif name == "BearlyInterpreterTool":
        return _import_bearly_tool()
    elif name == "E2BDataAnalysisTool":
        return _import_e2b_data_analysis()
    elif name == "PackageInstallTool":
        return _import_package_installer()
    else:
        raise AttributeError(f"Could not find: {name}")


__all__ = [
    "AINAppOps",
    "AINOwnerOps",
    "AINRuleOps",
    "AINTransfer",
    "AINValueOps",
    "AIPluginTool",
    "APIOperation",
    "ArxivQueryRun",
    "AzureCogsFormRecognizerTool",
    "AzureCogsImageAnalysisTool",
    "AzureCogsSpeech2TextTool",
    "AzureCogsText2SpeechTool",
    "AzureCogsTextAnalyticsHealthTool",
    "BaseGraphQLTool",
    "BaseRequestsTool",
    "BaseSQLDatabaseTool",
    "BaseSparkSQLTool",
    "BaseTool",
    "BearlyInterpreterTool",
    "BingSearchResults",
    "BingSearchRun",
    "BraveSearch",
    "ClickTool",
    "CopyFileTool",
    "CurrentWebPageTool",
    "DeleteFileTool",
    "DuckDuckGoSearchResults",
    "DuckDuckGoSearchRun",
    "E2BDataAnalysisTool",
    "EdenAiExplicitImageTool",
    "EdenAiObjectDetectionTool",
    "EdenAiParsingIDTool",
    "EdenAiParsingInvoiceTool",
    "EdenAiSpeechToTextTool",
    "EdenAiTextModerationTool",
    "EdenAiTextToSpeechTool",
    "EdenaiTool",
    "ElevenLabsText2SpeechTool",
    "ExtractHyperlinksTool",
    "ExtractTextTool",
    "FileSearchTool",
    "GetElementsTool",
    "GmailCreateDraft",
    "GmailGetMessage",
    "GmailGetThread",
    "GmailSearch",
    "GmailSendMessage",
    "GoogleCloudTextToSpeechTool",
    "GooglePlacesTool",
    "GoogleSearchResults",
    "GoogleSearchRun",
    "GoogleSerperResults",
    "GoogleSerperRun",
    "SearchAPIResults",
    "SearchAPIRun",
    "HumanInputRun",
    "IFTTTWebhook",
    "InfoPowerBITool",
    "InfoSQLDatabaseTool",
    "InfoSparkSQLTool",
    "JiraAction",
    "JsonGetValueTool",
    "JsonListKeysTool",
    "ListDirectoryTool",
    "ListPowerBITool",
    "ListSQLDatabaseTool",
    "ListSparkSQLTool",
    "MerriamWebsterQueryRun",
    "MetaphorSearchResults",
    "MoveFileTool",
    "NasaAction",
    "NavigateBackTool",
    "NavigateTool",
    "O365CreateDraftMessage",
    "O365SearchEmails",
    "O365SearchEvents",
    "O365SendEvent",
    "O365SendMessage",
    "OpenAPISpec",
    "OpenWeatherMapQueryRun",
    "PubmedQueryRun",
<<<<<<< HEAD
    "PackageInstallTool",
=======
    "PolygonLastQuote",
>>>>>>> 5396604e
    "RedditSearchRun",
    "QueryCheckerTool",
    "QueryPowerBITool",
    "QuerySQLCheckerTool",
    "QuerySQLDataBaseTool",
    "QuerySparkSQLTool",
    "ReadFileTool",
    "RequestsDeleteTool",
    "RequestsGetTool",
    "RequestsPatchTool",
    "RequestsPostTool",
    "RequestsPutTool",
    "SteamWebAPIQueryRun",
    "SceneXplainTool",
    "SearxSearchResults",
    "SearxSearchRun",
    "ShellTool",
    "SlackGetChannel",
    "SlackGetMessage",
    "SlackScheduleMessage",
    "SlackSendMessage",
    "SleepTool",
    "StdInInquireTool",
    "StackExchangeTool",
    "SteamshipImageGenerationTool",
    "StructuredTool",
    "Tool",
    "VectorStoreQATool",
    "VectorStoreQAWithSourcesTool",
    "WikipediaQueryRun",
    "WolframAlphaQueryRun",
    "WriteFileTool",
    "YahooFinanceNewsTool",
    "YouTubeSearchTool",
    "ZapierNLAListActions",
    "ZapierNLARunAction",
    "authenticate",
    "format_tool_to_openai_function",
    "tool",
]<|MERGE_RESOLUTION|>--- conflicted
+++ resolved
@@ -1101,11 +1101,8 @@
     "OpenAPISpec",
     "OpenWeatherMapQueryRun",
     "PubmedQueryRun",
-<<<<<<< HEAD
     "PackageInstallTool",
-=======
     "PolygonLastQuote",
->>>>>>> 5396604e
     "RedditSearchRun",
     "QueryCheckerTool",
     "QueryPowerBITool",
