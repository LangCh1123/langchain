--- conflicted
+++ resolved
@@ -332,16 +332,11 @@
         tables = []
         for table in meta_tables:
             if self._custom_table_info and table.name in self._custom_table_info:
-<<<<<<< HEAD
-                table_info = f"{table} description: {self._custom_table_info[table.name]}\n\n"
-                
-=======
                 if self._custom_and_default_info:
                     table_info = f"{table} description: {self._custom_table_info[table.name]}\n\n"
                 else:
                     tables.append(self._custom_table_info[table.name])
                     continue
->>>>>>> de10d18b
 
             # Ignore JSON datatyped columns
             for k, v in table.columns.items():
@@ -350,11 +345,8 @@
 
             # add create table command
             create_table = str(CreateTable(table).compile(self._engine))
-<<<<<<< HEAD
-            table_info += f"{table} DDL:{create_table.rstrip()}"
-=======
             table_info =  table_info + f"{table} DDL:{create_table.rstrip()}" if self._custom_and_default_info else f"{table} DDL:{create_table.rstrip()}"
->>>>>>> de10d18b
+
             has_extra_info = (
                 self._indexes_in_table_info or self._sample_rows_in_table_info
             )
