--- conflicted
+++ resolved
@@ -3,11 +3,7 @@
 Other LangChain classes use **Utilities** to interact with third-part systems
 and packages.
 """
-<<<<<<< HEAD
-
-=======
 import importlib
->>>>>>> ae73b9d8
 from typing import Any
 
 _module_lookup = {
