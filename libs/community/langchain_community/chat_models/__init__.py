"""**Chat Models** are a variation on language models.

While Chat Models use language models under the hood, the interface they expose
is a bit different. Rather than expose a "text in, text out" API, they expose
an interface where "chat messages" are the inputs and outputs.

**Class hierarchy:**

.. code-block::

    BaseLanguageModel --> BaseChatModel --> <name>  # Examples: ChatOpenAI, ChatGooglePalm

**Main helpers:**

.. code-block::

    AIMessage, BaseMessage, HumanMessage
"""  # noqa: E501

import importlib
from typing import TYPE_CHECKING, Any

if TYPE_CHECKING:
    from langchain_community.chat_models.anthropic import (
        ChatAnthropic,
    )
    from langchain_community.chat_models.anyscale import (
        ChatAnyscale,
    )
    from langchain_community.chat_models.azure_openai import (
        AzureChatOpenAI,
    )
    from langchain_community.chat_models.baichuan import (
        ChatBaichuan,
    )
    from langchain_community.chat_models.baidu_qianfan_endpoint import (
        QianfanChatEndpoint,
    )
    from langchain_community.chat_models.bedrock import (
        BedrockChat,
    )
    from langchain_community.chat_models.cohere import (
        ChatCohere,
    )
    from langchain_community.chat_models.coze import (
        ChatCoze,
    )
    from langchain_community.chat_models.databricks import (
        ChatDatabricks,
    )
    from langchain_community.chat_models.deepinfra import (
        ChatDeepInfra,
    )
    from langchain_community.chat_models.edenai import ChatEdenAI
    from langchain_community.chat_models.ernie import (
        ErnieBotChat,
    )
    from langchain_community.chat_models.everlyai import (
        ChatEverlyAI,
    )
    from langchain_community.chat_models.fake import (
        FakeListChatModel,
    )
    from langchain_community.chat_models.fireworks import (
        ChatFireworks,
    )
    from langchain_community.chat_models.friendli import (
        ChatFriendli,
    )
    from langchain_community.chat_models.gigachat import (
        GigaChat,
    )
    from langchain_community.chat_models.google_palm import (
        ChatGooglePalm,
    )
    from langchain_community.chat_models.gpt_router import (
        GPTRouter,
    )
    from langchain_community.chat_models.huggingface import (
        ChatHuggingFace,
    )
    from langchain_community.chat_models.human import (
        HumanInputChatModel,
    )
    from langchain_community.chat_models.hunyuan import (
        ChatHunyuan,
    )
    from langchain_community.chat_models.javelin_ai_gateway import (
        ChatJavelinAIGateway,
    )
    from langchain_community.chat_models.jinachat import (
        JinaChat,
    )
    from langchain_community.chat_models.kinetica import (
        ChatKinetica,
    )
    from langchain_community.chat_models.konko import (
        ChatKonko,
    )
    from langchain_community.chat_models.litellm import (
        ChatLiteLLM,
    )
    from langchain_community.chat_models.litellm_router import (
        ChatLiteLLMRouter,
    )
    from langchain_community.chat_models.llama_edge import (
        LlamaEdgeChatService,
    )
    from langchain_community.chat_models.llamacpp import ChatLlamaCpp
    from langchain_community.chat_models.maritalk import (
        ChatMaritalk,
    )
    from langchain_community.chat_models.minimax import (
        MiniMaxChat,
    )
    from langchain_community.chat_models.mlflow import (
        ChatMlflow,
    )
    from langchain_community.chat_models.mlflow_ai_gateway import (
        ChatMLflowAIGateway,
    )
    from langchain_community.chat_models.mlx import (
        ChatMLX,
    )
<<<<<<< HEAD
    from langchain_community.chat_models.oci_data_science import (
        ChatOCIModelDeploymentEndpoint,
        ChatOCIModelDeploymentEndpointTGI,
        ChatOCIModelDeploymentEndpointVLLM,
=======
    from langchain_community.chat_models.oci_generative_ai import (
        ChatOCIGenAI,  # noqa: F401
>>>>>>> 5abfc85f
    )
    from langchain_community.chat_models.octoai import ChatOctoAI
    from langchain_community.chat_models.ollama import (
        ChatOllama,
    )
    from langchain_community.chat_models.openai import (
        ChatOpenAI,
    )
    from langchain_community.chat_models.pai_eas_endpoint import (
        PaiEasChatEndpoint,
    )
    from langchain_community.chat_models.perplexity import (
        ChatPerplexity,
    )
    from langchain_community.chat_models.premai import (
        ChatPremAI,
    )
    from langchain_community.chat_models.promptlayer_openai import (
        PromptLayerChatOpenAI,
    )
    from langchain_community.chat_models.snowflake import (
        ChatSnowflakeCortex,
    )
    from langchain_community.chat_models.solar import (
        SolarChat,
    )
    from langchain_community.chat_models.sparkllm import (
        ChatSparkLLM,
    )
    from langchain_community.chat_models.tongyi import (
        ChatTongyi,
    )
    from langchain_community.chat_models.vertexai import (
        ChatVertexAI,
    )
    from langchain_community.chat_models.volcengine_maas import (
        VolcEngineMaasChat,
    )
    from langchain_community.chat_models.yandex import (
        ChatYandexGPT,
    )
    from langchain_community.chat_models.yi import (
        ChatYi,
    )
    from langchain_community.chat_models.yuan2 import (
        ChatYuan2,
    )
    from langchain_community.chat_models.zhipuai import (
        ChatZhipuAI,
    )
__all__ = [
    "AzureChatOpenAI",
    "BedrockChat",
    "ChatAnthropic",
    "ChatAnyscale",
    "ChatBaichuan",
    "ChatCohere",
    "ChatCoze",
    "ChatOctoAI",
    "ChatDatabricks",
    "ChatDeepInfra",
    "ChatEdenAI",
    "ChatEverlyAI",
    "ChatFireworks",
    "ChatFriendli",
    "ChatGooglePalm",
    "ChatHuggingFace",
    "ChatHunyuan",
    "ChatJavelinAIGateway",
    "ChatKinetica",
    "ChatKonko",
    "ChatLiteLLM",
    "ChatLiteLLMRouter",
    "ChatMLX",
    "ChatMLflowAIGateway",
    "ChatMaritalk",
    "ChatMlflow",
<<<<<<< HEAD
    "ChatOCIModelDeploymentEndpoint",
    "ChatOCIModelDeploymentEndpointVLLM",
    "ChatOCIModelDeploymentEndpointTGI",
=======
    "ChatOCIGenAI",
>>>>>>> 5abfc85f
    "ChatOllama",
    "ChatOpenAI",
    "ChatPerplexity",
    "ChatPremAI",
    "ChatSparkLLM",
    "ChatSnowflakeCortex",
    "ChatTongyi",
    "ChatVertexAI",
    "ChatYandexGPT",
    "ChatYuan2",
    "ChatZhipuAI",
    "ChatLlamaCpp",
    "ErnieBotChat",
    "FakeListChatModel",
    "GPTRouter",
    "GigaChat",
    "HumanInputChatModel",
    "JinaChat",
    "LlamaEdgeChatService",
    "MiniMaxChat",
    "PaiEasChatEndpoint",
    "PromptLayerChatOpenAI",
    "QianfanChatEndpoint",
    "SolarChat",
    "VolcEngineMaasChat",
    "ChatYi",
]


_module_lookup = {
    "AzureChatOpenAI": "langchain_community.chat_models.azure_openai",
    "BedrockChat": "langchain_community.chat_models.bedrock",
    "ChatAnthropic": "langchain_community.chat_models.anthropic",
    "ChatAnyscale": "langchain_community.chat_models.anyscale",
    "ChatBaichuan": "langchain_community.chat_models.baichuan",
    "ChatCohere": "langchain_community.chat_models.cohere",
    "ChatCoze": "langchain_community.chat_models.coze",
    "ChatDatabricks": "langchain_community.chat_models.databricks",
    "ChatDeepInfra": "langchain_community.chat_models.deepinfra",
    "ChatEverlyAI": "langchain_community.chat_models.everlyai",
    "ChatEdenAI": "langchain_community.chat_models.edenai",
    "ChatFireworks": "langchain_community.chat_models.fireworks",
    "ChatFriendli": "langchain_community.chat_models.friendli",
    "ChatGooglePalm": "langchain_community.chat_models.google_palm",
    "ChatHuggingFace": "langchain_community.chat_models.huggingface",
    "ChatHunyuan": "langchain_community.chat_models.hunyuan",
    "ChatJavelinAIGateway": "langchain_community.chat_models.javelin_ai_gateway",
    "ChatKinetica": "langchain_community.chat_models.kinetica",
    "ChatKonko": "langchain_community.chat_models.konko",
    "ChatLiteLLM": "langchain_community.chat_models.litellm",
    "ChatLiteLLMRouter": "langchain_community.chat_models.litellm_router",
    "ChatMLflowAIGateway": "langchain_community.chat_models.mlflow_ai_gateway",
    "ChatMLX": "langchain_community.chat_models.mlx",
    "ChatMaritalk": "langchain_community.chat_models.maritalk",
    "ChatMlflow": "langchain_community.chat_models.mlflow",
    "ChatOCIModelDeploymentEndpoint": "langchain_community.chat_models.oci_data_science",  # noqa: E501
    "ChatOCIModelDeploymentEndpointVLLM": "langchain_community.chat_models.oci_data_science",  # noqa: E501
    "ChatOCIModelDeploymentEndpointTGI": "langchain_community.chat_models.oci_data_science",  # noqa: E501
    "ChatOctoAI": "langchain_community.chat_models.octoai",
    "ChatOCIGenAI": "langchain_community.chat_models.oci_generative_ai",
    "ChatOllama": "langchain_community.chat_models.ollama",
    "ChatOpenAI": "langchain_community.chat_models.openai",
    "ChatPerplexity": "langchain_community.chat_models.perplexity",
    "ChatSnowflakeCortex": "langchain_community.chat_models.snowflake",
    "ChatSparkLLM": "langchain_community.chat_models.sparkllm",
    "ChatTongyi": "langchain_community.chat_models.tongyi",
    "ChatVertexAI": "langchain_community.chat_models.vertexai",
    "ChatYandexGPT": "langchain_community.chat_models.yandex",
    "ChatYuan2": "langchain_community.chat_models.yuan2",
    "ChatZhipuAI": "langchain_community.chat_models.zhipuai",
    "ErnieBotChat": "langchain_community.chat_models.ernie",
    "FakeListChatModel": "langchain_community.chat_models.fake",
    "GPTRouter": "langchain_community.chat_models.gpt_router",
    "GigaChat": "langchain_community.chat_models.gigachat",
    "HumanInputChatModel": "langchain_community.chat_models.human",
    "JinaChat": "langchain_community.chat_models.jinachat",
    "LlamaEdgeChatService": "langchain_community.chat_models.llama_edge",
    "MiniMaxChat": "langchain_community.chat_models.minimax",
    "PaiEasChatEndpoint": "langchain_community.chat_models.pai_eas_endpoint",
    "PromptLayerChatOpenAI": "langchain_community.chat_models.promptlayer_openai",
    "SolarChat": "langchain_community.chat_models.solar",
    "QianfanChatEndpoint": "langchain_community.chat_models.baidu_qianfan_endpoint",
    "VolcEngineMaasChat": "langchain_community.chat_models.volcengine_maas",
    "ChatPremAI": "langchain_community.chat_models.premai",
    "ChatLlamaCpp": "langchain_community.chat_models.llamacpp",
    "ChatYi": "langchain_community.chat_models.yi",
}


def __getattr__(name: str) -> Any:
    if name in _module_lookup:
        module = importlib.import_module(_module_lookup[name])
        return getattr(module, name)
    raise AttributeError(f"module {__name__} has no attribute {name}")<|MERGE_RESOLUTION|>--- conflicted
+++ resolved
@@ -122,15 +122,13 @@
     from langchain_community.chat_models.mlx import (
         ChatMLX,
     )
-<<<<<<< HEAD
     from langchain_community.chat_models.oci_data_science import (
         ChatOCIModelDeploymentEndpoint,
         ChatOCIModelDeploymentEndpointTGI,
         ChatOCIModelDeploymentEndpointVLLM,
-=======
+    )
     from langchain_community.chat_models.oci_generative_ai import (
         ChatOCIGenAI,  # noqa: F401
->>>>>>> 5abfc85f
     )
     from langchain_community.chat_models.octoai import ChatOctoAI
     from langchain_community.chat_models.ollama import (
@@ -208,13 +206,10 @@
     "ChatMLflowAIGateway",
     "ChatMaritalk",
     "ChatMlflow",
-<<<<<<< HEAD
     "ChatOCIModelDeploymentEndpoint",
     "ChatOCIModelDeploymentEndpointVLLM",
     "ChatOCIModelDeploymentEndpointTGI",
-=======
     "ChatOCIGenAI",
->>>>>>> 5abfc85f
     "ChatOllama",
     "ChatOpenAI",
     "ChatPerplexity",
