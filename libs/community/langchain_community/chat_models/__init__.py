--- conflicted
+++ resolved
@@ -198,11 +198,8 @@
     "ChatMLflowAIGateway",
     "ChatMaritalk",
     "ChatMlflow",
-<<<<<<< HEAD
     "ChatNebula",
-=======
     "ChatOCIGenAI",
->>>>>>> 07c5c60f
     "ChatOllama",
     "ChatOpenAI",
     "ChatPerplexity",
