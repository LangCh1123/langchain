--- conflicted
+++ resolved
@@ -32,16 +32,13 @@
     BaseMessageChunk,
     ChatMessage,
     ChatMessageChunk,
+    FunctionMessage,
     HumanMessage,
     HumanMessageChunk,
     SystemMessage,
-<<<<<<< HEAD
-    SystemMessageChunk, ToolMessage, FunctionMessage,
-=======
     SystemMessageChunk,
     ToolMessage,
     ToolMessageChunk,
->>>>>>> 45ed5f3f
 )
 from langchain_core.output_parsers.openai_tools import (
     make_invalid_tool_call,
@@ -199,10 +196,8 @@
             message_dict["tool_calls"] = message.additional_kwargs["tool_calls"]
     elif isinstance(message, SystemMessage):
         message_dict = {"role": "system", "content": message.content}
-<<<<<<< HEAD
-    elif isinstance(message, ToolMessage) or isinstance(message, FunctionMessage):
+    elif isinstance(message, FunctionMessage):
         message_dict = {"role": "assistant", "content": message.content}
-=======
     elif isinstance(message, ToolMessage):
         message_dict = {
             "role": "tool",
@@ -210,7 +205,6 @@
             "content": message.content,
             "name": message.name,
         }
->>>>>>> 45ed5f3f
     else:
         raise TypeError(f"Got unknown type {message}")
     return message_dict
