--- conflicted
+++ resolved
@@ -381,12 +381,7 @@
         system_message_indices = [
             i for i, m in enumerate(message_dicts) if m["role"] == "system"
         ]
-<<<<<<< HEAD
-
-        if len(system_message_indices) > 0 and system_message_indices[0] != 0:
-=======
         if len(system_message_indices) == 1 and system_message_indices[0] != 0:
->>>>>>> 4759d10c
             raise ValueError("System message can only be the first message.")
         elif len(system_message_indices) > 1:
             raise ValueError("There can be only one system message at most.")
