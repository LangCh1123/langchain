--- conflicted
+++ resolved
@@ -402,12 +402,9 @@
             embedding-like properties from database responses. Default is False.
     refresh_schema (bool): A flag whether to refresh schema information
             at initialization. Default is True.
-<<<<<<< HEAD
-=======
     enhanced_schema (bool): A flag whether to scan the database for
             example values and use them in the graph schema. Default is False.
     driver_config (Dict): Configuration passed to Neo4j Driver.
->>>>>>> cd4c5428
 
     *Security note*: Make sure that the database connection uses credentials
         that are narrowly-scoped to only include necessary permissions.
@@ -430,12 +427,9 @@
         timeout: Optional[float] = None,
         sanitize: bool = False,
         refresh_schema: bool = True,
-<<<<<<< HEAD
-=======
         *,
         driver_config: Optional[Dict] = None,
         enhanced_schema: bool = False,
->>>>>>> cd4c5428
     ) -> None:
         """Create a new Neo4j graph wrapper instance."""
         try:
