--- conflicted
+++ resolved
@@ -1,12 +1,9 @@
-<<<<<<< HEAD
-from .html_link_extractor import (
-=======
 from langchain_community.graph_vectorstores.extractors.hierarchy_link_extractor import (
     HierarchyInput,
     HierarchyLinkExtractor,
 )
-from langchain_community.graph_vectorstores.extractors.html_link_extractor import (
->>>>>>> f99369a5
+
+from .html_link_extractor import (
     HtmlInput,
     HtmlLinkExtractor,
 )
@@ -23,12 +20,9 @@
 __all__ = [
     "LinkExtractor",
     "LinkExtractorAdapter",
-<<<<<<< HEAD
-    "LinkExtractorTransformer",
-=======
     "HierarchyInput",
     "HierarchyLinkExtractor",
->>>>>>> f99369a5
+    "LinkExtractorTransformer",
     "HtmlInput",
     "HtmlLinkExtractor",
 ]