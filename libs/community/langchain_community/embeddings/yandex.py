"""Wrapper around YandexGPT embedding models."""

from __future__ import annotations

import logging
import time
from typing import Any, Callable, Dict, List, Sequence

from langchain_core.embeddings import Embeddings
from langchain_core.pydantic_v1 import BaseModel, Field, SecretStr, root_validator
from langchain_core.utils import convert_to_secret_str, get_from_dict_or_env
from tenacity import (
    before_sleep_log,
    retry,
    retry_if_exception_type,
    stop_after_attempt,
    wait_exponential,
)

logger = logging.getLogger(__name__)


class YandexGPTEmbeddings(BaseModel, Embeddings):
    """YandexGPT Embeddings models.

    To use, you should have the ``yandexcloud`` python package installed.

    There are two authentication options for the service account
    with the ``ai.languageModels.user`` role:
        - You can specify the token in a constructor parameter `iam_token`
        or in an environment variable `YC_IAM_TOKEN`.
        - You can specify the key in a constructor parameter `api_key`
        or in an environment variable `YC_API_KEY`.

    To use the default model specify the folder ID in a parameter `folder_id`
    or in an environment variable `YC_FOLDER_ID`.

    Example:
        .. code-block:: python

            from langchain_community.embeddings.yandex import YandexGPTEmbeddings
            embeddings = YandexGPTEmbeddings(iam_token="t1.9eu...", folder_id=<folder-id>)
    """  # noqa: E501

    iam_token: SecretStr = ""  # type: ignore[assignment]
    """Yandex Cloud IAM token for service account
    with the `ai.languageModels.user` role"""
    api_key: SecretStr = ""  # type: ignore[assignment]
    """Yandex Cloud Api Key for service account
    with the `ai.languageModels.user` role"""
    model_uri: str = Field(default="", alias="query_model_uri")
    """Query model uri to use."""
    doc_model_uri: str = ""
    """Doc model uri to use."""
    folder_id: str = ""
    """Yandex Cloud folder ID"""
    doc_model_name: str = "text-search-doc"
    """Doc model name to use."""
    model_name: str = Field(default="text-search-query", alias="query_model_name")
    """Query model name to use."""
    model_version: str = "latest"
    """Model version to use."""
    url: str = "llm.api.cloud.yandex.net:443"
    """The url of the API."""
    max_retries: int = 6
    """Maximum number of retries to make when generating."""
    sleep_interval: float = 0.0
    """Delay between API requests"""
    disable_request_logging: bool = False
    """YandexGPT API logs all request data by default. 
    If you provide personal data, confidential information, disable logging."""
    _grpc_metadata: Sequence

    class Config:
        """Configuration for this pydantic object."""

        allow_population_by_field_name = True

    class Config:
        """Configuration for this pydantic object."""

        allow_population_by_field_name = True

    @root_validator()
    def validate_environment(cls, values: Dict) -> Dict:
        """Validate that iam token exists in environment."""

        iam_token = convert_to_secret_str(
            get_from_dict_or_env(values, "iam_token", "YC_IAM_TOKEN", "")
        )
        values["iam_token"] = iam_token
        api_key = convert_to_secret_str(
            get_from_dict_or_env(values, "api_key", "YC_API_KEY", "")
        )
        values["api_key"] = api_key
        folder_id = get_from_dict_or_env(values, "folder_id", "YC_FOLDER_ID", "")
        values["folder_id"] = folder_id
        if api_key.get_secret_value() == "" and iam_token.get_secret_value() == "":
            raise ValueError("Either 'YC_API_KEY' or 'YC_IAM_TOKEN' must be provided.")
        if values["iam_token"]:
            values["_grpc_metadata"] = [
                ("authorization", f"Bearer {values['iam_token'].get_secret_value()}")
            ]
            if values["folder_id"]:
                values["_grpc_metadata"].append(("x-folder-id", values["folder_id"]))
        else:
            values["_grpc_metadata"] = (
                ("authorization", f"Api-Key {values['api_key'].get_secret_value()}"),
            )

        if not values.get("doc_model_uri"):
            if values["folder_id"] == "":
                raise ValueError("'doc_model_uri' or 'folder_id' must be provided.")
            values[
                "doc_model_uri"
            ] = f"emb://{values['folder_id']}/{values['doc_model_name']}/{values['model_version']}"  # noqa: E501
        if not values.get("model_uri"):
            if values["folder_id"] == "":
                raise ValueError("'model_uri' or 'folder_id' must be provided.")
            values[
                "model_uri"
            ] = f"emb://{values['folder_id']}/{values['model_name']}/{values['model_version']}"  # noqa: E501
<<<<<<< HEAD
=======
        if values["disable_request_logging"]:
            values["_grpc_metadata"].append(
                (
                    "x-data-logging-enabled",
                    "false",
                )
            )
>>>>>>> cd4c5428
        return values

    def embed_documents(self, texts: List[str]) -> List[List[float]]:
        """Embed documents using a YandexGPT embeddings models.

        Args:
            texts: The list of texts to embed.

        Returns:
            List of embeddings, one for each text.
        """

        return _embed_with_retry(self, texts=texts)

    def embed_query(self, text: str) -> List[float]:
        """Embed a query using a YandexGPT embeddings models.

        Args:
            text: The text to embed.

        Returns:
            Embeddings for the text.
        """
        return _embed_with_retry(self, texts=[text], embed_query=True)[0]


def _create_retry_decorator(llm: YandexGPTEmbeddings) -> Callable[[Any], Any]:
    from grpc import RpcError

    min_seconds = 1
    max_seconds = 60
    return retry(
        reraise=True,
        stop=stop_after_attempt(llm.max_retries),
        wait=wait_exponential(multiplier=1, min=min_seconds, max=max_seconds),
        retry=(retry_if_exception_type((RpcError))),
        before_sleep=before_sleep_log(logger, logging.WARNING),
    )


def _embed_with_retry(llm: YandexGPTEmbeddings, **kwargs: Any) -> Any:
    """Use tenacity to retry the embedding call."""
    retry_decorator = _create_retry_decorator(llm)

    @retry_decorator
    def _completion_with_retry(**_kwargs: Any) -> Any:
        return _make_request(llm, **_kwargs)

    return _completion_with_retry(**kwargs)


def _make_request(self: YandexGPTEmbeddings, texts: List[str], **kwargs):  # type: ignore[no-untyped-def]
    try:
        import grpc

        try:
            from yandex.cloud.ai.foundation_models.v1.embedding.embedding_service_pb2 import (  # noqa: E501
                TextEmbeddingRequest,
            )
            from yandex.cloud.ai.foundation_models.v1.embedding.embedding_service_pb2_grpc import (  # noqa: E501
                EmbeddingsServiceStub,
            )
        except ModuleNotFoundError:
            from yandex.cloud.ai.foundation_models.v1.foundation_models_service_pb2 import (  # noqa: E501
                TextEmbeddingRequest,
            )
            from yandex.cloud.ai.foundation_models.v1.foundation_models_service_pb2_grpc import (  # noqa: E501
                EmbeddingsServiceStub,
            )
    except ImportError as e:
        raise ImportError(
            "Please install YandexCloud SDK  with `pip install yandexcloud` \
            or upgrade it to recent version."
        ) from e
    result = []
    channel_credentials = grpc.ssl_channel_credentials()
    channel = grpc.secure_channel(self.url, channel_credentials)
    # Use the query model if embed_query is True
    if kwargs.get("embed_query"):
        model_uri = self.model_uri
    else:
        model_uri = self.doc_model_uri

    for text in texts:
        request = TextEmbeddingRequest(model_uri=model_uri, text=text)
        stub = EmbeddingsServiceStub(channel)
        res = stub.TextEmbedding(request, metadata=self._grpc_metadata)  # type: ignore[attr-defined]
        result.append(list(res.embedding))
        time.sleep(self.sleep_interval)

    return result<|MERGE_RESOLUTION|>--- conflicted
+++ resolved
@@ -76,11 +76,6 @@
 
         allow_population_by_field_name = True
 
-    class Config:
-        """Configuration for this pydantic object."""
-
-        allow_population_by_field_name = True
-
     @root_validator()
     def validate_environment(cls, values: Dict) -> Dict:
         """Validate that iam token exists in environment."""
@@ -120,8 +115,6 @@
             values[
                 "model_uri"
             ] = f"emb://{values['folder_id']}/{values['model_name']}/{values['model_version']}"  # noqa: E501
-<<<<<<< HEAD
-=======
         if values["disable_request_logging"]:
             values["_grpc_metadata"].append(
                 (
@@ -129,7 +122,6 @@
                     "false",
                 )
             )
->>>>>>> cd4c5428
         return values
 
     def embed_documents(self, texts: List[str]) -> List[List[float]]:
