from __future__ import annotations

import json
import logging
from typing import (
    Any,
    Callable,
    Dict,
    List,
    Optional,
    Tuple,
    Union,
    cast,
)

import requests
from langchain_core.embeddings import Embeddings
from langchain_core.pydantic_v1 import BaseModel, Extra, SecretStr, root_validator
from langchain_core.utils import convert_to_secret_str, get_from_dict_or_env
from tenacity import (
    before_sleep_log,
    retry,
    stop_after_attempt,
    wait_exponential,
)

logger = logging.getLogger(__name__)


def _create_retry_decorator(embeddings: VoyageEmbeddings) -> Callable[[Any], Any]:
    min_seconds = 4
    max_seconds = 10
    # Wait 2^x * 1 second between each retry starting with
    # 4 seconds, then up to 10 seconds, then 10 seconds afterwards
    return retry(
        reraise=True,
        stop=stop_after_attempt(embeddings.max_retries),
        wait=wait_exponential(multiplier=1, min=min_seconds, max=max_seconds),
        before_sleep=before_sleep_log(logger, logging.WARNING),
    )


def _check_response(response: dict) -> dict:
    if "data" not in response:
        raise RuntimeError(f"Voyage API Error. Message: {json.dumps(response)}")
    return response


def embed_with_retry(embeddings: VoyageEmbeddings, **kwargs: Any) -> Any:
    """Use tenacity to retry the embedding call."""
    retry_decorator = _create_retry_decorator(embeddings)

    @retry_decorator
    def _embed_with_retry(**kwargs: Any) -> Any:
        response = requests.post(**kwargs)
        return _check_response(response.json())

    return _embed_with_retry(**kwargs)


class VoyageEmbeddings(BaseModel, Embeddings):
    """Voyage embedding models.

    To use, you should have the environment variable ``VOYAGE_API_KEY`` set with
    your API key or pass it as a named parameter to the constructor.

    Example:
        .. code-block:: python

            from langchain_community.embeddings import VoyageEmbeddings

            voyage = VoyageEmbeddings(voyage_api_key="your-api-key", model="voyage-2")
            text = "This is a test query."
            query_result = voyage.embed_query(text)
    """

    model: str
    voyage_api_base: str = "https://api.voyageai.com/v1/embeddings"
    voyage_api_key: Optional[SecretStr] = None
    batch_size: int
    """Maximum number of texts to embed in each API request."""
    max_retries: int = 6
    """Maximum number of retries to make when generating."""
    request_timeout: Optional[Union[float, Tuple[float, float]]] = None
    """Timeout in seconds for the API request."""
    show_progress_bar: bool = False
    """Whether to show a progress bar when embedding. Must have tqdm installed if set 
        to True."""
<<<<<<< HEAD
    truncation: Optional[bool] = None
=======
    truncation: bool = True
>>>>>>> de2d9447
    """Whether to truncate the input texts to fit within the context length.
    
        If True, over-length input texts will be truncated to fit within the context 
        length, before vectorized by the embedding model. If False, an error will be 
<<<<<<< HEAD
        raised if any given text exceeds the context length. If not specified 
        (defaults to None), we will truncate the input text before sending it to the 
        embedding model if it slightly exceeds the context window length. If it 
        significantly exceeds the context window length, an error will be raised."""
=======
        raised if any given text exceeds the context length."""
>>>>>>> de2d9447

    class Config:
        """Configuration for this pydantic object."""

        extra = Extra.forbid

    @root_validator(pre=True)
    def validate_environment(cls, values: Dict) -> Dict:
        """Validate that api key and python package exists in environment."""
        values["voyage_api_key"] = convert_to_secret_str(
            get_from_dict_or_env(values, "voyage_api_key", "VOYAGE_API_KEY")
        )

        if "model" not in values:
            values["model"] = "voyage-01"
            logger.warning(
                "model will become a required arg for VoyageAIEmbeddings, "
                "we recommend to specify it when using this class. "
                "Currently the default is set to voyage-01."
            )

        if "batch_size" not in values:
            values["batch_size"] = (
                72
                if "model" in values and (values["model"] in ["voyage-2", "voyage-02"])
                else 7
            )

        return values

    def _invocation_params(
        self, input: List[str], input_type: Optional[str] = None
    ) -> Dict:
        api_key = cast(SecretStr, self.voyage_api_key).get_secret_value()
        params: Dict = {
            "url": self.voyage_api_base,
            "headers": {"Authorization": f"Bearer {api_key}"},
            "json": {
                "model": self.model,
                "input": input,
                "input_type": input_type,
                "truncation": self.truncation,
            },
            "timeout": self.request_timeout,
        }
        if self.truncation is not None:
            params["json"]["truncation"] = self.truncation
        return params

    def _get_embeddings(
        self,
        texts: List[str],
        batch_size: Optional[int] = None,
        input_type: Optional[str] = None,
    ) -> List[List[float]]:
        embeddings: List[List[float]] = []

        if batch_size is None:
            batch_size = self.batch_size

        if self.show_progress_bar:
            try:
                from tqdm.auto import tqdm
            except ImportError as e:
                raise ImportError(
                    "Must have tqdm installed if `show_progress_bar` is set to True. "
                    "Please install with `pip install tqdm`."
                ) from e

            _iter = tqdm(range(0, len(texts), batch_size))
        else:
            _iter = range(0, len(texts), batch_size)

        if input_type and input_type not in ["query", "document"]:
            raise ValueError(
                f"input_type {input_type} is invalid. Options: None, 'query', "
                "'document'."
            )

        for i in _iter:
            response = embed_with_retry(
                self,
                **self._invocation_params(
                    input=texts[i : i + batch_size], input_type=input_type
                ),
            )
            embeddings.extend(r["embedding"] for r in response["data"])

        return embeddings

    def embed_documents(self, texts: List[str]) -> List[List[float]]:
        """Call out to Voyage Embedding endpoint for embedding search docs.

        Args:
            texts: The list of texts to embed.

        Returns:
            List of embeddings, one for each text.
        """
        return self._get_embeddings(
            texts, batch_size=self.batch_size, input_type="document"
        )

    def embed_query(self, text: str) -> List[float]:
        """Call out to Voyage Embedding endpoint for embedding query text.

        Args:
            text: The text to embed.

        Returns:
            Embedding for the text.
        """
        return self._get_embeddings(
            [text], batch_size=self.batch_size, input_type="query"
        )[0]

    def embed_general_texts(
        self, texts: List[str], *, input_type: Optional[str] = None
    ) -> List[List[float]]:
        """Call out to Voyage Embedding endpoint for embedding general text.

        Args:
            texts: The list of texts to embed.
            input_type: Type of the input text. Default to None, meaning the type is
                unspecified. Other options: query, document.

        Returns:
            Embedding for the text.
        """
        return self._get_embeddings(
            texts, batch_size=self.batch_size, input_type=input_type
        )<|MERGE_RESOLUTION|>--- conflicted
+++ resolved
@@ -86,23 +86,12 @@
     show_progress_bar: bool = False
     """Whether to show a progress bar when embedding. Must have tqdm installed if set 
         to True."""
-<<<<<<< HEAD
-    truncation: Optional[bool] = None
-=======
     truncation: bool = True
->>>>>>> de2d9447
     """Whether to truncate the input texts to fit within the context length.
     
         If True, over-length input texts will be truncated to fit within the context 
         length, before vectorized by the embedding model. If False, an error will be 
-<<<<<<< HEAD
-        raised if any given text exceeds the context length. If not specified 
-        (defaults to None), we will truncate the input text before sending it to the 
-        embedding model if it slightly exceeds the context window length. If it 
-        significantly exceeds the context window length, an error will be raised."""
-=======
         raised if any given text exceeds the context length."""
->>>>>>> de2d9447
 
     class Config:
         """Configuration for this pydantic object."""
