--- conflicted
+++ resolved
@@ -631,16 +631,12 @@
         filter: Optional[dict] = None,
         negative_embeddings: Optional[List[str]] = None,
     ) -> List[Tuple[Document, float]]:
-<<<<<<< HEAD
         if negative_embeddings:
             negative_embeddings = [self.embedding_function.embed_query(
                 text) for text in negative_embeddings]
 
         results = self.__query_collection(
             embedding=embedding, k=k, filter=filter, negative_embeddings=negative_embeddings)
-=======
-        results = self._query_collection(embedding=embedding, k=k, filter=filter)
->>>>>>> 570d45b2
 
         return self._results_to_docs_and_scores(results)
 
@@ -1247,12 +1243,8 @@
             List[Tuple[Document, float]]: List of Documents selected by maximal marginal
                 relevance to the query and score for each.
         """
-<<<<<<< HEAD
         results = self.__query_collection(
             embedding=embedding, k=fetch_k, filter=filter, negative_embeddings=negative_embeddings)
-=======
-        results = self._query_collection(embedding=embedding, k=fetch_k, filter=filter)
->>>>>>> 570d45b2
 
         embedding_list = [
             result.EmbeddingStore.embedding for result in results]
