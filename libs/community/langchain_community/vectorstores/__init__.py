"""**Vector store** stores embedded data and performs vector search.

One of the most common ways to store and search over unstructured data is to
embed it and store the resulting embedding vectors, and then query the store
and retrieve the data that are 'most similar' to the embedded query.

**Class hierarchy:**

.. code-block::

    VectorStore --> <name>  # Examples: Annoy, FAISS, Milvus

    BaseRetriever --> VectorStoreRetriever --> <name>Retriever  # Example: VespaRetriever

**Main helpers:**

.. code-block::

    Embeddings, Document
"""  # noqa: E501

import importlib
from typing import TYPE_CHECKING, Any

if TYPE_CHECKING:
    from langchain_core.vectorstores import (
        VectorStore,  # noqa: F401
    )

    from langchain_community.vectorstores.alibabacloud_opensearch import (
        AlibabaCloudOpenSearch,  # noqa: F401
        AlibabaCloudOpenSearchSettings,  # noqa: F401
    )
    from langchain_community.vectorstores.analyticdb import (
        AnalyticDB,  # noqa: F401
    )
    from langchain_community.vectorstores.annoy import (
        Annoy,  # noqa: F401
    )
    from langchain_community.vectorstores.apache_doris import (
        ApacheDoris,  # noqa: F401
    )
    from langchain_community.vectorstores.astradb import (
        AstraDB,  # noqa: F401
    )
    from langchain_community.vectorstores.atlas import (
        AtlasDB,  # noqa: F401
    )
    from langchain_community.vectorstores.awadb import (
        AwaDB,  # noqa: F401
    )
    from langchain_community.vectorstores.azure_cosmos_db import (
        AzureCosmosDBVectorSearch,  # noqa: F401
    )
    from langchain_community.vectorstores.azuresearch import (
        AzureSearch,  # noqa: F401
    )
    from langchain_community.vectorstores.bageldb import (
        Bagel,  # noqa: F401
    )
    from langchain_community.vectorstores.baiducloud_vector_search import (
        BESVectorStore,  # noqa: F401
    )
    from langchain_community.vectorstores.baiduvectordb import (
        BaiduVectorDB,  # noqa: F401
    )
    from langchain_community.vectorstores.bigquery_vector_search import (
        BigQueryVectorSearch,  # noqa: F401
    )
    from langchain_community.vectorstores.cassandra import (
        Cassandra,  # noqa: F401
    )
    from langchain_community.vectorstores.chroma import (
        Chroma,  # noqa: F401
    )
    from langchain_community.vectorstores.clarifai import (
        Clarifai,  # noqa: F401
    )
    from langchain_community.vectorstores.clickhouse import (
        Clickhouse,  # noqa: F401
        ClickhouseSettings,  # noqa: F401
    )
    from langchain_community.vectorstores.couchbase import (
        CouchbaseVectorStore,  # noqa: F401
    )
    from langchain_community.vectorstores.dashvector import (
        DashVector,  # noqa: F401
    )
    from langchain_community.vectorstores.databricks_vector_search import (
        DatabricksVectorSearch,  # noqa: F401
    )
    from langchain_community.vectorstores.deeplake import (
        DeepLake,  # noqa: F401
    )
    from langchain_community.vectorstores.dingo import (
        Dingo,  # noqa: F401
    )
    from langchain_community.vectorstores.docarray import (
        DocArrayHnswSearch,  # noqa: F401
        DocArrayInMemorySearch,  # noqa: F401
    )
    from langchain_community.vectorstores.documentdb import (
        DocumentDBVectorSearch,  # noqa: F401
    )
    from langchain_community.vectorstores.duckdb import (
        DuckDB,  # noqa: F401
    )
    from langchain_community.vectorstores.ecloud_vector_search import (
        EcloudESVectorStore,  # noqa: F401
    )
    from langchain_community.vectorstores.elastic_vector_search import (
        ElasticKnnSearch,  # noqa: F401
        ElasticVectorSearch,  # noqa: F401
    )
    from langchain_community.vectorstores.elasticsearch import (
        ElasticsearchStore,  # noqa: F401
    )
    from langchain_community.vectorstores.epsilla import (
        Epsilla,  # noqa: F401
    )
    from langchain_community.vectorstores.faiss import (
        FAISS,  # noqa: F401
    )
    from langchain_community.vectorstores.hanavector import (
        HanaDB,  # noqa: F401
    )
    from langchain_community.vectorstores.hologres import (
        Hologres,  # noqa: F401
    )
    from langchain_community.vectorstores.infinispanvs import (
        InfinispanVS,  # noqa: F401
    )
    from langchain_community.vectorstores.inmemory import (
        InMemoryVectorStore,  # noqa: F401
    )
    from langchain_community.vectorstores.kdbai import (
        KDBAI,  # noqa: F401
    )
    from langchain_community.vectorstores.kinetica import (
        DistanceStrategy,  # noqa: F401
        Kinetica,  # noqa: F401
        KineticaSettings,  # noqa: F401
    )
    from langchain_community.vectorstores.lancedb import (
        LanceDB,  # noqa: F401
    )
    from langchain_community.vectorstores.lantern import (
        Lantern,  # noqa: F401
    )
    from langchain_community.vectorstores.llm_rails import (
        LLMRails,  # noqa: F401
    )
    from langchain_community.vectorstores.marqo import (
        Marqo,  # noqa: F401
    )
    from langchain_community.vectorstores.matching_engine import (
        MatchingEngine,  # noqa: F401
    )
    from langchain_community.vectorstores.meilisearch import (
        Meilisearch,  # noqa: F401
    )
    from langchain_community.vectorstores.milvus import (
        Milvus,  # noqa: F401
    )
    from langchain_community.vectorstores.momento_vector_index import (
        MomentoVectorIndex,  # noqa: F401
    )
    from langchain_community.vectorstores.mongodb_atlas import (
        MongoDBAtlasVectorSearch,  # noqa: F401
    )
    from langchain_community.vectorstores.myscale import (
        MyScale,  # noqa: F401
        MyScaleSettings,  # noqa: F401
    )
    from langchain_community.vectorstores.neo4j_vector import (
        Neo4jVector,  # noqa: F401
    )
    from langchain_community.vectorstores.opensearch_vector_search import (
        OpenSearchVectorSearch,  # noqa: F401
    )
    from langchain_community.vectorstores.pathway import (
        PathwayVectorClient,  # noqa: F401
    )
    from langchain_community.vectorstores.pgembedding import (
        PGEmbedding,  # noqa: F401
    )
    from langchain_community.vectorstores.pgvector import (
        PGVector,  # noqa: F401
    )
    from langchain_community.vectorstores.pinecone import (
        Pinecone,  # noqa: F401
    )
    from langchain_community.vectorstores.qdrant import (
        Qdrant,  # noqa: F401
    )
    from langchain_community.vectorstores.redis import (
        Redis,  # noqa: F401
    )
    from langchain_community.vectorstores.rocksetdb import (
        Rockset,  # noqa: F401
    )
    from langchain_community.vectorstores.scann import (
        ScaNN,  # noqa: F401
    )
    from langchain_community.vectorstores.semadb import (
        SemaDB,  # noqa: F401
    )
    from langchain_community.vectorstores.singlestoredb import (
        SingleStoreDB,  # noqa: F401
    )
    from langchain_community.vectorstores.sklearn import (
        SKLearnVectorStore,  # noqa: F401
    )
    from langchain_community.vectorstores.sqlitevss import (
        SQLiteVSS,  # noqa: F401
    )
    from langchain_community.vectorstores.starrocks import (
        StarRocks,  # noqa: F401
    )
    from langchain_community.vectorstores.supabase import (
        SupabaseVectorStore,  # noqa: F401
    )
    from langchain_community.vectorstores.surrealdb import (
        SurrealDBStore,  # noqa: F401
    )
    from langchain_community.vectorstores.tair import (
        Tair,  # noqa: F401
    )
    from langchain_community.vectorstores.tencentvectordb import (
        TencentVectorDB,  # noqa: F401
    )
    from langchain_community.vectorstores.thirdai_neuraldb import (
        NeuralDBVectorStore,  # noqa: F401
    )
    from langchain_community.vectorstores.tidb_vector import (
        TiDBVectorStore,  # noqa: F401
    )
    from langchain_community.vectorstores.tigris import (
        Tigris,  # noqa: F401
    )
    from langchain_community.vectorstores.tiledb import (
        TileDB,  # noqa: F401
    )
    from langchain_community.vectorstores.timescalevector import (
        TimescaleVector,  # noqa: F401
    )
    from langchain_community.vectorstores.typesense import (
        Typesense,  # noqa: F401
    )
    from langchain_community.vectorstores.usearch import (
        USearch,  # noqa: F401
    )
    from langchain_community.vectorstores.vald import (
        Vald,  # noqa: F401
    )
    from langchain_community.vectorstores.vdms import (
        VDMS,  # noqa: F401
    )
    from langchain_community.vectorstores.vearch import (
        Vearch,  # noqa: F401
    )
    from langchain_community.vectorstores.vectara import (
        Vectara,  # noqa: F401
    )
    from langchain_community.vectorstores.vespa import (
        VespaStore,  # noqa: F401
    )
    from langchain_community.vectorstores.vlite import (
        VLite,  # noqa: F401
    )
    from langchain_community.vectorstores.weaviate import (
        Weaviate,  # noqa: F401
    )
    from langchain_community.vectorstores.yellowbrick import (
        Yellowbrick,  # noqa: F401
    )
    from langchain_community.vectorstores.zep import (
        ZepVectorStore,  # noqa: F401
    )
    from langchain_community.vectorstores.zilliz import (
        Zilliz,  # noqa: F401
    )
<<<<<<< HEAD
=======

    return OpenSearchVectorSearch


def _import_pgembedding() -> Any:
    from langchain_community.vectorstores.pgembedding import PGEmbedding

    return PGEmbedding


def _import_pgvector() -> Any:
    from langchain_community.vectorstores.pgvector import PGVector

    return PGVector


def _import_pinecone() -> Any:
    from langchain_community.vectorstores.pinecone import Pinecone

    return Pinecone


def _import_qdrant() -> Any:
    from langchain_community.vectorstores.qdrant import Qdrant

    return Qdrant


def _import_redis() -> Any:
    from langchain_community.vectorstores.redis import Redis

    return Redis


def _import_rocksetdb() -> Any:
    from langchain_community.vectorstores.rocksetdb import Rockset

    return Rockset


def _import_vespa() -> Any:
    from langchain_community.vectorstores.vespa import VespaStore

    return VespaStore


def _import_scann() -> Any:
    from langchain_community.vectorstores.scann import ScaNN

    return ScaNN


def _import_semadb() -> Any:
    from langchain_community.vectorstores.semadb import SemaDB

    return SemaDB


def _import_singlestoredb() -> Any:
    from langchain_community.vectorstores.singlestoredb import SingleStoreDB

    return SingleStoreDB


def _import_sklearn() -> Any:
    from langchain_community.vectorstores.sklearn import SKLearnVectorStore

    return SKLearnVectorStore


def _import_sqlitevss() -> Any:
    from langchain_community.vectorstores.sqlitevss import SQLiteVSS

    return SQLiteVSS


def _import_starrocks() -> Any:
    from langchain_community.vectorstores.starrocks import StarRocks

    return StarRocks


def _import_supabase() -> Any:
    from langchain_community.vectorstores.supabase import SupabaseVectorStore

    return SupabaseVectorStore


def _import_surrealdb() -> Any:
    from langchain_community.vectorstores.surrealdb import SurrealDBStore

    return SurrealDBStore


def _import_tair() -> Any:
    from langchain_community.vectorstores.tair import Tair

    return Tair


def _import_tencentvectordb() -> Any:
    from langchain_community.vectorstores.tencentvectordb import TencentVectorDB

    return TencentVectorDB


def _import_tiledb() -> Any:
    from langchain_community.vectorstores.tiledb import TileDB

    return TileDB


def _import_tigris() -> Any:
    from langchain_community.vectorstores.tigris import Tigris

    return Tigris


def _import_timescalevector() -> Any:
    from langchain_community.vectorstores.timescalevector import TimescaleVector

    return TimescaleVector


def _import_typesense() -> Any:
    from langchain_community.vectorstores.typesense import Typesense

    return Typesense


def _import_upstash() -> Any:
    from langchain_community.vectorstores.upstash import UpstashVectorStore

    return UpstashVectorStore


def _import_usearch() -> Any:
    from langchain_community.vectorstores.usearch import USearch

    return USearch


def _import_vald() -> Any:
    from langchain_community.vectorstores.vald import Vald

    return Vald


def _import_vearch() -> Any:
    from langchain_community.vectorstores.vearch import Vearch

    return Vearch


def _import_vectara() -> Any:
    from langchain_community.vectorstores.vectara import Vectara

    return Vectara


def _import_weaviate() -> Any:
    from langchain_community.vectorstores.weaviate import Weaviate

    return Weaviate


def _import_yellowbrick() -> Any:
    from langchain_community.vectorstores.yellowbrick import Yellowbrick

    return Yellowbrick


def _import_zep() -> Any:
    from langchain_community.vectorstores.zep import ZepVectorStore

    return ZepVectorStore


def _import_zilliz() -> Any:
    from langchain_community.vectorstores.zilliz import Zilliz

    return Zilliz


def _import_neuraldb() -> Any:
    from langchain_community.vectorstores.thirdai_neuraldb import NeuralDBVectorStore

    return NeuralDBVectorStore


def _import_lantern() -> Any:
    from langchain_community.vectorstores.lantern import Lantern

    return Lantern


def __getattr__(name: str) -> Any:
    if name == "AnalyticDB":
        return _import_analyticdb()
    elif name == "AlibabaCloudOpenSearch":
        return _import_alibaba_cloud_open_search()
    elif name == "AlibabaCloudOpenSearchSettings":
        return _import_alibaba_cloud_open_search_settings()
    elif name == "AzureCosmosDBVectorSearch":
        return _import_azure_cosmos_db()
    elif name == "ElasticKnnSearch":
        return _import_elastic_knn_search()
    elif name == "ElasticVectorSearch":
        return _import_elastic_vector_search()
    elif name == "Annoy":
        return _import_annoy()
    elif name == "ApacheDoris":
        return _import_apache_doris()
    elif name == "AtlasDB":
        return _import_atlas()
    elif name == "AwaDB":
        return _import_awadb()
    elif name == "AzureSearch":
        return _import_azuresearch()
    elif name == "Bagel":
        return _import_bageldb()
    elif name == "BigQueryVectorSearch":
        return _import_bigquery()
    elif name == "BESVectorStore":
        return _import_baiducloud_vector_search()
    elif name == "Cassandra":
        return _import_cassandra()
    elif name == "AstraDB":
        return _import_astradb()
    elif name == "Chroma":
        return _import_chroma()
    elif name == "Clarifai":
        return _import_clarifai()
    elif name == "ClickhouseSettings":
        return _import_clickhouse_settings()
    elif name == "Clickhouse":
        return _import_clickhouse()
    elif name == "DashVector":
        return _import_dashvector()
    elif name == "DatabricksVectorSearch":
        return _import_databricks_vector_search()
    elif name == "DeepLake":
        return _import_deeplake()
    elif name == "Dingo":
        return _import_dingo()
    elif name == "DocArrayInMemorySearch":
        return _import_docarray_inmemory()
    elif name == "DocArrayHnswSearch":
        return _import_docarray_hnsw()
    elif name == "ElasticsearchStore":
        return _import_elasticsearch()
    elif name == "Epsilla":
        return _import_epsilla()
    elif name == "FAISS":
        return _import_faiss()
    elif name == "HanaDB":
        return _import_hanavector()
    elif name == "Hologres":
        return _import_hologres()
    elif name == "KDBAI":
        return _import_kdbai()
    elif name == "LanceDB":
        return _import_lancedb()
    elif name == "LLMRails":
        return _import_llm_rails()
    elif name == "Marqo":
        return _import_marqo()
    elif name == "MatchingEngine":
        return _import_matching_engine()
    elif name == "Meilisearch":
        return _import_meilisearch()
    elif name == "Milvus":
        return _import_milvus()
    elif name == "MomentoVectorIndex":
        return _import_momento_vector_index()
    elif name == "MongoDBAtlasVectorSearch":
        return _import_mongodb_atlas()
    elif name == "MyScaleSettings":
        return _import_myscale_settings()
    elif name == "MyScale":
        return _import_myscale()
    elif name == "Neo4jVector":
        return _import_neo4j_vector()
    elif name == "OpenSearchVectorSearch":
        return _import_opensearch_vector_search()
    elif name == "PGEmbedding":
        return _import_pgembedding()
    elif name == "PGVector":
        return _import_pgvector()
    elif name == "Pinecone":
        return _import_pinecone()
    elif name == "Qdrant":
        return _import_qdrant()
    elif name == "Redis":
        return _import_redis()
    elif name == "Rockset":
        return _import_rocksetdb()
    elif name == "ScaNN":
        return _import_scann()
    elif name == "SemaDB":
        return _import_semadb()
    elif name == "SingleStoreDB":
        return _import_singlestoredb()
    elif name == "SKLearnVectorStore":
        return _import_sklearn()
    elif name == "SQLiteVSS":
        return _import_sqlitevss()
    elif name == "StarRocks":
        return _import_starrocks()
    elif name == "SupabaseVectorStore":
        return _import_supabase()
    elif name == "SurrealDBStore":
        return _import_surrealdb()
    elif name == "Tair":
        return _import_tair()
    elif name == "TencentVectorDB":
        return _import_tencentvectordb()
    elif name == "TileDB":
        return _import_tiledb()
    elif name == "Tigris":
        return _import_tigris()
    elif name == "TimescaleVector":
        return _import_timescalevector()
    elif name == "Typesense":
        return _import_typesense()
    elif name == "UpstashVectorStore":
        return _import_upstash()
    elif name == "USearch":
        return _import_usearch()
    elif name == "Vald":
        return _import_vald()
    elif name == "Vearch":
        return _import_vearch()
    elif name == "Vectara":
        return _import_vectara()
    elif name == "Weaviate":
        return _import_weaviate()
    elif name == "Yellowbrick":
        return _import_yellowbrick()
    elif name == "ZepVectorStore":
        return _import_zep()
    elif name == "Zilliz":
        return _import_zilliz()
    elif name == "VespaStore":
        return _import_vespa()
    elif name == "NeuralDBVectorStore":
        return _import_neuraldb()
    elif name == "Lantern":
        return _import_lantern()
    else:
        raise AttributeError(f"Could not find: {name}")

>>>>>>> 660419e9

__all__ = [
    "AlibabaCloudOpenSearch",
    "AlibabaCloudOpenSearchSettings",
    "AnalyticDB",
    "Annoy",
    "ApacheDoris",
    "AstraDB",
    "AtlasDB",
    "AwaDB",
    "AzureCosmosDBVectorSearch",
    "AzureSearch",
    "BESVectorStore",
    "Bagel",
    "BaiduVectorDB",
    "BigQueryVectorSearch",
    "Cassandra",
    "Chroma",
    "Clarifai",
    "Clickhouse",
    "ClickhouseSettings",
    "CouchbaseVectorStore",
    "DashVector",
    "DatabricksVectorSearch",
    "DeepLake",
    "Dingo",
    "DistanceStrategy",
    "DocArrayHnswSearch",
    "DocArrayInMemorySearch",
    "DocumentDBVectorSearch",
    "DuckDB",
    "EcloudESVectorStore",
    "ElasticKnnSearch",
    "ElasticVectorSearch",
    "ElasticsearchStore",
    "Epsilla",
    "FAISS",
    "HanaDB",
    "Hologres",
    "InMemoryVectorStore",
    "InfinispanVS",
    "KDBAI",
    "Kinetica",
    "KineticaSettings",
    "LLMRails",
    "LanceDB",
    "Lantern",
    "Marqo",
    "MatchingEngine",
    "Meilisearch",
    "Milvus",
    "MomentoVectorIndex",
    "MongoDBAtlasVectorSearch",
    "MyScale",
    "MyScaleSettings",
    "Neo4jVector",
    "NeuralDBVectorStore",
    "OpenSearchVectorSearch",
    "PGEmbedding",
    "PGVector",
    "PathwayVectorClient",
    "Pinecone",
    "Qdrant",
    "Redis",
    "Rockset",
    "SKLearnVectorStore",
    "SQLiteVSS",
    "ScaNN",
    "SemaDB",
    "SingleStoreDB",
    "StarRocks",
    "SupabaseVectorStore",
    "SurrealDBStore",
    "Tair",
    "TencentVectorDB",
    "TiDBVectorStore",
    "Tigris",
    "TileDB",
    "TimescaleVector",
    "Typesense",
    "UpstashVectorStore",
    "USearch",
    "VDMS",
    "Vald",
    "Vearch",
    "Vectara",
    "VectorStore",
    "VespaStore",
    "VLite",
    "Weaviate",
    "Yellowbrick",
    "ZepVectorStore",
    "Zilliz",
]

_module_lookup = {
    "AlibabaCloudOpenSearch": "langchain_community.vectorstores.alibabacloud_opensearch",  # noqa: E501
    "AlibabaCloudOpenSearchSettings": "langchain_community.vectorstores.alibabacloud_opensearch",  # noqa: E501
    "AnalyticDB": "langchain_community.vectorstores.analyticdb",
    "Annoy": "langchain_community.vectorstores.annoy",
    "ApacheDoris": "langchain_community.vectorstores.apache_doris",
    "AstraDB": "langchain_community.vectorstores.astradb",
    "AtlasDB": "langchain_community.vectorstores.atlas",
    "AwaDB": "langchain_community.vectorstores.awadb",
    "AzureCosmosDBVectorSearch": "langchain_community.vectorstores.azure_cosmos_db",
    "AzureSearch": "langchain_community.vectorstores.azuresearch",
    "BaiduVectorDB": "langchain_community.vectorstores.baiduvectordb",
    "BESVectorStore": "langchain_community.vectorstores.baiducloud_vector_search",
    "Bagel": "langchain_community.vectorstores.bageldb",
    "BigQueryVectorSearch": "langchain_community.vectorstores.bigquery_vector_search",
    "Cassandra": "langchain_community.vectorstores.cassandra",
    "Chroma": "langchain_community.vectorstores.chroma",
    "Clarifai": "langchain_community.vectorstores.clarifai",
    "Clickhouse": "langchain_community.vectorstores.clickhouse",
    "ClickhouseSettings": "langchain_community.vectorstores.clickhouse",
    "CouchbaseVectorStore": "langchain_community.vectorstores.couchbase",
    "DashVector": "langchain_community.vectorstores.dashvector",
    "DatabricksVectorSearch": "langchain_community.vectorstores.databricks_vector_search",  # noqa: E501
    "DeepLake": "langchain_community.vectorstores.deeplake",
    "Dingo": "langchain_community.vectorstores.dingo",
    "DistanceStrategy": "langchain_community.vectorstores.kinetica",
    "DocArrayHnswSearch": "langchain_community.vectorstores.docarray",
    "DocArrayInMemorySearch": "langchain_community.vectorstores.docarray",
    "DocumentDBVectorSearch": "langchain_community.vectorstores.documentdb",
    "DuckDB": "langchain_community.vectorstores.duckdb",
    "EcloudESVectorStore": "langchain_community.vectorstores.ecloud_vector_search",
    "ElasticKnnSearch": "langchain_community.vectorstores.elastic_vector_search",
    "ElasticVectorSearch": "langchain_community.vectorstores.elastic_vector_search",
    "ElasticsearchStore": "langchain_community.vectorstores.elasticsearch",
    "Epsilla": "langchain_community.vectorstores.epsilla",
    "FAISS": "langchain_community.vectorstores.faiss",
    "HanaDB": "langchain_community.vectorstores.hanavector",
    "Hologres": "langchain_community.vectorstores.hologres",
    "InfinispanVS": "langchain_community.vectorstores.infinispanvs",
    "InMemoryVectorStore": "langchain_community.vectorstores.inmemory",
    "KDBAI": "langchain_community.vectorstores.kdbai",
    "Kinetica": "langchain_community.vectorstores.kinetica",
    "KineticaSettings": "langchain_community.vectorstores.kinetica",
    "LLMRails": "langchain_community.vectorstores.llm_rails",
    "LanceDB": "langchain_community.vectorstores.lancedb",
    "Lantern": "langchain_community.vectorstores.lantern",
    "Marqo": "langchain_community.vectorstores.marqo",
    "MatchingEngine": "langchain_community.vectorstores.matching_engine",
    "Meilisearch": "langchain_community.vectorstores.meilisearch",
    "Milvus": "langchain_community.vectorstores.milvus",
    "MomentoVectorIndex": "langchain_community.vectorstores.momento_vector_index",
    "MongoDBAtlasVectorSearch": "langchain_community.vectorstores.mongodb_atlas",
    "MyScale": "langchain_community.vectorstores.myscale",
    "MyScaleSettings": "langchain_community.vectorstores.myscale",
    "Neo4jVector": "langchain_community.vectorstores.neo4j_vector",
    "NeuralDBVectorStore": "langchain_community.vectorstores.thirdai_neuraldb",
    "OpenSearchVectorSearch": "langchain_community.vectorstores.opensearch_vector_search",  # noqa: E501
    "PathwayVectorClient": "langchain_community.vectorstores.pathway",
    "PGEmbedding": "langchain_community.vectorstores.pgembedding",
    "PGVector": "langchain_community.vectorstores.pgvector",
    "Pinecone": "langchain_community.vectorstores.pinecone",
    "Qdrant": "langchain_community.vectorstores.qdrant",
    "Redis": "langchain_community.vectorstores.redis",
    "Rockset": "langchain_community.vectorstores.rocksetdb",
    "SKLearnVectorStore": "langchain_community.vectorstores.sklearn",
    "SQLiteVSS": "langchain_community.vectorstores.sqlitevss",
    "ScaNN": "langchain_community.vectorstores.scann",
    "SemaDB": "langchain_community.vectorstores.semadb",
    "SingleStoreDB": "langchain_community.vectorstores.singlestoredb",
    "StarRocks": "langchain_community.vectorstores.starrocks",
    "SupabaseVectorStore": "langchain_community.vectorstores.supabase",
    "SurrealDBStore": "langchain_community.vectorstores.surrealdb",
    "Tair": "langchain_community.vectorstores.tair",
    "TencentVectorDB": "langchain_community.vectorstores.tencentvectordb",
    "TiDBVectorStore": "langchain_community.vectorstores.tidb_vector",
    "Tigris": "langchain_community.vectorstores.tigris",
    "TileDB": "langchain_community.vectorstores.tiledb",
    "TimescaleVector": "langchain_community.vectorstores.timescalevector",
    "Typesense": "langchain_community.vectorstores.typesense",
    "USearch": "langchain_community.vectorstores.usearch",
    "Vald": "langchain_community.vectorstores.vald",
    "VDMS": "langchain_community.vectorstores.vdms",
    "Vearch": "langchain_community.vectorstores.vearch",
    "Vectara": "langchain_community.vectorstores.vectara",
    "VectorStore": "langchain_core.vectorstores",
    "VespaStore": "langchain_community.vectorstores.vespa",
    "VLite": "langchain_community.vectorstores.vlite",
    "Weaviate": "langchain_community.vectorstores.weaviate",
    "Yellowbrick": "langchain_community.vectorstores.yellowbrick",
    "ZepVectorStore": "langchain_community.vectorstores.zep",
    "Zilliz": "langchain_community.vectorstores.zilliz",
}


def __getattr__(name: str) -> Any:
    if name in _module_lookup:
        module = importlib.import_module(_module_lookup[name])
        return getattr(module, name)
    raise AttributeError(f"module {__name__} has no attribute {name}")


__all__ = list(_module_lookup.keys())<|MERGE_RESOLUTION|>--- conflicted
+++ resolved
@@ -247,6 +247,9 @@
     from langchain_community.vectorstores.typesense import (
         Typesense,  # noqa: F401
     )
+    from langchain_community.vectorstores.upstash import (
+        UpstashVectorStore,  # noqa: F401
+    )
     from langchain_community.vectorstores.usearch import (
         USearch,  # noqa: F401
     )
@@ -280,361 +283,6 @@
     from langchain_community.vectorstores.zilliz import (
         Zilliz,  # noqa: F401
     )
-<<<<<<< HEAD
-=======
-
-    return OpenSearchVectorSearch
-
-
-def _import_pgembedding() -> Any:
-    from langchain_community.vectorstores.pgembedding import PGEmbedding
-
-    return PGEmbedding
-
-
-def _import_pgvector() -> Any:
-    from langchain_community.vectorstores.pgvector import PGVector
-
-    return PGVector
-
-
-def _import_pinecone() -> Any:
-    from langchain_community.vectorstores.pinecone import Pinecone
-
-    return Pinecone
-
-
-def _import_qdrant() -> Any:
-    from langchain_community.vectorstores.qdrant import Qdrant
-
-    return Qdrant
-
-
-def _import_redis() -> Any:
-    from langchain_community.vectorstores.redis import Redis
-
-    return Redis
-
-
-def _import_rocksetdb() -> Any:
-    from langchain_community.vectorstores.rocksetdb import Rockset
-
-    return Rockset
-
-
-def _import_vespa() -> Any:
-    from langchain_community.vectorstores.vespa import VespaStore
-
-    return VespaStore
-
-
-def _import_scann() -> Any:
-    from langchain_community.vectorstores.scann import ScaNN
-
-    return ScaNN
-
-
-def _import_semadb() -> Any:
-    from langchain_community.vectorstores.semadb import SemaDB
-
-    return SemaDB
-
-
-def _import_singlestoredb() -> Any:
-    from langchain_community.vectorstores.singlestoredb import SingleStoreDB
-
-    return SingleStoreDB
-
-
-def _import_sklearn() -> Any:
-    from langchain_community.vectorstores.sklearn import SKLearnVectorStore
-
-    return SKLearnVectorStore
-
-
-def _import_sqlitevss() -> Any:
-    from langchain_community.vectorstores.sqlitevss import SQLiteVSS
-
-    return SQLiteVSS
-
-
-def _import_starrocks() -> Any:
-    from langchain_community.vectorstores.starrocks import StarRocks
-
-    return StarRocks
-
-
-def _import_supabase() -> Any:
-    from langchain_community.vectorstores.supabase import SupabaseVectorStore
-
-    return SupabaseVectorStore
-
-
-def _import_surrealdb() -> Any:
-    from langchain_community.vectorstores.surrealdb import SurrealDBStore
-
-    return SurrealDBStore
-
-
-def _import_tair() -> Any:
-    from langchain_community.vectorstores.tair import Tair
-
-    return Tair
-
-
-def _import_tencentvectordb() -> Any:
-    from langchain_community.vectorstores.tencentvectordb import TencentVectorDB
-
-    return TencentVectorDB
-
-
-def _import_tiledb() -> Any:
-    from langchain_community.vectorstores.tiledb import TileDB
-
-    return TileDB
-
-
-def _import_tigris() -> Any:
-    from langchain_community.vectorstores.tigris import Tigris
-
-    return Tigris
-
-
-def _import_timescalevector() -> Any:
-    from langchain_community.vectorstores.timescalevector import TimescaleVector
-
-    return TimescaleVector
-
-
-def _import_typesense() -> Any:
-    from langchain_community.vectorstores.typesense import Typesense
-
-    return Typesense
-
-
-def _import_upstash() -> Any:
-    from langchain_community.vectorstores.upstash import UpstashVectorStore
-
-    return UpstashVectorStore
-
-
-def _import_usearch() -> Any:
-    from langchain_community.vectorstores.usearch import USearch
-
-    return USearch
-
-
-def _import_vald() -> Any:
-    from langchain_community.vectorstores.vald import Vald
-
-    return Vald
-
-
-def _import_vearch() -> Any:
-    from langchain_community.vectorstores.vearch import Vearch
-
-    return Vearch
-
-
-def _import_vectara() -> Any:
-    from langchain_community.vectorstores.vectara import Vectara
-
-    return Vectara
-
-
-def _import_weaviate() -> Any:
-    from langchain_community.vectorstores.weaviate import Weaviate
-
-    return Weaviate
-
-
-def _import_yellowbrick() -> Any:
-    from langchain_community.vectorstores.yellowbrick import Yellowbrick
-
-    return Yellowbrick
-
-
-def _import_zep() -> Any:
-    from langchain_community.vectorstores.zep import ZepVectorStore
-
-    return ZepVectorStore
-
-
-def _import_zilliz() -> Any:
-    from langchain_community.vectorstores.zilliz import Zilliz
-
-    return Zilliz
-
-
-def _import_neuraldb() -> Any:
-    from langchain_community.vectorstores.thirdai_neuraldb import NeuralDBVectorStore
-
-    return NeuralDBVectorStore
-
-
-def _import_lantern() -> Any:
-    from langchain_community.vectorstores.lantern import Lantern
-
-    return Lantern
-
-
-def __getattr__(name: str) -> Any:
-    if name == "AnalyticDB":
-        return _import_analyticdb()
-    elif name == "AlibabaCloudOpenSearch":
-        return _import_alibaba_cloud_open_search()
-    elif name == "AlibabaCloudOpenSearchSettings":
-        return _import_alibaba_cloud_open_search_settings()
-    elif name == "AzureCosmosDBVectorSearch":
-        return _import_azure_cosmos_db()
-    elif name == "ElasticKnnSearch":
-        return _import_elastic_knn_search()
-    elif name == "ElasticVectorSearch":
-        return _import_elastic_vector_search()
-    elif name == "Annoy":
-        return _import_annoy()
-    elif name == "ApacheDoris":
-        return _import_apache_doris()
-    elif name == "AtlasDB":
-        return _import_atlas()
-    elif name == "AwaDB":
-        return _import_awadb()
-    elif name == "AzureSearch":
-        return _import_azuresearch()
-    elif name == "Bagel":
-        return _import_bageldb()
-    elif name == "BigQueryVectorSearch":
-        return _import_bigquery()
-    elif name == "BESVectorStore":
-        return _import_baiducloud_vector_search()
-    elif name == "Cassandra":
-        return _import_cassandra()
-    elif name == "AstraDB":
-        return _import_astradb()
-    elif name == "Chroma":
-        return _import_chroma()
-    elif name == "Clarifai":
-        return _import_clarifai()
-    elif name == "ClickhouseSettings":
-        return _import_clickhouse_settings()
-    elif name == "Clickhouse":
-        return _import_clickhouse()
-    elif name == "DashVector":
-        return _import_dashvector()
-    elif name == "DatabricksVectorSearch":
-        return _import_databricks_vector_search()
-    elif name == "DeepLake":
-        return _import_deeplake()
-    elif name == "Dingo":
-        return _import_dingo()
-    elif name == "DocArrayInMemorySearch":
-        return _import_docarray_inmemory()
-    elif name == "DocArrayHnswSearch":
-        return _import_docarray_hnsw()
-    elif name == "ElasticsearchStore":
-        return _import_elasticsearch()
-    elif name == "Epsilla":
-        return _import_epsilla()
-    elif name == "FAISS":
-        return _import_faiss()
-    elif name == "HanaDB":
-        return _import_hanavector()
-    elif name == "Hologres":
-        return _import_hologres()
-    elif name == "KDBAI":
-        return _import_kdbai()
-    elif name == "LanceDB":
-        return _import_lancedb()
-    elif name == "LLMRails":
-        return _import_llm_rails()
-    elif name == "Marqo":
-        return _import_marqo()
-    elif name == "MatchingEngine":
-        return _import_matching_engine()
-    elif name == "Meilisearch":
-        return _import_meilisearch()
-    elif name == "Milvus":
-        return _import_milvus()
-    elif name == "MomentoVectorIndex":
-        return _import_momento_vector_index()
-    elif name == "MongoDBAtlasVectorSearch":
-        return _import_mongodb_atlas()
-    elif name == "MyScaleSettings":
-        return _import_myscale_settings()
-    elif name == "MyScale":
-        return _import_myscale()
-    elif name == "Neo4jVector":
-        return _import_neo4j_vector()
-    elif name == "OpenSearchVectorSearch":
-        return _import_opensearch_vector_search()
-    elif name == "PGEmbedding":
-        return _import_pgembedding()
-    elif name == "PGVector":
-        return _import_pgvector()
-    elif name == "Pinecone":
-        return _import_pinecone()
-    elif name == "Qdrant":
-        return _import_qdrant()
-    elif name == "Redis":
-        return _import_redis()
-    elif name == "Rockset":
-        return _import_rocksetdb()
-    elif name == "ScaNN":
-        return _import_scann()
-    elif name == "SemaDB":
-        return _import_semadb()
-    elif name == "SingleStoreDB":
-        return _import_singlestoredb()
-    elif name == "SKLearnVectorStore":
-        return _import_sklearn()
-    elif name == "SQLiteVSS":
-        return _import_sqlitevss()
-    elif name == "StarRocks":
-        return _import_starrocks()
-    elif name == "SupabaseVectorStore":
-        return _import_supabase()
-    elif name == "SurrealDBStore":
-        return _import_surrealdb()
-    elif name == "Tair":
-        return _import_tair()
-    elif name == "TencentVectorDB":
-        return _import_tencentvectordb()
-    elif name == "TileDB":
-        return _import_tiledb()
-    elif name == "Tigris":
-        return _import_tigris()
-    elif name == "TimescaleVector":
-        return _import_timescalevector()
-    elif name == "Typesense":
-        return _import_typesense()
-    elif name == "UpstashVectorStore":
-        return _import_upstash()
-    elif name == "USearch":
-        return _import_usearch()
-    elif name == "Vald":
-        return _import_vald()
-    elif name == "Vearch":
-        return _import_vearch()
-    elif name == "Vectara":
-        return _import_vectara()
-    elif name == "Weaviate":
-        return _import_weaviate()
-    elif name == "Yellowbrick":
-        return _import_yellowbrick()
-    elif name == "ZepVectorStore":
-        return _import_zep()
-    elif name == "Zilliz":
-        return _import_zilliz()
-    elif name == "VespaStore":
-        return _import_vespa()
-    elif name == "NeuralDBVectorStore":
-        return _import_neuraldb()
-    elif name == "Lantern":
-        return _import_lantern()
-    else:
-        raise AttributeError(f"Could not find: {name}")
-
->>>>>>> 660419e9
 
 __all__ = [
     "AlibabaCloudOpenSearch",
@@ -809,6 +457,7 @@
     "TileDB": "langchain_community.vectorstores.tiledb",
     "TimescaleVector": "langchain_community.vectorstores.timescalevector",
     "Typesense": "langchain_community.vectorstores.typesense",
+    "UpstashVectorStore": "langchain_community.vectorstores.upstash",
     "USearch": "langchain_community.vectorstores.usearch",
     "Vald": "langchain_community.vectorstores.vald",
     "VDMS": "langchain_community.vectorstores.vdms",
