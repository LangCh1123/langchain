"""Loader that loads data from Sharepoint Document Library"""

from __future__ import annotations

import json
from pathlib import Path
from typing import Any, Iterator, List, Optional, Sequence

import requests
from langchain_core.document_loaders import BaseLoader
from langchain_core.documents import Document
from langchain_core.pydantic_v1 import Field

from langchain_community.document_loaders.base_o365 import (
    O365BaseLoader,
    _FileType,
)
from langchain_community.document_loaders.parsers.registry import get_parser


class SharePointLoader(O365BaseLoader, BaseLoader):
    """Load  from `SharePoint`."""

    document_library_id: str = Field(...)
    """ The ID of the SharePoint document library to load data from."""
    folder_path: Optional[str] = None
    """ The path to the folder to load data from."""
    object_ids: Optional[List[str]] = None
    """ The IDs of the objects to load data from."""
    folder_id: Optional[str] = None
    """ The ID of the folder to load data from."""
    load_auth: Optional[bool] = False
    """ Whether to load authorization identities."""
    token_path: Path = Path.home() / ".credentials" / "o365_token.txt"
    """ The path to the token to make api calls"""
    file_id: Optional[str] = None
    """ The ID of the file for which we need auth identities"""
    site_id: Optional[str] = None
    """ The ID of the Sharepoint site of the user where the file is present """

    @property
    def _file_types(self) -> Sequence[_FileType]:
        """Return supported file types."""
        return _FileType.DOC, _FileType.DOCX, _FileType.PDF

    @property
    def _scopes(self) -> List[str]:
        """Return required scopes."""
        return ["sharepoint", "basic"]

    def lazy_load(self) -> Iterator[Document]:
        """Load documents lazily. Use this when working at a large scale."""
        try:
            from O365.drive import Drive, Folder
        except ImportError:
            raise ImportError(
                "O365 package not found, please install it with `pip install o365`"
            )
        drive = self._auth().storage().get_drive(self.document_library_id)
        if not isinstance(drive, Drive):
            raise ValueError(f"There isn't a Drive with id {self.document_library_id}.")
        blob_parser = get_parser("default")
        if self.folder_path:
            target_folder = drive.get_item_by_path(self.folder_path)
            if not isinstance(target_folder, Folder):
                raise ValueError(f"There isn't a folder with path {self.folder_path}.")
            for blob in self._load_from_folder(target_folder):
                for parsed_blob in blob_parser.lazy_parse(blob):
                    auth_identities = self.authorized_identities()
                    parsed_blob.metadata["authorized_identities"] = auth_identities
                    yield parsed_blob
        if self.folder_id:
            target_folder = drive.get_item(self.folder_id)
            if not isinstance(target_folder, Folder):
                raise ValueError(f"There isn't a folder with path {self.folder_path}.")
            for blob in self._load_from_folder(target_folder):
                yield from blob_parser.lazy_parse(blob)
        if self.object_ids:
            for blob in self._load_from_object_ids(drive, self.object_ids):
                yield from blob_parser.lazy_parse(blob)
        if not (self.folder_path or self.folder_id or self.object_ids):
            target_folder = drive.get_root_folder()
            if not isinstance(target_folder, Folder):
                raise ValueError("Unable to fetch root folder")
            for blob in self._load_from_folder(target_folder):
<<<<<<< HEAD
                for blob_part in blob_parser.lazy_parse(blob):
                    blob_part.metadata.update(blob.metadata)
                    yield blob_part
=======
                yield from blob_parser.lazy_parse(blob)

    def authorized_identities(self) -> List:
        data = self._fetch_access_token()
        access_token = data.get("access_token")
        url = (
            f"https://graph.microsoft.com/v1.0/sites/{self.site_id}/"
            f"drives/{self.document_library_id}/items/{self.file_id}/permissions"
        )
        headers = {"Authorization": f"Bearer {access_token}"}
        response = requests.request("GET", url, headers=headers, data={})
        groups_list = response.json()

        group_names = []

        for group_data in groups_list.get("value"):
            if group_data.get("grantedToV2"):
                if group_data.get("grantedToV2").get("siteGroup"):
                    site_data = group_data.get("grantedToV2").get("siteGroup")
                    # print(group_data)
                    group_names.append(site_data.get("displayName"))
                elif group_data.get("grantedToV2").get("group") or (
                    group_data.get("grantedToV2").get("user")
                ):
                    site_data = group_data.get("grantedToV2").get("group") or (
                        group_data.get("grantedToV2").get("user")
                    )
                    # print(group_data)
                    group_names.append(site_data.get("displayName"))

        return group_names

    def _fetch_access_token(self) -> Any:
        with open(self.token_path) as f:
            s = f.read()
        data = json.loads(s)
        return data
>>>>>>> 37cfc003
<|MERGE_RESOLUTION|>--- conflicted
+++ resolved
@@ -83,12 +83,9 @@
             if not isinstance(target_folder, Folder):
                 raise ValueError("Unable to fetch root folder")
             for blob in self._load_from_folder(target_folder):
-<<<<<<< HEAD
                 for blob_part in blob_parser.lazy_parse(blob):
                     blob_part.metadata.update(blob.metadata)
                     yield blob_part
-=======
-                yield from blob_parser.lazy_parse(blob)
 
     def authorized_identities(self) -> List:
         data = self._fetch_access_token()
@@ -124,5 +121,4 @@
         with open(self.token_path) as f:
             s = f.read()
         data = json.loads(s)
-        return data
->>>>>>> 37cfc003
+        return data