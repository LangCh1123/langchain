import logging
<<<<<<< HEAD
from pathlib import Path
from typing import Dict, List, Union
=======
from typing import Dict, Iterator, Union
>>>>>>> ced5e7ba

from langchain_core.documents import Document

from langchain_community.document_loaders.base import BaseLoader

logger = logging.getLogger(__name__)


class BSHTMLLoader(BaseLoader):
    """Load `HTML` files and parse them with `beautiful soup`."""

    def __init__(
        self,
        file_path: Union[str, Path],
        open_encoding: Union[str, None] = None,
        bs_kwargs: Union[dict, None] = None,
        get_text_separator: str = "",
    ) -> None:
        """initialize with path, and optionally, file encoding to use, and any kwargs
        to pass to the BeautifulSoup object.

        Args:
            file_path: The path to the file to load.
            open_encoding: The encoding to use when opening the file.
            bs_kwargs: Any kwargs to pass to the BeautifulSoup object.
            get_text_separator: The separator to use when calling get_text on the soup.
        """
        try:
            import bs4  # noqa:F401
        except ImportError:
            raise ImportError(
                "beautifulsoup4 package not found, please install it with "
                "`pip install beautifulsoup4`"
            )

        self.file_path = file_path
        self.open_encoding = open_encoding
        if bs_kwargs is None:
            bs_kwargs = {"features": "lxml"}
        self.bs_kwargs = bs_kwargs
        self.get_text_separator = get_text_separator

    def lazy_load(self) -> Iterator[Document]:
        """Load HTML document into document objects."""
        from bs4 import BeautifulSoup

        with open(self.file_path, "r", encoding=self.open_encoding) as f:
            soup = BeautifulSoup(f, **self.bs_kwargs)

        text = soup.get_text(self.get_text_separator)

        if soup.title:
            title = str(soup.title.string)
        else:
            title = ""

        metadata: Dict[str, Union[str, None]] = {
            "source": str(self.file_path),
            "title": title,
        }
        yield Document(page_content=text, metadata=metadata)<|MERGE_RESOLUTION|>--- conflicted
+++ resolved
@@ -1,10 +1,6 @@
 import logging
-<<<<<<< HEAD
 from pathlib import Path
-from typing import Dict, List, Union
-=======
 from typing import Dict, Iterator, Union
->>>>>>> ced5e7ba
 
 from langchain_core.documents import Document
 
