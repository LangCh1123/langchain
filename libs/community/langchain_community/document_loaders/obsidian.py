import functools
import logging
import re
from pathlib import Path
<<<<<<< HEAD
from typing import Any, Dict, List, Union
=======
from typing import Any, Dict, Iterator
>>>>>>> ced5e7ba

import yaml
from langchain_core.documents import Document

from langchain_community.document_loaders.base import BaseLoader

logger = logging.getLogger(__name__)


class ObsidianLoader(BaseLoader):
    """Load `Obsidian` files from directory."""

    FRONT_MATTER_REGEX = re.compile(r"^---\n(.*?)\n---\n", re.DOTALL)
    TEMPLATE_VARIABLE_REGEX = re.compile(r"{{(.*?)}}", re.DOTALL)
    TAG_REGEX = re.compile(r"[^\S\/]#([a-zA-Z_]+[-_/\w]*)")
    DATAVIEW_LINE_REGEX = re.compile(r"^\s*(\w+)::\s*(.*)$", re.MULTILINE)
    DATAVIEW_INLINE_BRACKET_REGEX = re.compile(r"\[(\w+)::\s*(.*)\]", re.MULTILINE)
    DATAVIEW_INLINE_PAREN_REGEX = re.compile(r"\((\w+)::\s*(.*)\)", re.MULTILINE)

    def __init__(
        self,
        path: Union[str, Path],
        encoding: str = "UTF-8",
        collect_metadata: bool = True,
    ):
        """Initialize with a path.

        Args:
            path: Path to the directory containing the Obsidian files.
            encoding: Charset encoding, defaults to "UTF-8"
            collect_metadata: Whether to collect metadata from the front matter.
                Defaults to True.
        """
        self.file_path = path
        self.encoding = encoding
        self.collect_metadata = collect_metadata

    def _replace_template_var(
        self, placeholders: Dict[str, str], match: re.Match
    ) -> str:
        """Replace a template variable with a placeholder."""
        placeholder = f"__TEMPLATE_VAR_{len(placeholders)}__"
        placeholders[placeholder] = match.group(1)
        return placeholder

    def _restore_template_vars(self, obj: Any, placeholders: Dict[str, str]) -> Any:
        """Restore template variables replaced with placeholders to original values."""
        if isinstance(obj, str):
            for placeholder, value in placeholders.items():
                obj = obj.replace(placeholder, f"{{{{{value}}}}}")
        elif isinstance(obj, dict):
            for key, value in obj.items():
                obj[key] = self._restore_template_vars(value, placeholders)
        elif isinstance(obj, list):
            for i, item in enumerate(obj):
                obj[i] = self._restore_template_vars(item, placeholders)
        return obj

    def _parse_front_matter(self, content: str) -> dict:
        """Parse front matter metadata from the content and return it as a dict."""
        if not self.collect_metadata:
            return {}

        match = self.FRONT_MATTER_REGEX.search(content)
        if not match:
            return {}

        placeholders: Dict[str, str] = {}
        replace_template_var = functools.partial(
            self._replace_template_var, placeholders
        )
        front_matter_text = self.TEMPLATE_VARIABLE_REGEX.sub(
            replace_template_var, match.group(1)
        )

        try:
            front_matter = yaml.safe_load(front_matter_text)
            front_matter = self._restore_template_vars(front_matter, placeholders)

            # If tags are a string, split them into a list
            if "tags" in front_matter and isinstance(front_matter["tags"], str):
                front_matter["tags"] = front_matter["tags"].split(", ")

            return front_matter
        except yaml.parser.ParserError:
            logger.warning("Encountered non-yaml frontmatter")
            return {}

    def _to_langchain_compatible_metadata(self, metadata: dict) -> dict:
        """Convert a dictionary to a compatible with langchain."""
        result = {}
        for key, value in metadata.items():
            if type(value) in {str, int, float}:
                result[key] = value
            else:
                result[key] = str(value)
        return result

    def _parse_document_tags(self, content: str) -> set:
        """Return a set of all tags in within the document."""
        if not self.collect_metadata:
            return set()

        match = self.TAG_REGEX.findall(content)
        if not match:
            return set()

        return {tag for tag in match}

    def _parse_dataview_fields(self, content: str) -> dict:
        """Parse obsidian dataview plugin fields from the content and return it
        as a dict."""
        if not self.collect_metadata:
            return {}

        return {
            **{
                match[0]: match[1]
                for match in self.DATAVIEW_LINE_REGEX.findall(content)
            },
            **{
                match[0]: match[1]
                for match in self.DATAVIEW_INLINE_PAREN_REGEX.findall(content)
            },
            **{
                match[0]: match[1]
                for match in self.DATAVIEW_INLINE_BRACKET_REGEX.findall(content)
            },
        }

    def _remove_front_matter(self, content: str) -> str:
        """Remove front matter metadata from the given content."""
        if not self.collect_metadata:
            return content
        return self.FRONT_MATTER_REGEX.sub("", content)

    def lazy_load(self) -> Iterator[Document]:
        paths = list(Path(self.file_path).glob("**/*.md"))
        for path in paths:
            with open(path, encoding=self.encoding) as f:
                text = f.read()

            front_matter = self._parse_front_matter(text)
            tags = self._parse_document_tags(text)
            dataview_fields = self._parse_dataview_fields(text)
            text = self._remove_front_matter(text)
            metadata = {
                "source": str(path.name),
                "path": str(path),
                "created": path.stat().st_ctime,
                "last_modified": path.stat().st_mtime,
                "last_accessed": path.stat().st_atime,
                **self._to_langchain_compatible_metadata(front_matter),
                **dataview_fields,
            }

            if tags or front_matter.get("tags"):
                metadata["tags"] = ",".join(
                    tags | set(front_matter.get("tags", []) or [])
                )

            yield Document(page_content=text, metadata=metadata)<|MERGE_RESOLUTION|>--- conflicted
+++ resolved
@@ -2,11 +2,7 @@
 import logging
 import re
 from pathlib import Path
-<<<<<<< HEAD
-from typing import Any, Dict, List, Union
-=======
-from typing import Any, Dict, Iterator
->>>>>>> ced5e7ba
+from typing import Any, Dict, Iterator, Union
 
 import yaml
 from langchain_core.documents import Document
