"""Loader that uses unstructured to load files."""
import collections
from abc import ABC, abstractmethod
from pathlib import Path
from typing import IO, Any, Callable, Dict, Iterator, List, Optional, Sequence, Union

from langchain_core.documents import Document

from langchain_community.document_loaders.base import BaseLoader


def satisfies_min_unstructured_version(min_version: str) -> bool:
    """Check if the installed `Unstructured` version exceeds the minimum version
    for the feature in question."""
    from unstructured.__version__ import __version__ as __unstructured_version__

    min_version_tuple = tuple([int(x) for x in min_version.split(".")])

    # NOTE(MthwRobinson) - enables the loader to work when you're using pre-release
    # versions of unstructured like 0.4.17-dev1
    _unstructured_version = __unstructured_version__.split("-")[0]
    unstructured_version_tuple = tuple(
        [int(x) for x in _unstructured_version.split(".")]
    )

    return unstructured_version_tuple >= min_version_tuple


def validate_unstructured_version(min_unstructured_version: str) -> None:
    """Raise an error if the `Unstructured` version does not exceed the
    specified minimum."""
    if not satisfies_min_unstructured_version(min_unstructured_version):
        raise ValueError(
            f"unstructured>={min_unstructured_version} is required in this loader."
        )


class UnstructuredBaseLoader(BaseLoader, ABC):
    """Base Loader that uses `Unstructured`."""

    def __init__(
        self,
        mode: str = "single",
        post_processors: Optional[List[Callable]] = None,
        **unstructured_kwargs: Any,
    ):
        """Initialize with file path."""
        try:
            import unstructured  # noqa:F401
        except ImportError:
            raise ValueError(
                "unstructured package not found, please install it with "
                "`pip install unstructured`"
            )
        _valid_modes = {"single", "elements", "paged"}
        if mode not in _valid_modes:
            raise ValueError(
                f"Got {mode} for `mode`, but should be one of `{_valid_modes}`"
            )
        self.mode = mode

        if not satisfies_min_unstructured_version("0.5.4"):
            if "strategy" in unstructured_kwargs:
                unstructured_kwargs.pop("strategy")

        self.unstructured_kwargs = unstructured_kwargs
        self.post_processors = post_processors or []

    @abstractmethod
    def _get_elements(self) -> List:
        """Get elements."""

    @abstractmethod
    def _get_metadata(self) -> dict:
        """Get metadata."""

    def _post_process_elements(self, elements: list) -> list:
        """Applies post processing functions to extracted unstructured elements.
        Post processing functions are str -> str callables are passed
        in using the post_processors kwarg when the loader is instantiated."""
        for element in elements:
            for post_processor in self.post_processors:
                element.apply(post_processor)
        return elements

    def lazy_load(self) -> Iterator[Document]:
        """Load file."""
        elements = self._get_elements()
        self._post_process_elements(elements)
        if self.mode == "elements":
            for element in elements:
                metadata = self._get_metadata()
                # NOTE(MthwRobinson) - the attribute check is for backward compatibility
                # with unstructured<0.4.9. The metadata attributed was added in 0.4.9.
                if hasattr(element, "metadata"):
                    metadata.update(element.metadata.to_dict())
                if hasattr(element, "category"):
                    metadata["category"] = element.category
                yield Document(page_content=str(element), metadata=metadata)
        elif self.mode == "paged":
            text_dict: Dict[int, str] = {}
            meta_dict: Dict[int, Dict] = {}

            for idx, element in enumerate(elements):
                metadata = self._get_metadata()
                if hasattr(element, "metadata"):
                    metadata.update(element.metadata.to_dict())
                page_number = metadata.get("page_number", 1)

                # Check if this page_number already exists in docs_dict
                if page_number not in text_dict:
                    # If not, create new entry with initial text and metadata
                    text_dict[page_number] = str(element) + "\n\n"
                    meta_dict[page_number] = metadata
                else:
                    # If exists, append to text and update the metadata
                    text_dict[page_number] += str(element) + "\n\n"
                    meta_dict[page_number].update(metadata)

            # Convert the dict to a list of Document objects
            for key in text_dict.keys():
                yield Document(page_content=text_dict[key], metadata=meta_dict[key])
        elif self.mode == "single":
            metadata = self._get_metadata()
            text = "\n\n".join([str(el) for el in elements])
            yield Document(page_content=text, metadata=metadata)
        else:
            raise ValueError(f"mode of {self.mode} not supported.")


class UnstructuredFileLoader(UnstructuredBaseLoader):
    """Load files using `Unstructured`.

    The file loader uses the
    unstructured partition function and will automatically detect the file
    type. You can run the loader in one of two modes: "single" and "elements".
    If you use "single" mode, the document will be returned as a single
    langchain Document object. If you use "elements" mode, the unstructured
    library will split the document into elements such as Title and NarrativeText.
    You can pass in additional unstructured kwargs after mode to apply
    different unstructured settings.

    Examples
    --------
    from langchain_community.document_loaders import UnstructuredFileLoader

    loader = UnstructuredFileLoader(
        "example.pdf", mode="elements", strategy="fast",
    )
    docs = loader.load()

    References
    ----------
    https://unstructured-io.github.io/unstructured/bricks.html#partition
    """

    def __init__(
        self,
<<<<<<< HEAD
        file_path: Union[str, List[str], None],
=======
        file_path: Union[str, List[str], Path, List[Path]],
>>>>>>> ad77fa15
        mode: str = "single",
        **unstructured_kwargs: Any,
    ):
        """Initialize with file path."""
        self.file_path = file_path
        super().__init__(mode=mode, **unstructured_kwargs)

    def _get_elements(self) -> List:
        from unstructured.partition.auto import partition

        if isinstance(self.file_path, list):
            elements = []
            for file in self.file_path:
                if isinstance(file, Path):
                    file = str(file)
                elements.extend(partition(filename=file, **self.unstructured_kwargs))
            return elements
        else:
            if isinstance(self.file_path, Path):
                self.file_path = str(self.file_path)
            return partition(filename=self.file_path, **self.unstructured_kwargs)

    def _get_metadata(self) -> dict:
        return {"source": self.file_path}


def get_elements_from_api(
    file_path: Union[str, List[str], Path, List[Path], None] = None,
    file: Union[IO, Sequence[IO], None] = None,
    api_url: str = "https://api.unstructured.io/general/v0/general",
    api_key: str = "",
    **unstructured_kwargs: Any,
) -> List:
    """Retrieve a list of elements from the `Unstructured API`."""
    if is_list := isinstance(file_path, list):
        file_path = [str(path) for path in file_path]
    if isinstance(file, collections.abc.Sequence) or is_list:
        from unstructured.partition.api import partition_multiple_via_api

        _doc_elements = partition_multiple_via_api(
            filenames=file_path,
            files=file,
            api_key=api_key,
            api_url=api_url,
            **unstructured_kwargs,
        )

        elements = []
        for _elements in _doc_elements:
            elements.extend(_elements)

        return elements
    else:
        from unstructured.partition.api import partition_via_api

        return partition_via_api(
            filename=str(file_path),
            file=file,
            api_key=api_key,
            api_url=api_url,
            **unstructured_kwargs,
        )


class UnstructuredAPIFileLoader(UnstructuredFileLoader):
    """Load files using `Unstructured` API.

    By default, the loader makes a call to the hosted Unstructured API.
    If you are running the unstructured API locally, you can change the
    API rule by passing in the url parameter when you initialize the loader.
    The hosted Unstructured API requires an API key. See
    https://www.unstructured.io/api-key/ if you need to generate a key.

    You can run the loader in one of two modes: "single" and "elements".
    If you use "single" mode, the document will be returned as a single
    langchain Document object. If you use "elements" mode, the unstructured
    library will split the document into elements such as Title and NarrativeText.
    You can pass in additional unstructured kwargs after mode to apply
    different unstructured settings.

    Examples
    ```python
    from langchain_community.document_loaders import UnstructuredAPIFileLoader

    loader = UnstructuredFileAPILoader(
        "example.pdf", mode="elements", strategy="fast", api_key="MY_API_KEY",
    )
    docs = loader.load()

    References
    ----------
    https://unstructured-io.github.io/unstructured/bricks.html#partition
    https://www.unstructured.io/api-key/
    https://github.com/Unstructured-IO/unstructured-api
    """

    def __init__(
        self,
        file_path: Union[str, List[str], None] = "",
        mode: str = "single",
        url: str = "https://api.unstructured.io/general/v0/general",
        api_key: str = "",
        **unstructured_kwargs: Any,
    ):
        """Initialize with file path."""

        validate_unstructured_version(min_unstructured_version="0.10.15")

        self.url = url
        self.api_key = api_key

        super().__init__(file_path=file_path, mode=mode, **unstructured_kwargs)

    def _get_metadata(self) -> dict:
        return {"source": self.file_path}

    def _get_elements(self) -> List:
        return get_elements_from_api(
            file_path=self.file_path,
            api_key=self.api_key,
            api_url=self.url,
            **self.unstructured_kwargs,
        )


class UnstructuredFileIOLoader(UnstructuredBaseLoader):
    """Load files using `Unstructured`.

    The file loader
    uses the unstructured partition function and will automatically detect the file
    type. You can run the loader in one of two modes: "single" and "elements".
    If you use "single" mode, the document will be returned as a single
    langchain Document object. If you use "elements" mode, the unstructured
    library will split the document into elements such as Title and NarrativeText.
    You can pass in additional unstructured kwargs after mode to apply
    different unstructured settings.

    Examples
    --------
    from langchain_community.document_loaders import UnstructuredFileIOLoader

    with open("example.pdf", "rb") as f:
        loader = UnstructuredFileIOLoader(
            f, mode="elements", strategy="fast",
        )
        docs = loader.load()


    References
    ----------
    https://unstructured-io.github.io/unstructured/bricks.html#partition
    """

    def __init__(
        self,
        file: Union[IO, Sequence[IO]],
        mode: str = "single",
        **unstructured_kwargs: Any,
    ):
        """Initialize with file path."""
        self.file = file
        super().__init__(mode=mode, **unstructured_kwargs)

    def _get_elements(self) -> List:
        from unstructured.partition.auto import partition

        return partition(file=self.file, **self.unstructured_kwargs)

    def _get_metadata(self) -> dict:
        return {}


class UnstructuredAPIFileIOLoader(UnstructuredFileIOLoader):
    """Load files using `Unstructured` API.

    By default, the loader makes a call to the hosted Unstructured API.
    If you are running the unstructured API locally, you can change the
    API rule by passing in the url parameter when you initialize the loader.
    The hosted Unstructured API requires an API key. See
    https://www.unstructured.io/api-key/ if you need to generate a key.

    You can run the loader in one of two modes: "single" and "elements".
    If you use "single" mode, the document will be returned as a single
    langchain Document object. If you use "elements" mode, the unstructured
    library will split the document into elements such as Title and NarrativeText.
    You can pass in additional unstructured kwargs after mode to apply
    different unstructured settings.

    Examples
    --------
    from langchain_community.document_loaders import UnstructuredAPIFileLoader

    with open("example.pdf", "rb") as f:
        loader = UnstructuredFileAPILoader(
            f, mode="elements", strategy="fast", api_key="MY_API_KEY",
        )
        docs = loader.load()

    References
    ----------
    https://unstructured-io.github.io/unstructured/bricks.html#partition
    https://www.unstructured.io/api-key/
    https://github.com/Unstructured-IO/unstructured-api
    """

    def __init__(
        self,
        file: Union[IO, Sequence[IO]],
        mode: str = "single",
        url: str = "https://api.unstructured.io/general/v0/general",
        api_key: str = "",
        **unstructured_kwargs: Any,
    ):
        """Initialize with file path."""

        if isinstance(file, collections.abc.Sequence):
            validate_unstructured_version(min_unstructured_version="0.6.3")
        if file:
            validate_unstructured_version(min_unstructured_version="0.6.2")

        self.url = url
        self.api_key = api_key

        super().__init__(file=file, mode=mode, **unstructured_kwargs)

    def _get_elements(self) -> List:
        return get_elements_from_api(
            file=self.file,
            api_key=self.api_key,
            api_url=self.url,
            **self.unstructured_kwargs,
        )<|MERGE_RESOLUTION|>--- conflicted
+++ resolved
@@ -156,11 +156,7 @@
 
     def __init__(
         self,
-<<<<<<< HEAD
-        file_path: Union[str, List[str], None],
-=======
-        file_path: Union[str, List[str], Path, List[Path]],
->>>>>>> ad77fa15
+        file_path: Union[str, List[str], Path, List[Path], None],
         mode: str = "single",
         **unstructured_kwargs: Any,
     ):
