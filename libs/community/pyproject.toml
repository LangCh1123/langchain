[tool.poetry]
name = "langchain-community"
version = "0.0.29"
description = "Community contributed LangChain integrations."
authors = []
license = "MIT"
readme = "README.md"
repository = "https://github.com/langchain-ai/langchain"

[tool.poetry.dependencies]
python = ">=3.8.1,<4.0"
langchain-core = "^0.1.33"
SQLAlchemy = ">=1.4,<3"
requests = "^2"
PyYAML = ">=5.3"
numpy = "^1"
aiohttp = "^3.8.3"
tenacity = "^8.1.0"
dataclasses-json = ">= 0.5.7, < 0.7"
langsmith = "^0.1.0"
tqdm = {version = ">=4.48.0", optional = true}
openapi-pydantic = {version = "^0.3.2", optional = true}
faiss-cpu = {version = "^1", optional = true}
beautifulsoup4 = {version = "^4", optional = true}
jinja2 = {version = "^3", optional = true}
cohere = {version = "^4", optional = true}
openai = {version = "<2", optional = true}
arxiv = {version = "^1.4", optional = true}
pypdf = {version = "^3.4.0", optional = true}
aleph-alpha-client = {version="^2.15.0", optional = true}
gradientai = {version="^1.4.0", optional = true}
pgvector = {version = "^0.1.6", optional = true}
atlassian-python-api = {version = "^3.36.0", optional=true}
html2text = {version="^2020.1.16", optional=true}
numexpr = {version="^2.8.6", optional=true}
jq = {version = "^1.4.1", optional = true}
pdfminer-six = {version = "^20221105", optional = true}
lxml = {version = ">=4.9.3,<6.0", optional = true}
pymupdf = {version = "^1.22.3", optional = true}
rapidocr-onnxruntime = {version = "^1.3.2", optional = true, python = ">=3.8.1,<3.12"}
pypdfium2 = {version = "^4.10.0", optional = true}
gql = {version = "^3.4.1", optional = true}
pandas = {version = "^2.0.1", optional = true}
telethon = {version = "^1.28.5", optional = true}
chardet = {version="^5.1.0", optional=true}
requests-toolbelt = {version = "^1.0.0", optional = true}
scikit-learn = {version = "^1.2.2", optional = true}
py-trello = {version = "^0.19.0", optional = true}
bibtexparser = {version = "^1.4.0", optional = true}
pyspark = {version = "^3.4.0", optional = true}
mwparserfromhell = {version = "^0.6.4", optional = true}
mwxml = {version = "^0.3.3", optional = true}
esprima = {version = "^4.0.1", optional = true}
streamlit = {version = "^1.18.0", optional = true, python = ">=3.8.1,<3.9.7 || >3.9.7,<4.0"}
psychicapi = {version = "^0.8.0", optional = true}
cassio = {version = "^0.1.0", optional = true}
sympy = {version = "^1.12", optional = true}
rapidfuzz = {version = "^3.1.1", optional = true}
jsonschema = {version = ">1", optional = true}
rank-bm25 = {version = "^0.2.2", optional = true}
geopandas = {version = "^0.13.1", optional = true}
gitpython = {version = "^3.1.32", optional = true}
feedparser = {version = "^6.0.10", optional = true}
newspaper3k = {version = "^0.2.8", optional = true}
xata = {version = "^1.0.0a7", optional = true}
xmltodict = {version = "^0.13.0", optional = true}
markdownify = {version = "^0.11.6", optional = true}
assemblyai = {version = "^0.17.0", optional = true}
sqlite-vss = {version = "^0.1.2", optional = true}
motor = {version = "^3.3.1", optional = true}
timescale-vector = {version = "^0.0.1", optional = true}
typer = {version= "^0.9.0", optional = true}
anthropic = {version = "^0.3.11", optional = true}
aiosqlite = {version = "^0.19.0", optional = true}
rspace_client = {version = "^2.5.0", optional = true}
upstash-redis = {version = "^0.15.0", optional = true}
google-cloud-documentai = {version = "^2.20.1", optional = true}
fireworks-ai = {version = "^0.9.0", optional = true}
javelin-sdk = {version = "^0.1.8", optional = true}
hologres-vector = {version = "^0.0.6", optional = true}
praw = {version = "^7.7.1", optional = true}
msal = {version = "^1.25.0", optional = true}
databricks-vectorsearch = {version = "^0.21", optional = true}
cloudpickle = {version = ">=2.0.0", optional = true}
dgml-utils = {version = "^0.3.0", optional = true}
datasets = {version = "^2.15.0", optional = true}
tree-sitter = {version = "^0.20.2", optional = true}
tree-sitter-languages = {version = "^1.8.0", optional = true}
azure-ai-documentintelligence = {version = "^1.0.0b1", optional = true}
oracle-ads = {version = "^2.9.1", optional = true}
httpx = {version = "^0.24.1", optional = true}
elasticsearch = {version = "^8.12.0", optional = true}
hdbcli = {version = "^2.19.21", optional = true}
oci = {version = "^2.119.1", optional = true}
rdflib = {version = "7.0.0", optional = true}
nvidia-riva-client = {version = "^2.14.0", optional = true}
<<<<<<< HEAD
httpx-sse = {version = "^0.4.0", optional = true}
pyjwt = {version = "^2.8.0", optional = true}
=======
tidb-vector = {version = ">=0.0.3,<1.0.0", optional = true}
friendli-client = {version = "^1.2.4", optional = true}
premai = {version = "^0.3.25", optional = true}
vdms = {version = "^0.0.20", optional = true}
>>>>>>> 08c10bd6

[tool.poetry.group.test]
optional = true

[tool.poetry.group.test.dependencies]
# The only dependencies that should be added are
# dependencies used for running tests (e.g., pytest, freezegun, response).
# Any dependencies that do not meet that criteria will be removed.
pytest = "^7.3.0"
pytest-cov = "^4.1.0"
pytest-dotenv = "^0.5.2"
duckdb-engine = "^0.9.2"
pytest-watcher = "^0.2.6"
freezegun = "^1.2.2"
responses = "^0.22.0"
pytest-asyncio = "^0.20.3"
lark = "^1.1.5"
pandas = "^2.0.0"
pytest-mock  = "^3.10.0"
pytest-socket = "^0.6.0"
syrupy = "^4.0.2"
requests-mock = "^1.11.0"
langchain-core = {path = "../core", develop = true}

[tool.poetry.group.codespell]
optional = true

[tool.poetry.group.codespell.dependencies]
codespell = "^2.2.0"

[tool.poetry.group.test_integration]
optional = true

[tool.poetry.group.test_integration.dependencies]
# Do not add dependencies in the test_integration group
# Instead:
# 1. Add an optional dependency to the main group
#       poetry add --optional [package name]
# 2. Add the package name to the extended_testing extra (find it below)
# 3. Relock the poetry file
#       poetry lock --no-update
# 4. Favor unit tests not integration tests.
#    Use the @pytest.mark.requires(pkg_name) decorator in unit_tests.
#    Your tests should not rely on network access, as it prevents other
#    developers from being able to easily run them.
#    Instead write unit tests that use the `responses` library or mock.patch with
#    fixtures. Keep the fixtures minimal.
# See Contributing Guide for more instructions on working with optional dependencies.
# https://python.langchain.com/docs/contributing/code#working-with-optional-dependencies
pytest-vcr = "^1.0.2"
wrapt = "^1.15.0"
openai = "^1"
python-dotenv = "^1.0.0"
cassio = "^0.1.0"
tiktoken = ">=0.3.2,<0.6.0"
anthropic = "^0.3.11"
langchain-core = { path = "../core", develop = true }
fireworks-ai = "^0.9.0"
vdms = "^0.0.20"

[tool.poetry.group.lint]
optional = true

[tool.poetry.group.lint.dependencies]
ruff = "^0.1.5"

[tool.poetry.group.typing.dependencies]
mypy = "^0.991"
types-pyyaml = "^6.0.12.2"
types-requests = "^2.28.11.5"
types-toml = "^0.10.8.1"
types-pytz = "^2023.3.0.0"
types-chardet = "^5.0.4.6"
types-redis = "^4.3.21.6"
mypy-protobuf = "^3.0.0"
langchain-core = {path = "../core", develop = true}
langchain-text-splitters = {path = "../text-splitters", develop = true}

[tool.poetry.group.dev]
optional = true

[tool.poetry.group.dev.dependencies]
jupyter = "^1.0.0"
setuptools = "^67.6.1"
langchain-core = {path = "../core", develop = true}

[tool.poetry.extras]
cli = ["typer"]

# An extra used to be able to add extended testing.
# Please use new-line on formatting to make it easier to add new packages without
# merge-conflicts
extended_testing = [
 "aleph-alpha-client",
 "aiosqlite",
 "assemblyai",
 "beautifulsoup4",
 "bibtexparser",
 "cassio",
 "chardet",
 "datasets",
 "google-cloud-documentai",
 "esprima",
 "jq",
 "pdfminer-six",
 "pgvector",
 "pypdf",
 "pymupdf",
 "pypdfium2",
 "tqdm",
 "lxml",
 "atlassian-python-api",
 "mwparserfromhell",
 "mwxml",
 "msal",
 "pandas",
 "telethon",
 "psychicapi",
 "gql",
 "gradientai",
 "requests-toolbelt",
 "html2text",
 "numexpr",
 "py-trello",
 "scikit-learn",
 "streamlit",
 "pyspark",
 "openai",
 "sympy",
 "rapidfuzz",
 "jsonschema",
 "rank-bm25",
 "geopandas",
 "jinja2",
 "gitpython",
 "newspaper3k",
 "nvidia-riva-client",
 "feedparser",
 "xata",
 "xmltodict",
 "faiss-cpu",
 "openapi-pydantic",
 "markdownify",
 "arxiv",
 "sqlite-vss",
 "rapidocr-onnxruntime",
 "motor",
 "timescale-vector",
 "anthropic",
 "upstash-redis",
 "rspace_client",
 "fireworks-ai",
 "javelin-sdk",
 "hologres-vector",
 "praw",
 "databricks-vectorsearch",
 "cloudpickle",
 "dgml-utils",
 "cohere",
 "tree-sitter",
 "tree-sitter-languages",
 "azure-ai-documentintelligence",
 "oracle-ads",
 "httpx",
 "elasticsearch",
 "hdbcli",
 "oci",
 "rdflib",
<<<<<<< HEAD
 "httpx-sse",
 "pyjwt"
=======
 "tidb-vector",
 "cloudpickle",
 "friendli-client",
 "premai",
 "vdms"
>>>>>>> 08c10bd6
]

[tool.ruff]
exclude = [
  "tests/examples/non-utf8-encoding.py",
  "tests/integration_tests/examples/non-utf8-encoding.py",
]

[tool.ruff.lint]
select = [
  "E",  # pycodestyle
  "F",  # pyflakes
  "I",  # isort
  "T201", # print
]

[tool.mypy]
ignore_missing_imports = "True"
disallow_untyped_defs = "True"
exclude = ["notebooks", "examples", "example_data"]

[tool.coverage.run]
omit = [
    "tests/*",
]

[build-system]
requires = ["poetry-core>=1.0.0"]
build-backend = "poetry.core.masonry.api"

[tool.pytest.ini_options]
# --strict-markers will raise errors on unknown marks.
# https://docs.pytest.org/en/7.1.x/how-to/mark.html#raising-errors-on-unknown-marks
#
# https://docs.pytest.org/en/7.1.x/reference/reference.html
# --strict-config       any warnings encountered while parsing the `pytest`
#                       section of the configuration file raise errors.
#
# https://github.com/tophat/syrupy
# --snapshot-warn-unused    Prints a warning on unused snapshots rather than fail the test suite.
addopts = "--strict-markers --strict-config --durations=5 --snapshot-warn-unused -vv"
# Registering custom markers.
# https://docs.pytest.org/en/7.1.x/example/markers.html#registering-markers
markers = [
  "requires: mark tests as requiring a specific library",
  "scheduled: mark tests to run in scheduled testing",
  "compile: mark placeholder test used to compile integration tests without running them"
]
asyncio_mode = "auto"

[tool.codespell]
skip = '.git,*.pdf,*.svg,*.pdf,*.yaml,*.ipynb,poetry.lock,*.min.js,*.css,package-lock.json,example_data,_dist,examples,*.trig'
# Ignore latin etc
ignore-regex = '.*(Stati Uniti|Tense=Pres).*'
# whats is a typo but used frequently in queries so kept as is
# aapply - async apply
# unsecure - typo but part of API, decided to not bother for now
ignore-words-list = 'momento,collison,ned,foor,reworkd,parth,whats,aapply,mysogyny,unsecure,damon,crate,aadd,symbl,precesses,accademia,nin'<|MERGE_RESOLUTION|>--- conflicted
+++ resolved
@@ -94,15 +94,10 @@
 oci = {version = "^2.119.1", optional = true}
 rdflib = {version = "7.0.0", optional = true}
 nvidia-riva-client = {version = "^2.14.0", optional = true}
-<<<<<<< HEAD
-httpx-sse = {version = "^0.4.0", optional = true}
-pyjwt = {version = "^2.8.0", optional = true}
-=======
 tidb-vector = {version = ">=0.0.3,<1.0.0", optional = true}
 friendli-client = {version = "^1.2.4", optional = true}
 premai = {version = "^0.3.25", optional = true}
 vdms = {version = "^0.0.20", optional = true}
->>>>>>> 08c10bd6
 
 [tool.poetry.group.test]
 optional = true
@@ -271,16 +266,11 @@
  "hdbcli",
  "oci",
  "rdflib",
-<<<<<<< HEAD
- "httpx-sse",
- "pyjwt"
-=======
  "tidb-vector",
  "cloudpickle",
  "friendli-client",
  "premai",
  "vdms"
->>>>>>> 08c10bd6
 ]
 
 [tool.ruff]
