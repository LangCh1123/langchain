--- conflicted
+++ resolved
@@ -1,11 +1,6 @@
 [tool.poetry]
-<<<<<<< HEAD
 name = "gigachain-community"
-version = "0.0.25"
-=======
-name = "langchain-community"
 version = "0.0.28"
->>>>>>> 9e569d85
 description = "Community contributed LangChain integrations."
 authors = []
 license = "MIT"
@@ -17,11 +12,7 @@
 
 [tool.poetry.dependencies]
 python = ">=3.8.1,<4.0"
-<<<<<<< HEAD
-gigachain-core = "^0.1.28"
-=======
-langchain-core = "^0.1.31"
->>>>>>> 9e569d85
+gigachain-core = "^0.1.31"
 SQLAlchemy = ">=1.4,<3"
 requests = "^2"
 PyYAML = ">=5.3"
@@ -54,12 +45,8 @@
 pytest-socket = "^0.6.0"
 syrupy = "^4.0.2"
 requests-mock = "^1.11.0"
-<<<<<<< HEAD
-gigachat = "^0.1.19"
-gigachain-core = {path = "../core", develop = true}
-=======
-langchain-core = { path = "../core", develop = true }
->>>>>>> 9e569d85
+gigachat = "^0.1.20"
+gigachain-core = { path = "../core", develop = true }
 
 [tool.poetry.group.codespell]
 optional = true
@@ -99,14 +86,8 @@
 types-chardet = "^5.0.4.6"
 types-redis = "^4.3.21.6"
 mypy-protobuf = "^3.0.0"
-<<<<<<< HEAD
 gigachain-core = {path = "../core", develop = true}
 gigachain-text-splitters = {path = "../text-splitters", develop = true}
-=======
-pydantic = "^1"
-langchain-core = { path = "../core", develop = true }
-langchain-text-splitters = { path = "../text-splitters", develop = true }
->>>>>>> 9e569d85
 
 [tool.poetry.group.dev]
 optional = true
@@ -114,11 +95,7 @@
 [tool.poetry.group.dev.dependencies]
 jupyter = "^1.0.0"
 setuptools = "^67.6.1"
-<<<<<<< HEAD
-gigachain-core = {path = "../core", develop = true}
-=======
-langchain-core = { path = "../core", develop = true }
->>>>>>> 9e569d85
+gigachain-core = { path = "../core", develop = true }
 
 [tool.poetry.extras]
 cli = ["typer"]
