--- conflicted
+++ resolved
@@ -3,13 +3,8 @@
 build-backend = "poetry.core.masonry.api"
 
 [tool.poetry]
-<<<<<<< HEAD
 name = "gigachain-community"
-version = "0.2.17b1"
-=======
-name = "langchain-community"
 version = "0.3.1"
->>>>>>> 16f5fdb3
 description = "Community contributed LangChain integrations."
 authors = []
 license = "MIT"
@@ -41,28 +36,16 @@
 
 [tool.poetry.dependencies]
 python = ">=3.9,<4.0"
-<<<<<<< HEAD
-langchain-core = "^0.2.41"
-langchain-gigachat = "0.2.1beta7"
-gigachain = "^0.2.16"
-=======
 langchain-core = "^0.3.6"
-langchain = "^0.3.1"
->>>>>>> 16f5fdb3
 SQLAlchemy = ">=1.4,<3"
 requests = "^2"
 PyYAML = ">=5.3"
 aiohttp = "^3.8.3"
 tenacity = "^8.1.0,!=8.4.0"
 dataclasses-json = ">= 0.5.7, < 0.7"
-<<<<<<< HEAD
-langsmith = "^0.1.112"
-gigachat = ">=0.1.35"
-=======
 pydantic-settings = "^2.4.0"
 langsmith = "^0.1.125"
 
->>>>>>> 16f5fdb3
 [[tool.poetry.dependencies.numpy]]
 version = "^1"
 python = "<3.12"
@@ -121,16 +104,14 @@
 pytest-socket = "^0.6.0"
 syrupy = "^4.0.2"
 requests-mock = "^1.11.0"
-<<<<<<< HEAD
-langchain_openai = "^0.1.23"
-=======
+langchain_openai = "^0.2.2"
+
 # TODO: hack to fix 3.9 builds
 cffi = [
     { version = "<1.17.1", python = "<3.10" },
     { version = "*", python = ">=3.10" },
 ]
 
->>>>>>> 16f5fdb3
 
 [tool.poetry.group.codespell.dependencies]
 codespell = "^2.2.0"
@@ -161,8 +142,8 @@
 types-chardet = "^5.0.4.6"
 types-redis = "^4.3.21.6"
 mypy-protobuf = "^3.0.0"
-langchain-text-splitters = "^0.2.4"
-langchain-core = "^0.2.41"
+langchain-text-splitters = "^0.3.0"
+langchain-core = "^0.3.9"
 
 [tool.poetry.group.test.dependencies.gigachain]
 path = "../langchain"
