--- conflicted
+++ resolved
@@ -88,12 +88,9 @@
 oracle-ads = {version = "^2.9.1", optional = true}
 zhipuai = {version = "^1.0.7", optional = true}
 elasticsearch = {version = "^8.12.0", optional = true}
-<<<<<<< HEAD
-rdflib = {version = ">=6.3.2,<7.0.0", optional = true}
-=======
 hdbcli = {version = "^2.19.21", optional = true}
 oci = {version = "^2.119.1", optional = true}
->>>>>>> 9dd7cbb4
+rdflib = {version = "7.0.0", optional = true}
 
 [tool.poetry.group.test]
 optional = true
@@ -257,12 +254,9 @@
  "oracle-ads",
  "zhipuai",
  "elasticsearch",
-<<<<<<< HEAD
+ "hdbcli",
+ "oci",
  "rdflib",
-=======
- "hdbcli",
- "oci"
->>>>>>> 9dd7cbb4
 ]
 
 [tool.ruff]
