--- conflicted
+++ resolved
@@ -24,12 +24,8 @@
 class ChatModelTests(ABC):
     @property
     @abstractmethod
-<<<<<<< HEAD
-    def chat_model_class(self) -> Type[BaseChatModel]: ...
-=======
     def chat_model_class(self) -> Type[BaseChatModel]:
         ...
->>>>>>> 29aa9d67
 
     @property
     def chat_model_params(self) -> dict:
