import base64
import json
from typing import Optional

import httpx
import pytest
from langchain_core.language_models import BaseChatModel
from langchain_core.messages import (
    AIMessage,
    AIMessageChunk,
    BaseMessageChunk,
    HumanMessage,
    ToolMessage,
)
<<<<<<< HEAD
=======
from langchain_core.pydantic_v1 import BaseModel, Field
>>>>>>> 29aa9d67
from langchain_core.tools import tool

from langchain_standard_tests.unit_tests.chat_models import (
    ChatModelTests,
    my_adder_tool,
)


@tool
def magic_function(input: int) -> int:
    """Applies a magic function to an input."""
    return input + 2


def _validate_tool_call_message(message: AIMessage) -> None:
    assert isinstance(message, AIMessage)
    assert len(message.tool_calls) == 1
    tool_call = message.tool_calls[0]
    assert tool_call["name"] == "magic_function"
    assert tool_call["args"] == {"input": 3}
    assert tool_call["id"] is not None


class ChatModelIntegrationTests(ChatModelTests):
    def test_invoke(self, model: BaseChatModel) -> None:
        result = model.invoke("Hello")
        assert result is not None
        assert isinstance(result, AIMessage)
        assert isinstance(result.content, str)
        assert len(result.content) > 0

    async def test_ainvoke(self, model: BaseChatModel) -> None:
        result = await model.ainvoke("Hello")
        assert result is not None
        assert isinstance(result, AIMessage)
        assert isinstance(result.content, str)
        assert len(result.content) > 0

    def test_stream(self, model: BaseChatModel) -> None:
        num_tokens = 0
        for token in model.stream("Hello"):
            assert token is not None
            assert isinstance(token, AIMessageChunk)
            num_tokens += len(token.content)
        assert num_tokens > 0

    async def test_astream(self, model: BaseChatModel) -> None:
        num_tokens = 0
        async for token in model.astream("Hello"):
            assert token is not None
            assert isinstance(token, AIMessageChunk)
            num_tokens += len(token.content)
        assert num_tokens > 0

    def test_batch(self, model: BaseChatModel) -> None:
        batch_results = model.batch(["Hello", "Hey"])
        assert batch_results is not None
        assert isinstance(batch_results, list)
        assert len(batch_results) == 2
        for result in batch_results:
            assert result is not None
            assert isinstance(result, AIMessage)
            assert isinstance(result.content, str)
            assert len(result.content) > 0

    async def test_abatch(self, model: BaseChatModel) -> None:
        batch_results = await model.abatch(["Hello", "Hey"])
        assert batch_results is not None
        assert isinstance(batch_results, list)
        assert len(batch_results) == 2
        for result in batch_results:
            assert result is not None
            assert isinstance(result, AIMessage)
            assert isinstance(result.content, str)
            assert len(result.content) > 0

    def test_conversation(self, model: BaseChatModel) -> None:
        messages = [
            HumanMessage("hello"),
            AIMessage("hello"),
            HumanMessage("how are you"),
        ]
        result = model.invoke(messages)
        assert result is not None
        assert isinstance(result, AIMessage)
        assert isinstance(result.content, str)
        assert len(result.content) > 0

    def test_usage_metadata(self, model: BaseChatModel) -> None:
        if not self.returns_usage_metadata:
            pytest.skip("Not implemented.")
        result = model.invoke("Hello")
        assert result is not None
        assert isinstance(result, AIMessage)
        assert result.usage_metadata is not None
        assert isinstance(result.usage_metadata["input_tokens"], int)
        assert isinstance(result.usage_metadata["output_tokens"], int)
        assert isinstance(result.usage_metadata["total_tokens"], int)

    def test_stop_sequence(self, model: BaseChatModel) -> None:
        result = model.invoke("hi", stop=["you"])
        assert isinstance(result, AIMessage)

        custom_model = self.chat_model_class(
            **{**self.chat_model_params, "stop": ["you"]}
        )
        result = custom_model.invoke("hi")
        assert isinstance(result, AIMessage)

    def test_tool_calling(self, model: BaseChatModel) -> None:
        if not self.has_tool_calling:
            pytest.skip("Test requires tool calling.")
        model_with_tools = model.bind_tools([magic_function])

        # Test invoke
        query = "What is the value of magic_function(3)? Use the tool."
        result = model_with_tools.invoke(query)
        assert isinstance(result, AIMessage)
        _validate_tool_call_message(result)

        # Test stream
        full: Optional[BaseMessageChunk] = None
        for chunk in model_with_tools.stream(query):
            full = chunk if full is None else full + chunk  # type: ignore
        assert isinstance(full, AIMessage)
        _validate_tool_call_message(full)

<<<<<<< HEAD
=======
    def test_structured_output(self, model: BaseChatModel) -> None:
        if not self.has_tool_calling:
            pytest.skip("Test requires tool calling.")

        class Joke(BaseModel):
            """Joke to tell user."""

            setup: str = Field(description="question to set up a joke")
            punchline: str = Field(description="answer to resolve the joke")

        chat = model.with_structured_output(Joke)
        result = chat.invoke("Tell me a joke about cats.")
        assert isinstance(result, Joke)

>>>>>>> 29aa9d67
    def test_tool_message_histories_string_content(
        self,
        model: BaseChatModel,
    ) -> None:
        """
        Test that message histories are compatible with string tool contents
        (e.g. OpenAI).
        """
        if not self.has_tool_calling:
            pytest.skip("Test requires tool calling.")
        model_with_tools = model.bind_tools([my_adder_tool])
        function_name = "my_adder_tool"
        function_args = {"a": "1", "b": "2"}

        messages_string_content = [
            HumanMessage("What is 1 + 2"),
            # string content (e.g. OpenAI)
            AIMessage(
                "",
                tool_calls=[
                    {
                        "name": function_name,
                        "args": function_args,
                        "id": "abc123",
                    },
                ],
            ),
            ToolMessage(
                json.dumps({"result": 3}),
                name=function_name,
                tool_call_id="abc123",
            ),
        ]
        result_string_content = model_with_tools.invoke(messages_string_content)
        assert isinstance(result_string_content, AIMessage)

    def test_tool_message_histories_list_content(
        self,
        model: BaseChatModel,
    ) -> None:
        """
        Test that message histories are compatible with list tool contents
        (e.g. Anthropic).
        """
        if not self.has_tool_calling:
            pytest.skip("Test requires tool calling.")
        model_with_tools = model.bind_tools([my_adder_tool])
        function_name = "my_adder_tool"
        function_args = {"a": 1, "b": 2}

        messages_list_content = [
            HumanMessage("What is 1 + 2"),
            # List content (e.g., Anthropic)
            AIMessage(
                [
                    {"type": "text", "text": "some text"},
                    {
                        "type": "tool_use",
                        "id": "abc123",
                        "name": function_name,
                        "input": function_args,
                    },
                ],
                tool_calls=[
                    {
                        "name": function_name,
                        "args": function_args,
                        "id": "abc123",
                    },
                ],
            ),
            ToolMessage(
                json.dumps({"result": 3}),
                name=function_name,
                tool_call_id="abc123",
            ),
        ]
        result_list_content = model_with_tools.invoke(messages_list_content)
        assert isinstance(result_list_content, AIMessage)

    def test_structured_few_shot_examples(self, model: BaseChatModel) -> None:
        """
        Test that model can process few-shot examples with tool calls.
        """
        if not self.has_tool_calling:
            pytest.skip("Test requires tool calling.")
        model_with_tools = model.bind_tools([my_adder_tool], tool_choice="any")
        function_name = "my_adder_tool"
        function_args = {"a": 1, "b": 2}
        function_result = json.dumps({"result": 3})

        messages_string_content = [
            HumanMessage("What is 1 + 2"),
            AIMessage(
                "",
                tool_calls=[
                    {
                        "name": function_name,
                        "args": function_args,
                        "id": "abc123",
                    },
                ],
            ),
            ToolMessage(
                function_result,
                name=function_name,
                tool_call_id="abc123",
            ),
            AIMessage(function_result),
            HumanMessage("What is 3 + 4"),
        ]
        result_string_content = model_with_tools.invoke(messages_string_content)
        assert isinstance(result_string_content, AIMessage)

    def test_image_inputs(self, model: BaseChatModel) -> None:
        if not self.supports_image_inputs:
            return
        image_url = "https://upload.wikimedia.org/wikipedia/commons/thumb/d/dd/Gfp-wisconsin-madison-the-nature-boardwalk.jpg/2560px-Gfp-wisconsin-madison-the-nature-boardwalk.jpg"
        image_data = base64.b64encode(httpx.get(image_url).content).decode("utf-8")
        message = HumanMessage(
            content=[
                {"type": "text", "text": "describe the weather in this image"},
                {
                    "type": "image_url",
                    "image_url": {"url": f"data:image/jpeg;base64,{image_data}"},
                },
            ],
        )
        model.invoke([message])<|MERGE_RESOLUTION|>--- conflicted
+++ resolved
@@ -12,10 +12,7 @@
     HumanMessage,
     ToolMessage,
 )
-<<<<<<< HEAD
-=======
 from langchain_core.pydantic_v1 import BaseModel, Field
->>>>>>> 29aa9d67
 from langchain_core.tools import tool
 
 from langchain_standard_tests.unit_tests.chat_models import (
@@ -143,8 +140,6 @@
         assert isinstance(full, AIMessage)
         _validate_tool_call_message(full)
 
-<<<<<<< HEAD
-=======
     def test_structured_output(self, model: BaseChatModel) -> None:
         if not self.has_tool_calling:
             pytest.skip("Test requires tool calling.")
@@ -159,7 +154,6 @@
         result = chat.invoke("Tell me a joke about cats.")
         assert isinstance(result, Joke)
 
->>>>>>> 29aa9d67
     def test_tool_message_histories_string_content(
         self,
         model: BaseChatModel,
