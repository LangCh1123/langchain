--- conflicted
+++ resolved
@@ -36,7 +36,6 @@
 markers = [ "requires: mark tests as requiring a specific library", "asyncio: mark tests as requiring asyncio", "compile: mark placeholder test used to compile integration tests without running them",]
 asyncio_mode = "auto"
 
-
 [tool.poetry.group.lint]
 optional = true
 
@@ -58,8 +57,6 @@
 types-requests = "^2.31.0.20240218"
 tiktoken = "^0.6.0"
 spacy = "^3.7.4"
-numpy = "1.21"
-en-core-web-sm = {url = "https://github.com/explosion/spacy-models/releases/download/en_core_web_sm-3.7.1/en_core_web_sm-3.7.1.tar.gz"}
 
 [tool.poetry.group.dev.dependencies]
 jupyter = "^1.0.0"
@@ -71,22 +68,6 @@
 pytest-watcher = "^0.3.4"
 pytest-asyncio = "^0.21.1"
 pytest-profiling = "^1.7.0"
-<<<<<<< HEAD
-langchain-core = { path = "../core", develop = true }
-
-
-[tool.poetry.group.test_integration]
-dependencies = {nltk = "^3.8.1",spacy = "3.7.4"}
-
-[tool.ruff.lint]
-select = [
-  "E",    # pycodestyle
-  "F",    # pyflakes
-  "I",    # isort
-  "T201", # print
-]
-=======
->>>>>>> a09e2afe
 
 [tool.poetry.group.test_integration.dependencies]
 
