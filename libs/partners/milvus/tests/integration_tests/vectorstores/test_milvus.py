--- conflicted
+++ resolved
@@ -305,7 +305,6 @@
     }
 
 
-<<<<<<< HEAD
 def test_milvus_sparse_embeddings() -> None:
     texts = [
         "In 'The Clockwork Kingdom' by Augusta Wynter, a brilliant inventor discovers "
@@ -330,7 +329,8 @@
 
     output = docsearch.similarity_search("Pilgrim", k=1)
     assert "Pilgrim" in output[0].page_content
-=======
+
+
 def test_milvus_array_field() -> None:
     """Manually specify metadata schema, including an array_field.
     For more information about array data type and filtering, please refer to
@@ -374,7 +374,6 @@
         "foo", k=10, expr="ARRAY_CONTAINS(array_field, 3)"
     )
     assert len(output) == 2
->>>>>>> afe8ccaa
 
 
 # if __name__ == "__main__":
