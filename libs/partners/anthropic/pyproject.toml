--- conflicted
+++ resolved
@@ -12,14 +12,9 @@
 
 [tool.poetry.dependencies]
 python = ">=3.8.1,<4.0"
-<<<<<<< HEAD
 gigachain-core = "^0.1"
-anthropic = ">=0.16.0,<1"
-=======
-langchain-core = "^0.1"
 anthropic = ">=0.17.0,<1"
 defusedxml = { version = "^0.7.1", optional = true }
->>>>>>> 9e569d85
 
 [tool.poetry.group.test]
 optional = true
@@ -31,12 +26,8 @@
 syrupy = "^4.0.2"
 pytest-watcher = "^0.3.4"
 pytest-asyncio = "^0.21.1"
-<<<<<<< HEAD
 gigachain-core = { path = "../../core", develop = true }
-=======
-langchain-core = { path = "../../core", develop = true }
 defusedxml = "^0.7.1"
->>>>>>> 9e569d85
 
 [tool.poetry.group.codespell]
 optional = true
