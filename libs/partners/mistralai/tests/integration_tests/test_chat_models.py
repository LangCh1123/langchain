--- conflicted
+++ resolved
@@ -156,11 +156,7 @@
 
 
 def test_tool_call() -> None:
-<<<<<<< HEAD
-    llm = ChatMistralAI(model="mistral-large", temperature=0)
-=======
-    llm = ChatMistralAI(model="mistral-large-latest", temperature=0)
->>>>>>> cd4c5428
+    llm = ChatMistralAI(model="mistral-large-latest", temperature=0)
 
     class Person(BaseModel):
         name: str
