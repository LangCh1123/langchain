from __future__ import annotations

import base64
import logging
import os
from io import BytesIO
from typing import (
    Any,
    AsyncIterator,
    Callable,
    Dict,
    Iterator,
    List,
    Mapping,
    Optional,
    Sequence,
    Tuple,
    Type,
    Union,
    cast,
)
from urllib.parse import urlparse

import google.api_core

# TODO: remove ignore once the google package is published with types
import google.generativeai as genai  # type: ignore[import]
import requests
from langchain_core.callbacks.manager import (
    AsyncCallbackManagerForLLMRun,
    CallbackManagerForLLMRun,
)
from langchain_core.language_models.chat_models import BaseChatModel
from langchain_core.messages import (
    AIMessage,
    AIMessageChunk,
    BaseMessage,
    ChatMessage,
    ChatMessageChunk,
    HumanMessage,
    HumanMessageChunk,
    SystemMessage,
)
from langchain_core.outputs import ChatGeneration, ChatGenerationChunk, ChatResult
from langchain_core.pydantic_v1 import SecretStr, root_validator
from langchain_core.utils import get_from_dict_or_env
from tenacity import (
    before_sleep_log,
    retry,
    retry_if_exception_type,
    stop_after_attempt,
    wait_exponential,
)

from langchain_google_genai._common import GoogleGenerativeAIError
from langchain_google_genai.llms import GoogleModelFamily, _BaseGoogleGenerativeAI

IMAGE_TYPES: Tuple = ()
try:
    import PIL
    from PIL.Image import Image

    IMAGE_TYPES = IMAGE_TYPES + (Image,)
except ImportError:
    PIL = None  # type: ignore
    Image = None  # type: ignore

logger = logging.getLogger(__name__)


class ChatGoogleGenerativeAIError(GoogleGenerativeAIError):
    """
    Custom exception class for errors associated with the `Google GenAI` API.

    This exception is raised when there are specific issues related to the
    Google genai API usage in the ChatGoogleGenerativeAI class, such as unsupported
    message types or roles.
    """


def _create_retry_decorator() -> Callable[[Any], Any]:
    """
    Creates and returns a preconfigured tenacity retry decorator.

    The retry decorator is configured to handle specific Google API exceptions
    such as ResourceExhausted and ServiceUnavailable. It uses an exponential
    backoff strategy for retries.

    Returns:
        Callable[[Any], Any]: A retry decorator configured for handling specific
        Google API exceptions.
    """
    multiplier = 2
    min_seconds = 1
    max_seconds = 60
    max_retries = 10

    return retry(
        reraise=True,
        stop=stop_after_attempt(max_retries),
        wait=wait_exponential(multiplier=multiplier, min=min_seconds, max=max_seconds),
        retry=(
            retry_if_exception_type(google.api_core.exceptions.ResourceExhausted)
            | retry_if_exception_type(google.api_core.exceptions.ServiceUnavailable)
            | retry_if_exception_type(google.api_core.exceptions.GoogleAPIError)
        ),
        before_sleep=before_sleep_log(logger, logging.WARNING),
    )


def _chat_with_retry(generation_method: Callable, **kwargs: Any) -> Any:
    """
    Executes a chat generation method with retry logic using tenacity.

    This function is a wrapper that applies a retry mechanism to a provided
    chat generation function. It is useful for handling intermittent issues
    like network errors or temporary service unavailability.

    Args:
        generation_method (Callable): The chat generation method to be executed.
        **kwargs (Any): Additional keyword arguments to pass to the generation method.

    Returns:
        Any: The result from the chat generation method.
    """
    retry_decorator = _create_retry_decorator()

    @retry_decorator
    def _chat_with_retry(**kwargs: Any) -> Any:
        try:
            return generation_method(**kwargs)
        # Do not retry for these errors.
        except google.api_core.exceptions.FailedPrecondition as exc:
            if "location is not supported" in exc.message:
                error_msg = (
                    "Your location is not supported by google-generativeai "
                    "at the moment. Try to use ChatVertexAI LLM from "
                    "langchain_google_vertexai."
                )
                raise ValueError(error_msg)

        except google.api_core.exceptions.InvalidArgument as e:
            raise ChatGoogleGenerativeAIError(
                f"Invalid argument provided to Gemini: {e}"
            ) from e
        except Exception as e:
            raise e

    return _chat_with_retry(**kwargs)


async def _achat_with_retry(generation_method: Callable, **kwargs: Any) -> Any:
    """
    Executes a chat generation method with retry logic using tenacity.

    This function is a wrapper that applies a retry mechanism to a provided
    chat generation function. It is useful for handling intermittent issues
    like network errors or temporary service unavailability.

    Args:
        generation_method (Callable): The chat generation method to be executed.
        **kwargs (Any): Additional keyword arguments to pass to the generation method.

    Returns:
        Any: The result from the chat generation method.
    """
    retry_decorator = _create_retry_decorator()
    from google.api_core.exceptions import InvalidArgument  # type: ignore

    @retry_decorator
    async def _achat_with_retry(**kwargs: Any) -> Any:
        try:
            return await generation_method(**kwargs)
        except InvalidArgument as e:
            # Do not retry for these errors.
            raise ChatGoogleGenerativeAIError(
                f"Invalid argument provided to Gemini: {e}"
            ) from e
        except Exception as e:
            raise e

    return await _achat_with_retry(**kwargs)


def _is_openai_parts_format(part: dict) -> bool:
    return "type" in part


def _is_vision_model(model: str) -> bool:
    return "vision" in model


def _is_url(s: str) -> bool:
    try:
        result = urlparse(s)
        return all([result.scheme, result.netloc])
    except Exception as e:
        logger.debug(f"Unable to parse URL: {e}")
        return False


def _is_b64(s: str) -> bool:
    return s.startswith("data:image")


def _load_image_from_gcs(path: str, project: Optional[str] = None) -> Image:
    try:
        from google.cloud import storage  # type: ignore[attr-defined]
    except ImportError:
        raise ImportError(
            "google-cloud-storage is required to load images from GCS."
            " Install it with `pip install google-cloud-storage`"
        )
    if PIL is None:
        raise ImportError(
            "PIL is required to load images. Please install it "
            "with `pip install pillow`"
        )

    gcs_client = storage.Client(project=project)
    pieces = path.split("/")
    blobs = list(gcs_client.list_blobs(pieces[2], prefix="/".join(pieces[3:])))
    if len(blobs) > 1:
        raise ValueError(f"Found more than one candidate for {path}!")
    img_bytes = blobs[0].download_as_bytes()
    return PIL.Image.open(BytesIO(img_bytes))


def _url_to_pil(image_source: str) -> Image:
    if PIL is None:
        raise ImportError(
            "PIL is required to load images. Please install it "
            "with `pip install pillow`"
        )
    try:
        if isinstance(image_source, IMAGE_TYPES):
            return image_source  # type: ignore[return-value]
        elif _is_url(image_source):
            if image_source.startswith("gs://"):
                return _load_image_from_gcs(image_source)
            response = requests.get(image_source)
            response.raise_for_status()
            return PIL.Image.open(BytesIO(response.content))
        elif _is_b64(image_source):
            _, encoded = image_source.split(",", 1)
            data = base64.b64decode(encoded)
            return PIL.Image.open(BytesIO(data))
        elif os.path.exists(image_source):
            return PIL.Image.open(image_source)
        else:
            raise ValueError(
                "The provided string is not a valid URL, base64, or file path."
            )
    except Exception as e:
        raise ValueError(f"Unable to process the provided image source: {e}")


def _convert_to_parts(
    raw_content: Union[str, Sequence[Union[str, dict]]],
) -> List[genai.types.PartType]:
    """Converts a list of LangChain messages into a google parts."""
    parts = []
    content = [raw_content] if isinstance(raw_content, str) else raw_content
    for part in content:
        if isinstance(part, str):
            parts.append(genai.types.PartDict(text=part))
        elif isinstance(part, Mapping):
            # OpenAI Format
            if _is_openai_parts_format(part):
                if part["type"] == "text":
                    parts.append({"text": part["text"]})
                elif part["type"] == "image_url":
                    img_url = part["image_url"]
                    if isinstance(img_url, dict):
                        if "url" not in img_url:
                            raise ValueError(
                                f"Unrecognized message image format: {img_url}"
                            )
                        img_url = img_url["url"]
                    parts.append({"inline_data": _url_to_pil(img_url)})
                else:
                    raise ValueError(f"Unrecognized message part type: {part['type']}")
            else:
                # Yolo
                logger.warning(
                    "Unrecognized message part format. Assuming it's a text part."
                )
                parts.append(part)
        else:
            # TODO: Maybe some of Google's native stuff
            # would hit this branch.
            raise ChatGoogleGenerativeAIError(
                "Gemini only supports text and inline_data parts."
            )
    return parts


def _parse_chat_history(
    input_messages: Sequence[BaseMessage], convert_system_message_to_human: bool = False
) -> List[genai.types.ContentDict]:
    messages: List[genai.types.MessageDict] = []

    raw_system_message: Optional[SystemMessage] = None
    for i, message in enumerate(input_messages):
        if (
            i == 0
            and isinstance(message, SystemMessage)
            and not convert_system_message_to_human
        ):
            raise ValueError(
                """SystemMessages are not yet supported!

To automatically convert the leading SystemMessage to a HumanMessage,
set  `convert_system_message_to_human` to True. Example:

llm = ChatGoogleGenerativeAI(model="gemini-pro", convert_system_message_to_human=True)
"""
            )
        elif i == 0 and isinstance(message, SystemMessage):
            raw_system_message = message
            continue
        elif isinstance(message, AIMessage):
            role = "model"
        elif isinstance(message, HumanMessage):
            role = "user"
        else:
            raise ValueError(
                f"Unexpected message with type {type(message)} at the position {i}."
            )

        parts = _convert_to_parts(message.content)
        if raw_system_message:
            if role == "model":
                raise ValueError(
                    "SystemMessage should be followed by a HumanMessage and "
                    "not by AIMessage."
                )
            parts = _convert_to_parts(raw_system_message.content) + parts
            raw_system_message = None
        messages.append({"role": role, "parts": parts})
    return messages


def _parts_to_content(parts: List[genai.types.PartType]) -> Union[List[dict], str]:
    """Converts a list of Gemini API Part objects into a list of LangChain messages."""
    if len(parts) == 1 and parts[0].text is not None and not parts[0].inline_data:
        # Simple text response. The typical response
        return parts[0].text
    elif not parts:
        logger.warning("Gemini produced an empty response.")
        return ""
    messages = []
    for part in parts:
        if part.text is not None:
            messages.append(
                {
                    "type": "text",
                    "text": part.text,
                }
            )
        else:
            # TODO: Handle inline_data if that's a thing?
            raise ChatGoogleGenerativeAIError(f"Unexpected part type. {part}")
    return messages


def _response_to_result(
    response: genai.types.GenerateContentResponse,
    ai_msg_t: Type[BaseMessage] = AIMessage,
    human_msg_t: Type[BaseMessage] = HumanMessage,
    chat_msg_t: Type[BaseMessage] = ChatMessage,
    generation_t: Type[ChatGeneration] = ChatGeneration,
) -> ChatResult:
    """Converts a PaLM API response into a LangChain ChatResult."""
    llm_output = {}
    if response.prompt_feedback:
        try:
            prompt_feedback = type(response.prompt_feedback).to_dict(
                response.prompt_feedback, use_integers_for_enums=False
            )
            llm_output["prompt_feedback"] = prompt_feedback
        except Exception as e:
            logger.debug(f"Unable to convert prompt_feedback to dict: {e}")

    generations: List[ChatGeneration] = []

    role_map = {
        "model": ai_msg_t,
        "user": human_msg_t,
    }
    for candidate in response.candidates:
        content = candidate.content
        parts_content = _parts_to_content(content.parts)
        if content.role not in role_map:
            logger.warning(
                f"Unrecognized role: {content.role}. Treating as a ChatMessage."
            )
            msg = chat_msg_t(content=parts_content, role=content.role)
        else:
            msg = role_map[content.role](content=parts_content)
        generation_info = {}
        if candidate.finish_reason:
            generation_info["finish_reason"] = candidate.finish_reason.name
        if candidate.safety_ratings:
            generation_info["safety_ratings"] = [
                type(rating).to_dict(rating) for rating in candidate.safety_ratings
            ]
        generations.append(generation_t(message=msg, generation_info=generation_info))
    if not response.candidates:
        # Likely a "prompt feedback" violation (e.g., toxic input)
        # Raising an error would be different than how OpenAI handles it,
        # so we'll just log a warning and continue with an empty message.
        logger.warning(
            "Gemini produced an empty response. Continuing with empty message\n"
            f"Feedback: {response.prompt_feedback}"
        )
        generations = [generation_t(message=ai_msg_t(content=""), generation_info={})]
    return ChatResult(generations=generations, llm_output=llm_output)


class ChatGoogleGenerativeAI(_BaseGoogleGenerativeAI, BaseChatModel):
    """`Google Generative AI` Chat models API.

    To use, you must have either:

        1. The ``GOOGLE_API_KEY``` environment variable set with your API key, or
        2. Pass your API key using the google_api_key kwarg to the ChatGoogle
           constructor.

    Example:
        .. code-block:: python

            from langchain_google_genai import ChatGoogleGenerativeAI
            chat = ChatGoogleGenerativeAI(model="gemini-pro")
            chat.invoke("Write me a ballad about LangChain")

    """

    client: Any  #: :meta private:
<<<<<<< HEAD
    google_api_key: Optional[SecretStr] = None
    temperature: Optional[float] = None
    """Run inference with this temperature. Must by in the closed
       interval [0.0, 1.0]."""
    top_k: Optional[int] = None
    """Decode using top-k sampling: consider the set of top_k most probable tokens.
       Must be positive."""
    top_p: Optional[float] = None
    """The maximum cumulative probability of tokens to consider when sampling.

        The model uses combined Top-k and nucleus sampling.

        Tokens are sorted based on their assigned probabilities so
        that only the most likely tokens are considered. Top-k
        sampling directly limits the maximum number of tokens to
        consider, while Nucleus sampling limits number of tokens
        based on the cumulative probability.

        Note: The default value varies by model, see the
        `Model.top_p` attribute of the `Model` returned the
        `genai.get_model` function.
    """
    n: int = Field(default=1, alias="candidate_count")
    """Number of chat completions to generate for each prompt. Note that the API may
       not return the full n completions if duplicates are generated."""
=======

>>>>>>> c37ca458
    convert_system_message_to_human: bool = False
    """Whether to merge any leading SystemMessage into the following HumanMessage.
    
    Gemini does not support system messages; any unsupported messages will 
    raise an error."""
    client_options: Optional[Dict] = Field(
        None,
        description="Client options to pass to the Google API client.",
    )
    transport: Optional[str] = Field(
        None,
        description="A string, one of: [`rest`, `grpc`, `grpc_asyncio`].",
    )

    class Config:
        allow_population_by_field_name = True

    @property
    def lc_secrets(self) -> Dict[str, str]:
        return {"google_api_key": "GOOGLE_API_KEY"}

    @property
    def _llm_type(self) -> str:
        return "chat-google-generative-ai"

    @classmethod
    def is_lc_serializable(self) -> bool:
        return True

    @root_validator()
    def validate_environment(cls, values: Dict) -> Dict:
        """Validates params and passes them to google-generativeai package."""
        google_api_key = get_from_dict_or_env(
            values, "google_api_key", "GOOGLE_API_KEY"
        )
        if isinstance(google_api_key, SecretStr):
            google_api_key = google_api_key.get_secret_value()

        genai.configure(
            api_key=google_api_key,
            transport=values.get("transport"),
            client_options=values.get("client_options"),
        )
        if (
            values.get("temperature") is not None
            and not 0 <= values["temperature"] <= 1
        ):
            raise ValueError("temperature must be in the range [0.0, 1.0]")

        if values.get("top_p") is not None and not 0 <= values["top_p"] <= 1:
            raise ValueError("top_p must be in the range [0.0, 1.0]")

        if values.get("top_k") is not None and values["top_k"] <= 0:
            raise ValueError("top_k must be positive")
        model = values["model"]
        values["client"] = genai.GenerativeModel(model_name=model)
        return values

    @property
    def _identifying_params(self) -> Dict[str, Any]:
        """Get the identifying parameters."""
        return {
            "model": self.model,
            "temperature": self.temperature,
            "top_k": self.top_k,
            "n": self.n,
        }

    def _prepare_params(
        self, stop: Optional[List[str]], **kwargs: Any
    ) -> Dict[str, Any]:
        gen_config = {
            k: v
            for k, v in {
                "candidate_count": self.n,
                "temperature": self.temperature,
                "stop_sequences": stop,
                "max_output_tokens": self.max_output_tokens,
                "top_k": self.top_k,
                "top_p": self.top_p,
            }.items()
            if v is not None
        }
        if "generation_config" in kwargs:
            gen_config = {**gen_config, **kwargs.pop("generation_config")}
        params = {"generation_config": gen_config, **kwargs}
        return params

    def _generate(
        self,
        messages: List[BaseMessage],
        stop: Optional[List[str]] = None,
        run_manager: Optional[CallbackManagerForLLMRun] = None,
        **kwargs: Any,
    ) -> ChatResult:
        params, chat, message = self._prepare_chat(messages, stop=stop)
        response: genai.types.GenerateContentResponse = _chat_with_retry(
            content=message,
            **params,
            generation_method=chat.send_message,
        )
        return _response_to_result(response)

    async def _agenerate(
        self,
        messages: List[BaseMessage],
        stop: Optional[List[str]] = None,
        run_manager: Optional[AsyncCallbackManagerForLLMRun] = None,
        **kwargs: Any,
    ) -> ChatResult:
        params, chat, message = self._prepare_chat(messages, stop=stop)
        response: genai.types.GenerateContentResponse = await _achat_with_retry(
            content=message,
            **params,
            generation_method=chat.send_message_async,
        )
        return _response_to_result(response)

    def _stream(
        self,
        messages: List[BaseMessage],
        stop: Optional[List[str]] = None,
        run_manager: Optional[CallbackManagerForLLMRun] = None,
        **kwargs: Any,
    ) -> Iterator[ChatGenerationChunk]:
        params, chat, message = self._prepare_chat(messages, stop=stop)
        response: genai.types.GenerateContentResponse = _chat_with_retry(
            content=message,
            **params,
            generation_method=chat.send_message,
            stream=True,
        )
        for chunk in response:
            _chat_result = _response_to_result(
                chunk,
                ai_msg_t=AIMessageChunk,
                human_msg_t=HumanMessageChunk,
                chat_msg_t=ChatMessageChunk,
                generation_t=ChatGenerationChunk,
            )
            gen = cast(ChatGenerationChunk, _chat_result.generations[0])
            yield gen
            if run_manager:
                run_manager.on_llm_new_token(gen.text)

    async def _astream(
        self,
        messages: List[BaseMessage],
        stop: Optional[List[str]] = None,
        run_manager: Optional[AsyncCallbackManagerForLLMRun] = None,
        **kwargs: Any,
    ) -> AsyncIterator[ChatGenerationChunk]:
        params, chat, message = self._prepare_chat(messages, stop=stop)
        async for chunk in await _achat_with_retry(
            content=message,
            **params,
            generation_method=chat.send_message_async,
            stream=True,
        ):
            _chat_result = _response_to_result(
                chunk,
                ai_msg_t=AIMessageChunk,
                human_msg_t=HumanMessageChunk,
                chat_msg_t=ChatMessageChunk,
                generation_t=ChatGenerationChunk,
            )
            gen = cast(ChatGenerationChunk, _chat_result.generations[0])
            yield gen
            if run_manager:
                await run_manager.on_llm_new_token(gen.text)

    def _prepare_chat(
        self,
        messages: List[BaseMessage],
        stop: Optional[List[str]] = None,
        **kwargs: Any,
    ) -> Tuple[Dict[str, Any], genai.ChatSession, genai.types.ContentDict]:
        params = self._prepare_params(stop, **kwargs)
        history = _parse_chat_history(
            messages,
            convert_system_message_to_human=self.convert_system_message_to_human,
        )
        message = history.pop()
        chat = self.client.start_chat(history=history)
        return params, chat, message

    def get_num_tokens(self, text: str) -> int:
        """Get the number of tokens present in the text.

        Useful for checking if an input will fit in a model's context window.

        Args:
            text: The string input to tokenize.

        Returns:
            The integer number of tokens in the text.
        """
        if self._model_family == GoogleModelFamily.GEMINI:
            result = self.client.count_tokens(text)
            token_count = result.total_tokens
        else:
            result = self.client.count_text_tokens(model=self.model, prompt=text)
            token_count = result["token_count"]

        return token_count<|MERGE_RESOLUTION|>--- conflicted
+++ resolved
@@ -437,35 +437,6 @@
     """
 
     client: Any  #: :meta private:
-<<<<<<< HEAD
-    google_api_key: Optional[SecretStr] = None
-    temperature: Optional[float] = None
-    """Run inference with this temperature. Must by in the closed
-       interval [0.0, 1.0]."""
-    top_k: Optional[int] = None
-    """Decode using top-k sampling: consider the set of top_k most probable tokens.
-       Must be positive."""
-    top_p: Optional[float] = None
-    """The maximum cumulative probability of tokens to consider when sampling.
-
-        The model uses combined Top-k and nucleus sampling.
-
-        Tokens are sorted based on their assigned probabilities so
-        that only the most likely tokens are considered. Top-k
-        sampling directly limits the maximum number of tokens to
-        consider, while Nucleus sampling limits number of tokens
-        based on the cumulative probability.
-
-        Note: The default value varies by model, see the
-        `Model.top_p` attribute of the `Model` returned the
-        `genai.get_model` function.
-    """
-    n: int = Field(default=1, alias="candidate_count")
-    """Number of chat completions to generate for each prompt. Note that the API may
-       not return the full n completions if duplicates are generated."""
-=======
-
->>>>>>> c37ca458
     convert_system_message_to_human: bool = False
     """Whether to merge any leading SystemMessage into the following HumanMessage.
     
