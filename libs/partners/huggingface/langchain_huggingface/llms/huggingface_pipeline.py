--- conflicted
+++ resolved
@@ -7,11 +7,7 @@
 from langchain_core.callbacks import CallbackManagerForLLMRun
 from langchain_core.language_models.llms import BaseLLM
 from langchain_core.outputs import Generation, GenerationChunk, LLMResult
-<<<<<<< HEAD
-from pydantic import BaseModel, root_validator
-=======
 from pydantic import ConfigDict
->>>>>>> 2ef4c946
 
 DEFAULT_MODEL_ID = "gpt2"
 DEFAULT_TASK = "text-generation"
@@ -58,13 +54,8 @@
             hf = HuggingFacePipeline(pipeline=pipe)
     """
 
-<<<<<<< HEAD
     pipeline: Any  #: :meta private:
     model_id: Optional[str] = None
-=======
-    pipeline: Any = None  #: :meta private:
-    model_id: str = DEFAULT_MODEL_ID
->>>>>>> 2ef4c946
     """Model name to use."""
     model_kwargs: Optional[dict] = None
     """Keyword arguments passed to the model."""
@@ -268,11 +259,6 @@
     def _llm_type(self) -> str:
         return "huggingface_pipeline"
 
-    @property
-    def model_id(self) -> str:
-        """Property to fetch model name from the pipeline"""
-        return self.pipeline.model.name_or_path if self.pipeline else DEFAULT_MODEL_ID
-
     def _generate(
         self,
         prompts: List[str],
