--- conflicted
+++ resolved
@@ -189,14 +189,13 @@
     )
 
 
-<<<<<<< HEAD
 def test_get_num_tokens_from_messages() -> None:
     model = ChatVertexAI(model_name="gemini-pro", temperature=0.0)
     message = HumanMessage(content="Hello")
     token = model.get_num_tokens_from_messages(messages=[message])
     assert isinstance(token, int)
     assert token == 2
-=======
+
 @pytest.mark.parametrize("model_name", ["gemini-pro"])
 def test_chat_vertexai_gemini_system_message_error(model_name: str) -> None:
     model = ChatVertexAI(model_name=model_name)
@@ -227,5 +226,4 @@
     message3 = HumanMessage(content=text_question2)
     response = model([system_message, message1, message2, message3])
     assert isinstance(response, AIMessage)
-    assert isinstance(response.content, str)
->>>>>>> c6724a39
+    assert isinstance(response.content, str)