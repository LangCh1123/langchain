--- conflicted
+++ resolved
@@ -16,13 +16,9 @@
     ToolCall,
     ToolMessage,
 )
-<<<<<<< HEAD
-from langchain_core.pydantic_v1 import BaseModel
+from langchain_core.messages.ai import UsageMetadata
 from langchain_core.tools import BaseTool
-=======
-from langchain_core.messages.ai import UsageMetadata
 from pydantic import BaseModel
->>>>>>> c77c28e6
 
 from langchain_openai import ChatOpenAI
 from langchain_openai.chat_models.base import (
