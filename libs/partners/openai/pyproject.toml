--- conflicted
+++ resolved
@@ -12,13 +12,8 @@
 
 [tool.poetry.dependencies]
 python = ">=3.8.1,<4.0"
-<<<<<<< HEAD
-langchain-core = ">=0.1.16,<0.2"
-openai = "^1.11.0"
-=======
 langchain-core = "^0.1.16"
 openai = "^1.10.0"
->>>>>>> a84a3add
 numpy = "^1"
 tiktoken = ">=0.5.2,<1"
 
