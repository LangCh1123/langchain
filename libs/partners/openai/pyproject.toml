[build-system]
requires = [ "poetry-core>=1.0.0",]
build-backend = "poetry.core.masonry.api"

[tool.poetry]
name = "langchain-openai"
version = "0.2.2"
description = "An integration package connecting OpenAI and LangChain"
authors = []
readme = "README.md"
repository = "https://github.com/langchain-ai/langchain"
license = "MIT"

[tool.mypy]
disallow_untyped_defs = "True"
[[tool.mypy.overrides]]
module = "transformers"
ignore_missing_imports = true

[tool.poetry.urls]
"Source Code" = "https://github.com/langchain-ai/langchain/tree/master/libs/partners/openai"
"Release Notes" = "https://github.com/langchain-ai/langchain/releases?q=tag%3A%22langchain-openai%3D%3D0%22&expanded=true"

[tool.poetry.dependencies]
python = ">=3.9,<4.0"
<<<<<<< HEAD
langchain-core = "^0.3"
openai = "^1.45.0"
=======
langchain-core = "^0.3.9"
openai = "^1.40.0"
>>>>>>> 2a1029c5
tiktoken = ">=0.7,<1"

[tool.ruff.lint]
select = [ "E", "F", "I", "T201",]

[tool.ruff.format]
docstring-code-format = true
skip-magic-trailing-comma = true

[tool.coverage.run]
omit = [ "tests/*",]

[tool.pytest.ini_options]
addopts = "--snapshot-warn-unused --strict-markers --strict-config --durations=5 --cov=langchain_openai"
markers = [ "requires: mark tests as requiring a specific library", "asyncio: mark tests as requiring asyncio", "compile: mark placeholder test used to compile integration tests without running them", "scheduled: mark tests to run in scheduled testing",]
asyncio_mode = "auto"
filterwarnings = [ "ignore::langchain_core._api.beta_decorator.LangChainBetaWarning",]

[tool.poetry.group.test]
optional = true

[tool.poetry.group.codespell]
optional = true

[tool.poetry.group.lint]
optional = true

[tool.poetry.group.dev]
optional = true

[tool.poetry.group.test_integration]
optional = true

[tool.poetry.group.test.dependencies]
pytest = "^7.3.0"
freezegun = "^1.2.2"
pytest-mock = "^3.10.0"
syrupy = "^4.0.2"
pytest-watcher = "^0.3.4"
pytest-asyncio = "^0.21.1"
pytest-cov = "^4.1.0"
[[tool.poetry.group.test.dependencies.numpy]]
version = "^1"
python = "<3.12"

[[tool.poetry.group.test.dependencies.numpy]]
version = "^1.26.0"
python = ">=3.12"

[tool.poetry.group.codespell.dependencies]
codespell = "^2.2.0"

[tool.poetry.group.lint.dependencies]
ruff = "^0.5"

[tool.poetry.group.test_integration.dependencies]
httpx = "^0.27.0"
pillow = "^10.3.0"
[[tool.poetry.group.test_integration.dependencies.numpy]]
version = "^1"
python = "<3.12"

[[tool.poetry.group.test_integration.dependencies.numpy]]
version = "^1.26.0"
python = ">=3.12"

[tool.poetry.group.typing.dependencies]
mypy = "^1.10"
types-tqdm = "^4.66.0.5"

[tool.poetry.group.test.dependencies.langchain-core]
path = "../../core"
develop = true

[tool.poetry.group.test.dependencies.langchain-standard-tests]
path = "../../standard-tests"
develop = true

[tool.poetry.group.dev.dependencies.langchain-core]
path = "../../core"
develop = true

[tool.poetry.group.typing.dependencies.langchain-core]
path = "../../core"
develop = true<|MERGE_RESOLUTION|>--- conflicted
+++ resolved
@@ -23,13 +23,8 @@
 
 [tool.poetry.dependencies]
 python = ">=3.9,<4.0"
-<<<<<<< HEAD
-langchain-core = "^0.3"
+langchain-core = "^0.3.9"
 openai = "^1.45.0"
-=======
-langchain-core = "^0.3.9"
-openai = "^1.40.0"
->>>>>>> 2a1029c5
 tiktoken = ">=0.7,<1"
 
 [tool.ruff.lint]
