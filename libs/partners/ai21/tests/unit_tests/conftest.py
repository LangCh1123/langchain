--- conflicted
+++ resolved
@@ -167,20 +167,10 @@
     """
     Unset and set environment key for testing purpose for when an API KEY is not set
     """
-<<<<<<< HEAD
-    api_key = AI21EnvConfig.api_key
-    AI21EnvConfig._api_key = None
-    os.environ.pop("AI21_API_KEY", None)
-    yield
-
-    if api_key is not None:
-        AI21EnvConfig._api_key = api_key
-=======
     api_key = os.environ.pop("AI21_API_KEY", None)
     yield
 
     if api_key is not None:
->>>>>>> 56ac94e0
         os.environ["AI21_API_KEY"] = api_key
 
 
