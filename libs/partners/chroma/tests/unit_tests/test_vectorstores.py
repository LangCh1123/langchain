<<<<<<< HEAD
import pytest
from langchain_core.documents import Document
from langchain_chroma.vectorstores import Chroma
from langchain_core.embeddings.fake import (FakeEmbeddings)

=======
from typing import List

from langchain_core.documents import Document
from langchain_core.embeddings.fake import FakeEmbeddings

from langchain_chroma.vectorstores import Chroma


class TestChromaSearch:
    def validate_search_results(self, results: List[Document]) -> None:
        id = results[0].id
        assert results is not None, "The similarity_search method returned None"
        assert len(results) > 0, "The similarity_search method returned an empty list"
        assert results[0] is not None, "The first result is None"
        assert id is not None, "The id of the first result is None"

    def validate_Document_search_results(
        self, vectorstore: Chroma, results: List[Document]
    ) -> None:
        """Validate search results."""
        id = results[0].id
        assert id is not None, "The id of the first result is None"
        assert (
            vectorstore.get(id)["documents"][0] == results[0].page_content
        ), "The first result is not the same as the result from get"
        newDoc = Document(page_content="This is a new document.", metadata={"x": 1})
        vectorstore.update_document(id, newDoc)
        assert (
            vectorstore.get(id)["documents"][0] == newDoc.page_content
        ), "The first result is not the same as the updated document"
>>>>>>> 89b0dc47

# Write our own test for the Chroma vectorstore
class TestChromaSearch:
    @pytest.fixture
    def test_from_documents(self) -> None:
        """Test end to end construction and search."""
        documents = [
            Document(page_content="Dogs are tough.", metadata={"a": 1}),
            Document(page_content="Cats have fluff.", metadata={"b": 1}),
            Document(page_content="What is a sandwich?", metadata={"c": 1}),
            Document(page_content="That fence is purple.", metadata={"d": 1, "e": 2}),
        ]
        vectorstore = Chroma.from_documents(
            collection_name="test_collection",
            documents=documents,
            embedding=FakeEmbeddings(size=10),
        )

        results = vectorstore.similarity_search("What is a sandwich?")
<<<<<<< HEAD
        id = results[0].id
        assert vectorstore.get(id)['documents'][0] == results[0].page_content, "The first result is not the same as the result from get"
        newDoc = Document(page_content="This is a new document.", metadata={"x": 1})
        vectorstore.update_document(id, newDoc)
        assert vectorstore.get(id)['documents'][0] == newDoc.page_content, "The first result is not the same as the updated document"
=======
        self.validate_search_results(results)
        self.validate_Document_search_results(vectorstore, results)
>>>>>>> 89b0dc47

    def test_from_texts(self) -> None:
        """Test end to end construction and search."""
        texts = [
            "Dogs are tough.",
            "Cats have fluff.",
            "What is a sandwich?",
            "That fence is purple.",
        ]
        vectorstore = Chroma.from_texts(
            collection_name="test_collection",
            texts=texts,
            embedding=FakeEmbeddings(size=10),
        )

        results = vectorstore.similarity_search("sandwich")
<<<<<<< HEAD
        assert results is not None, "The similarity_search method returned None"
        assert len(results) > 0, "The similarity_search method returned an empty list"
        assert results[0] is not None, "The first result is None"
        assert results[0].id is not None, "The id of the first result is None"

        print("Results: ", results)
=======
        self.validate_search_results(results)
>>>>>>> 89b0dc47
<|MERGE_RESOLUTION|>--- conflicted
+++ resolved
@@ -1,41 +1,8 @@
-<<<<<<< HEAD
 import pytest
 from langchain_core.documents import Document
 from langchain_chroma.vectorstores import Chroma
 from langchain_core.embeddings.fake import (FakeEmbeddings)
 
-=======
-from typing import List
-
-from langchain_core.documents import Document
-from langchain_core.embeddings.fake import FakeEmbeddings
-
-from langchain_chroma.vectorstores import Chroma
-
-
-class TestChromaSearch:
-    def validate_search_results(self, results: List[Document]) -> None:
-        id = results[0].id
-        assert results is not None, "The similarity_search method returned None"
-        assert len(results) > 0, "The similarity_search method returned an empty list"
-        assert results[0] is not None, "The first result is None"
-        assert id is not None, "The id of the first result is None"
-
-    def validate_Document_search_results(
-        self, vectorstore: Chroma, results: List[Document]
-    ) -> None:
-        """Validate search results."""
-        id = results[0].id
-        assert id is not None, "The id of the first result is None"
-        assert (
-            vectorstore.get(id)["documents"][0] == results[0].page_content
-        ), "The first result is not the same as the result from get"
-        newDoc = Document(page_content="This is a new document.", metadata={"x": 1})
-        vectorstore.update_document(id, newDoc)
-        assert (
-            vectorstore.get(id)["documents"][0] == newDoc.page_content
-        ), "The first result is not the same as the updated document"
->>>>>>> 89b0dc47
 
 # Write our own test for the Chroma vectorstore
 class TestChromaSearch:
@@ -55,16 +22,11 @@
         )
 
         results = vectorstore.similarity_search("What is a sandwich?")
-<<<<<<< HEAD
         id = results[0].id
         assert vectorstore.get(id)['documents'][0] == results[0].page_content, "The first result is not the same as the result from get"
         newDoc = Document(page_content="This is a new document.", metadata={"x": 1})
         vectorstore.update_document(id, newDoc)
         assert vectorstore.get(id)['documents'][0] == newDoc.page_content, "The first result is not the same as the updated document"
-=======
-        self.validate_search_results(results)
-        self.validate_Document_search_results(vectorstore, results)
->>>>>>> 89b0dc47
 
     def test_from_texts(self) -> None:
         """Test end to end construction and search."""
@@ -81,13 +43,9 @@
         )
 
         results = vectorstore.similarity_search("sandwich")
-<<<<<<< HEAD
         assert results is not None, "The similarity_search method returned None"
         assert len(results) > 0, "The similarity_search method returned an empty list"
         assert results[0] is not None, "The first result is None"
         assert results[0].id is not None, "The id of the first result is None"
 
-        print("Results: ", results)
-=======
-        self.validate_search_results(results)
->>>>>>> 89b0dc47
+        print("Results: ", results)