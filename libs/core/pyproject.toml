[build-system]
requires = [ "poetry-core>=1.0.0",]
build-backend = "poetry.core.masonry.api"

[tool.poetry]
name = "langchain-core"
version = "0.2.35"
description = "Building applications with LLMs through composability"
authors = []
license = "MIT"
readme = "README.md"
repository = "https://github.com/langchain-ai/langchain"

[tool.mypy]
disallow_untyped_defs = "True"
exclude = [ "notebooks", "examples", "example_data", "langchain_core/pydantic", "tests/unit_tests/utils/test_function_calling.py",]
[[tool.mypy.overrides]]
module = [ "numpy", "pytest",]
ignore_missing_imports = true

[tool.poetry.urls]
"Source Code" = "https://github.com/langchain-ai/langchain/tree/master/libs/core"
"Release Notes" = "https://github.com/langchain-ai/langchain/releases?q=tag%3A%22langchain-core%3D%3D0%22&expanded=true"

[tool.poetry.dependencies]
python = ">=3.8.1,<4.0"
langsmith = "^0.1.75"
tenacity = "^8.1.0,!=8.4.0"
jsonpatch = "^1.33"
PyYAML = ">=5.3"
packaging = ">=23.2,<25"
typing-extensions = ">=4.7"
[[tool.poetry.dependencies.pydantic]]
version = ">=1,<3"
python = "<3.12.4"

[[tool.poetry.dependencies.pydantic]]
version = "^2.7.4"
python = ">=3.12.4"

[tool.poetry.extras]

[tool.ruff.lint]
<<<<<<< HEAD
select = [ "B", "E", "F", "I", "T201",]
=======
select = [ "E", "F", "I", "T201", "UP",]
ignore = [ "UP006", "UP007",]
>>>>>>> d5ddaac1

[tool.coverage.run]
omit = [ "tests/*",]

[tool.pytest.ini_options]
addopts = "--snapshot-warn-unused --strict-markers --strict-config --durations=5"
markers = [ "requires: mark tests as requiring a specific library", "asyncio: mark tests as requiring asyncio", "compile: mark placeholder test used to compile integration tests without running them",]
asyncio_mode = "auto"

[tool.poetry.group.lint]
optional = true

[tool.poetry.group.typing]
optional = true

[tool.poetry.group.dev]
optional = true

[tool.poetry.group.test]
optional = true

[tool.poetry.group.test_integration]
optional = true

[tool.ruff.lint.per-file-ignores]
"tests/unit_tests/prompts/test_chat.py" = [ "E501",]
"tests/unit_tests/runnables/test_runnable.py" = [ "E501",]
"tests/unit_tests/runnables/test_graph.py" = [ "E501",]

[tool.poetry.group.lint.dependencies]
ruff = "^0.5"

[tool.poetry.group.typing.dependencies]
mypy = ">=1.10,<1.11"
types-pyyaml = "^6.0.12.2"
types-requests = "^2.28.11.5"
types-jinja2 = "^2.11.9"
simsimd = "^5.0.0"

[tool.poetry.group.dev.dependencies]
jupyter = "^1.0.0"
setuptools = "^67.6.1"
grandalf = "^0.8"

[tool.poetry.group.test.dependencies]
pytest = "^7.3.0"
freezegun = "^1.2.2"
pytest-mock = "^3.10.0"
syrupy = "^4.0.2"
pytest-watcher = "^0.3.4"
pytest-asyncio = "^0.21.1"
grandalf = "^0.8"
pytest-profiling = "^1.7.0"
responses = "^0.25.0"
[[tool.poetry.group.test.dependencies.numpy]]
version = "^1.24.0"
python = "<3.12"

[[tool.poetry.group.test.dependencies.numpy]]
version = "^1.26.0"
python = ">=3.12"

[tool.poetry.group.test_integration.dependencies]

[tool.poetry.group.typing.dependencies.langchain-text-splitters]
path = "../text-splitters"
develop = true

[tool.poetry.group.test.dependencies.langchain-standard-tests]
path = "../standard-tests"
develop = true<|MERGE_RESOLUTION|>--- conflicted
+++ resolved
@@ -41,12 +41,8 @@
 [tool.poetry.extras]
 
 [tool.ruff.lint]
-<<<<<<< HEAD
-select = [ "B", "E", "F", "I", "T201",]
-=======
-select = [ "E", "F", "I", "T201", "UP",]
+select = [ "B", "E", "F", "I", "T201", "UP",]
 ignore = [ "UP006", "UP007",]
->>>>>>> d5ddaac1
 
 [tool.coverage.run]
 omit = [ "tests/*",]
