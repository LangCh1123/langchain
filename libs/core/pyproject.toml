--- conflicted
+++ resolved
@@ -1,11 +1,6 @@
 [tool.poetry]
-<<<<<<< HEAD
 name = "gigachain-core"
-version = "0.0.7"
-=======
-name = "langchain-core"
 version = "0.0.11"
->>>>>>> db6bf8b0
 description = "Building applications with LLMs through composability"
 authors = []
 license = "MIT"
