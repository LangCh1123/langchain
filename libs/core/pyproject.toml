--- conflicted
+++ resolved
@@ -81,12 +81,8 @@
 exclude = ["notebooks", "examples", "example_data", "langchain_core/pydantic"]
 
 [[tool.mypy.overrides]]
-<<<<<<< HEAD
-module = "numpy"
-=======
 # conditional dependencies introduced by langsmith-sdk
 module = ["numpy", "pytest"]
->>>>>>> e69a9bed
 ignore_missing_imports = true
 
 [tool.coverage.run]
