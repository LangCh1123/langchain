from pathlib import Path
from typing import Any, List, Union

import pytest

from langchain_core._api.deprecation import (
    LangChainPendingDeprecationWarning,
)
from langchain_core.messages import (
    AIMessage,
    BaseMessage,
    HumanMessage,
    SystemMessage,
    get_buffer_string,
)
from langchain_core.prompt_values import ChatPromptValue
from langchain_core.prompts import PromptTemplate
from langchain_core.prompts.chat import (
    AIMessagePromptTemplate,
    BaseMessagePromptTemplate,
    ChatMessage,
    ChatMessagePromptTemplate,
    ChatPromptTemplate,
    HumanMessagePromptTemplate,
    MessagesPlaceholder,
    SystemMessagePromptTemplate,
    _convert_to_message,
)


def create_messages() -> List[BaseMessagePromptTemplate]:
    """Create messages."""
    system_message_prompt = SystemMessagePromptTemplate(
        prompt=PromptTemplate(
            template="Here's some context: {context}",
            input_variables=["context"],
        )
    )
    human_message_prompt = HumanMessagePromptTemplate(
        prompt=PromptTemplate(
            template="Hello {foo}, I'm {bar}. Thanks for the {context}",
            input_variables=["foo", "bar", "context"],
        )
    )
    ai_message_prompt = AIMessagePromptTemplate(
        prompt=PromptTemplate(
            template="I'm an AI. I'm {foo}. I'm {bar}.",
            input_variables=["foo", "bar"],
        )
    )
    chat_message_prompt = ChatMessagePromptTemplate(
        role="test",
        prompt=PromptTemplate(
            template="I'm a generic message. I'm {foo}. I'm {bar}.",
            input_variables=["foo", "bar"],
        ),
    )
    return [
        system_message_prompt,
        human_message_prompt,
        ai_message_prompt,
        chat_message_prompt,
    ]


def create_chat_prompt_template() -> ChatPromptTemplate:
    """Create a chat prompt template."""
    return ChatPromptTemplate(
        input_variables=["foo", "bar", "context"],
        messages=create_messages(),
    )


def test_create_chat_prompt_template_from_template() -> None:
    """Create a chat prompt template."""
    prompt = ChatPromptTemplate.from_template("hi {foo} {bar}")
    assert prompt.messages == [
        HumanMessagePromptTemplate.from_template("hi {foo} {bar}")
    ]


def test_create_chat_prompt_template_from_template_partial() -> None:
    """Create a chat prompt template with partials."""
    prompt = ChatPromptTemplate.from_template(
        "hi {foo} {bar}", partial_variables={"foo": "jim"}
    )
    expected_prompt = PromptTemplate(
        template="hi {foo} {bar}",
        input_variables=["bar"],
        partial_variables={"foo": "jim"},
    )
    assert len(prompt.messages) == 1
    output_prompt = prompt.messages[0]
    assert isinstance(output_prompt, HumanMessagePromptTemplate)
    assert output_prompt.prompt == expected_prompt


def test_message_prompt_template_from_template_file() -> None:
    expected = ChatMessagePromptTemplate(
        prompt=PromptTemplate(
            template="Question: {question}\nAnswer:", input_variables=["question"]
        ),
        role="human",
    )
    actual = ChatMessagePromptTemplate.from_template_file(
        Path(__file__).parent.parent / "data" / "prompt_file.txt",
        ["question"],
        role="human",
    )
    assert expected == actual


def test_chat_prompt_template() -> None:
    """Test chat prompt template."""
    prompt_template = create_chat_prompt_template()
    prompt = prompt_template.format_prompt(foo="foo", bar="bar", context="context")
    assert isinstance(prompt, ChatPromptValue)
    messages = prompt.to_messages()
    assert len(messages) == 4
    assert messages[0].content == "Here's some context: context"
    assert messages[1].content == "Hello foo, I'm bar. Thanks for the context"
    assert messages[2].content == "I'm an AI. I'm foo. I'm bar."
    assert messages[3].content == "I'm a generic message. I'm foo. I'm bar."

    string = prompt.to_string()
    expected = (
        "System: Here's some context: context\n"
        "Human: Hello foo, I'm bar. Thanks for the context\n"
        "AI: I'm an AI. I'm foo. I'm bar.\n"
        "test: I'm a generic message. I'm foo. I'm bar."
    )
    assert string == expected

    string = prompt_template.format(foo="foo", bar="bar", context="context")
    assert string == expected


def test_chat_prompt_template_from_messages() -> None:
    """Test creating a chat prompt template from messages."""
    chat_prompt_template = ChatPromptTemplate.from_messages(create_messages())
    assert sorted(chat_prompt_template.input_variables) == sorted(
        ["context", "foo", "bar"]
    )
    assert len(chat_prompt_template.messages) == 4


def test_chat_prompt_template_from_messages_using_role_strings() -> None:
    """Test creating a chat prompt template from role string messages."""
    template = ChatPromptTemplate.from_messages(
        [
            ("system", "You are a helpful AI bot. Your name is {name}."),
            ("human", "Hello, how are you doing?"),
            ("ai", "I'm doing well, thanks!"),
            ("human", "{user_input}"),
        ]
    )

    messages = template.format_messages(name="Bob", user_input="What is your name?")

    assert messages == [
        SystemMessage(
            content="You are a helpful AI bot. Your name is Bob.", additional_kwargs={}
        ),
        HumanMessage(
            content="Hello, how are you doing?", additional_kwargs={}, example=False
        ),
        AIMessage(
            content="I'm doing well, thanks!", additional_kwargs={}, example=False
        ),
        HumanMessage(content="What is your name?", additional_kwargs={}, example=False),
    ]


def test_chat_prompt_template_with_messages() -> None:
    messages: List[Union[BaseMessagePromptTemplate, BaseMessage]] = (
        create_messages() + [HumanMessage(content="foo")]
    )
    chat_prompt_template = ChatPromptTemplate.from_messages(messages)
    assert sorted(chat_prompt_template.input_variables) == sorted(
        ["context", "foo", "bar"]
    )
    assert len(chat_prompt_template.messages) == 5
    prompt_value = chat_prompt_template.format_prompt(
        context="see", foo="this", bar="magic"
    )
    prompt_value_messages = prompt_value.to_messages()
    assert prompt_value_messages[-1] == HumanMessage(content="foo")


def test_chat_invalid_input_variables_extra() -> None:
    messages = [HumanMessage(content="foo")]
    with pytest.raises(ValueError):
        ChatPromptTemplate(
            messages=messages, input_variables=["foo"], validate_template=True
        )
    assert (
        ChatPromptTemplate(messages=messages, input_variables=["foo"]).input_variables
        == []
    )


def test_chat_invalid_input_variables_missing() -> None:
    messages = [HumanMessagePromptTemplate.from_template("{foo}")]
    with pytest.raises(ValueError):
        ChatPromptTemplate(
            messages=messages, input_variables=[], validate_template=True
        )
    assert ChatPromptTemplate(
        messages=messages, input_variables=[]
    ).input_variables == ["foo"]


def test_infer_variables() -> None:
    messages = [HumanMessagePromptTemplate.from_template("{foo}")]
    prompt = ChatPromptTemplate(messages=messages)
    assert prompt.input_variables == ["foo"]


def test_chat_valid_with_partial_variables() -> None:
    messages = [
        HumanMessagePromptTemplate.from_template(
            "Do something with {question} using {context} giving it like {formatins}"
        )
    ]
    prompt = ChatPromptTemplate(
        messages=messages,
        input_variables=["question", "context"],
        partial_variables={"formatins": "some structure"},
    )
    assert set(prompt.input_variables) == {"question", "context"}
    assert prompt.partial_variables == {"formatins": "some structure"}


def test_chat_valid_infer_variables() -> None:
    messages = [
        HumanMessagePromptTemplate.from_template(
            "Do something with {question} using {context} giving it like {formatins}"
        )
    ]
    prompt = ChatPromptTemplate(
        messages=messages, partial_variables={"formatins": "some structure"}
    )
    assert set(prompt.input_variables) == {"question", "context"}
    assert prompt.partial_variables == {"formatins": "some structure"}


def test_chat_from_role_strings() -> None:
    """Test instantiation of chat template from role strings."""
    with pytest.warns(LangChainPendingDeprecationWarning):
        template = ChatPromptTemplate.from_role_strings(
            [
                ("system", "You are a bot."),
                ("assistant", "hello!"),
                ("human", "{question}"),
                ("other", "{quack}"),
            ]
        )

    messages = template.format_messages(question="How are you?", quack="duck")
    assert messages == [
        ChatMessage(content="You are a bot.", role="system"),
        ChatMessage(content="hello!", role="assistant"),
        ChatMessage(content="How are you?", role="human"),
        ChatMessage(content="duck", role="other"),
    ]


@pytest.mark.parametrize(
    "args,expected",
    [
        (
            ("human", "{question}"),
            HumanMessagePromptTemplate(
                prompt=PromptTemplate.from_template("{question}")
            ),
        ),
        (
            "{question}",
            HumanMessagePromptTemplate(
                prompt=PromptTemplate.from_template("{question}")
            ),
        ),
        (HumanMessage(content="question"), HumanMessage(content="question")),
        (
            HumanMessagePromptTemplate(
                prompt=PromptTemplate.from_template("{question}")
            ),
            HumanMessagePromptTemplate(
                prompt=PromptTemplate.from_template("{question}")
            ),
        ),
    ],
)
def test_convert_to_message(
    args: Any, expected: Union[BaseMessage, BaseMessagePromptTemplate]
) -> None:
    """Test convert to message."""
    assert _convert_to_message(args) == expected


def test_chat_prompt_template_indexing() -> None:
    message1 = SystemMessage(content="foo")
    message2 = HumanMessage(content="bar")
    message3 = HumanMessage(content="baz")
    template = ChatPromptTemplate.from_messages([message1, message2, message3])
    assert template[0] == message1
    assert template[1] == message2

    # Slice starting from index 1
    slice_template = template[1:]
    assert slice_template[0] == message2
    assert len(slice_template) == 2


def test_chat_prompt_template_append_and_extend() -> None:
    """Test append and extend methods of ChatPromptTemplate."""
    message1 = SystemMessage(content="foo")
    message2 = HumanMessage(content="bar")
    message3 = HumanMessage(content="baz")
    template = ChatPromptTemplate.from_messages([message1])
    template.append(message2)
    template.append(message3)
    assert len(template) == 3
    template.extend([message2, message3])
    assert len(template) == 5
    assert template.messages == [
        message1,
        message2,
        message3,
        message2,
        message3,
    ]
    template.append(("system", "hello!"))
    assert template[-1] == SystemMessagePromptTemplate.from_template("hello!")


def test_convert_to_message_is_strict() -> None:
    """Verify that _convert_to_message is strict."""
    with pytest.raises(ValueError):
        # meow does not correspond to a valid message type.
        # this test is here to ensure that functionality to interpret `meow`
        # as a role is NOT added.
        _convert_to_message(("meow", "question"))


def test_chat_message_partial() -> None:
    template = ChatPromptTemplate.from_messages(
        [
            ("system", "You are an AI assistant named {name}."),
            ("human", "Hi I'm {user}"),
            ("ai", "Hi there, {user}, I'm {name}."),
            ("human", "{input}"),
        ]
    )
    template2 = template.partial(user="Lucy", name="R2D2")
    with pytest.raises(KeyError):
        template.format_messages(input="hello")

    res = template2.format_messages(input="hello")
    expected = [
        SystemMessage(content="You are an AI assistant named R2D2."),
        HumanMessage(content="Hi I'm Lucy"),
        AIMessage(content="Hi there, Lucy, I'm R2D2."),
        HumanMessage(content="hello"),
    ]
    assert res == expected
    assert template2.format(input="hello") == get_buffer_string(expected)


<<<<<<< HEAD
def test_chat_tmpl_from_messages_multipart_text() -> None:
    template = ChatPromptTemplate.from_messages(
        [
            ("system", "You are an AI assistant named {name}."),
            (
                "human",
                [
                    {"type": "text", "text": "What's in this image?"},
                    {"type": "text", "text": "Oh nvm"},
                ],
            ),
        ]
    )
    messages = template.format_messages(name="R2D2")
    expected = [
        SystemMessage(content="You are an AI assistant named R2D2."),
        HumanMessage(
            content=[
                {"type": "text", "text": "What's in this image?"},
                {"type": "text", "text": "Oh nvm"},
            ]
        ),
    ]
    assert messages == expected


def test_chat_tmpl_from_messages_multipart_text_with_template() -> None:
    template = ChatPromptTemplate.from_messages(
        [
            ("system", "You are an AI assistant named {name}."),
            (
                "human",
                [
                    {"type": "text", "text": "What's in this {object_name}?"},
                    {"type": "text", "text": "Oh nvm"},
                ],
            ),
        ]
    )
    messages = template.format_messages(name="R2D2", object_name="image")
    expected = [
        SystemMessage(content="You are an AI assistant named R2D2."),
        HumanMessage(
            content=[
                {"type": "text", "text": "What's in this image?"},
                {"type": "text", "text": "Oh nvm"},
            ]
        ),
    ]
    assert messages == expected


def test_chat_tmpl_from_messages_multipart_image() -> None:
    base64_image = "iVBORw0KGgoAAAANSUhEUgAAABAAAAAQCAYAAAAf8/9hAAA"
    other_base64_image = "iVBORw0KGgoAAAANSUhEUgAAABAAAAAQCAYAAAAf8/9hAAA"
    template = ChatPromptTemplate.from_messages(
        [
            ("system", "You are an AI assistant named {name}."),
            (
                "human",
                [
                    {"type": "text", "text": "What's in this image?"},
                    {
                        "type": "image_url",
                        "image_url": "data:image/jpeg;base64,{my_image}",
                    },
                    {
                        "type": "image_url",
                        "image_url": {"url": "data:image/jpeg;base64,{my_image}"},
                    },
                    {"type": "image_url", "image_url": "{my_other_image}"},
                    {
                        "type": "image_url",
                        "image_url": {"url": "{my_other_image}", "detail": "medium"},
                    },
                    {
                        "type": "image_url",
                        "image_url": {"url": "https://www.langchain.com/image.png"},
                    },
                    {
                        "type": "image_url",
                        "image_url": {"url": "data:image/jpeg;base64,foobar"},
                    },
                ],
            ),
        ]
    )
    messages = template.format_messages(
        name="R2D2", my_image=base64_image, my_other_image=other_base64_image
    )
    expected = [
        SystemMessage(content="You are an AI assistant named R2D2."),
        HumanMessage(
            content=[
                {"type": "text", "text": "What's in this image?"},
                {
                    "type": "image_url",
                    "image_url": {"url": f"data:image/jpeg;base64,{base64_image}"},
                },
                {
                    "type": "image_url",
                    "image_url": {
                        "url": f"data:image/jpeg;base64,{other_base64_image}"
                    },
                },
                {
                    "type": "image_url",
                    "image_url": {"url": f"{other_base64_image}"},
                },
                {
                    "type": "image_url",
                    "image_url": {
                        "url": f"{other_base64_image}",
                        "detail": "medium",
                    },
                },
                {
                    "type": "image_url",
                    "image_url": {"url": "https://www.langchain.com/image.png"},
                },
                {
                    "type": "image_url",
                    "image_url": {"url": "data:image/jpeg;base64,foobar"},
                },
            ]
        ),
    ]
    assert messages == expected
=======
def test_messages_placeholder() -> None:
    prompt = MessagesPlaceholder("history")
    with pytest.raises(KeyError):
        prompt.format_messages()
    prompt = MessagesPlaceholder("history", optional=True)
    assert prompt.format_messages() == []
>>>>>>> f5e4f0b3
<|MERGE_RESOLUTION|>--- conflicted
+++ resolved
@@ -367,7 +367,6 @@
     assert template2.format(input="hello") == get_buffer_string(expected)
 
 
-<<<<<<< HEAD
 def test_chat_tmpl_from_messages_multipart_text() -> None:
     template = ChatPromptTemplate.from_messages(
         [
@@ -496,11 +495,11 @@
         ),
     ]
     assert messages == expected
-=======
+
+
 def test_messages_placeholder() -> None:
     prompt = MessagesPlaceholder("history")
     with pytest.raises(KeyError):
         prompt.format_messages()
     prompt = MessagesPlaceholder("history", optional=True)
     assert prompt.format_messages() == []
->>>>>>> f5e4f0b3
