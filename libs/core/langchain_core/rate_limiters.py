--- conflicted
+++ resolved
@@ -248,10 +248,6 @@
         if not blocking:
             return self._consume()
 
-<<<<<<< HEAD
-        while not self._consume():  # noqa: ASYNC110
-            await asyncio.sleep(self.check_every_n_seconds)
-=======
         while not self._consume():
             # This code ignores the ASYNC110 warning which is a false positive in this
             # case.
@@ -260,7 +256,6 @@
             # It needs to wake up to re-fill the tokens.
             # https://docs.astral.sh/ruff/rules/async-busy-wait/
             await asyncio.sleep(self.check_every_n_seconds)  # ruff: noqa: ASYNC110
->>>>>>> fc14f675
         return True
 
 
