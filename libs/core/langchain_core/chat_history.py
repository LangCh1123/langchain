--- conflicted
+++ resolved
@@ -187,11 +187,7 @@
         """Remove all messages from the store"""
 
     async def aclear(self) -> None:
-<<<<<<< HEAD
-        """Remove all messages from the store"""
-=======
         """Async remove all messages from the store"""
->>>>>>> 29aa9d67
         from langchain_core.runnables.config import run_in_executor
 
         await run_in_executor(None, self.clear)
