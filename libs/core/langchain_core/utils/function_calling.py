"""Methods for creating function specs in the style of OpenAI Functions"""

from __future__ import annotations

import logging
import uuid
from typing import (
    TYPE_CHECKING,
    Any,
    Callable,
    Dict,
    List,
    Literal,
    Optional,
    Type,
    Union,
    cast,
)

from typing_extensions import TypedDict

from langchain_core._api import deprecated
from langchain_core.messages import (
    AIMessage,
    BaseMessage,
    HumanMessage,
    ToolMessage,
)
from langchain_core.pydantic_v1 import BaseModel
from langchain_core.utils.json_schema import dereference_refs
from langchain_core.utils.pydantic import is_basemodel_subclass

if TYPE_CHECKING:
    from langchain_core.tools import BaseTool
logger = logging.getLogger(__name__)
PYTHON_TO_JSON_TYPES = {
    "str": "string",
    "int": "integer",
    "float": "number",
    "bool": "boolean",
}


class FunctionDescription(TypedDict):
    """Representation of a callable function to send to an LLM."""

    name: str
    """The name of the function."""
    description: str
    """A description of the function."""
    parameters: dict


class GigaFunctionDescription(FunctionDescription):
    """The parameters of the function."""

    return_parameters: Optional[dict]
    """The result settings of the function."""
    few_shot_examples: Optional[list]
    """The examples of the function."""


class ToolDescription(TypedDict):
    """Representation of a callable function to the OpenAI API."""

    type: Literal["function"]
    """The type of the tool."""
    function: FunctionDescription
    """The function description."""


def _rm_titles(kv: dict, prev_key: str = "") -> dict:
    new_kv = {}
    for k, v in kv.items():
        if k == "title":
            if isinstance(v, dict) and prev_key == "properties" and "title" in v.keys():
                new_kv[k] = _rm_titles(v, k)
            else:
                continue
        elif isinstance(v, dict):
            new_kv[k] = _rm_titles(v, k)
        else:
            new_kv[k] = v
    return new_kv


@deprecated(
    "0.1.16",
    alternative="langchain_core.utils.function_calling.convert_to_openai_function()",
    removal="0.3.0",
)
def convert_pydantic_to_openai_function(
    model: Type[BaseModel],
    *,
    name: Optional[str] = None,
    description: Optional[str] = None,
    rm_titles: bool = True,
) -> FunctionDescription:
    """Converts a Pydantic model to a function description for the OpenAI API.

    Args:
        model: The Pydantic model to convert.
        name: The name of the function. If not provided, the title of the schema will be
            used.
        description: The description of the function. If not provided, the description
            of the schema will be used.
        rm_titles: Whether to remove titles from the schema. Defaults to True.

    Returns:
        The function description.
    """
    if hasattr(model, "model_json_schema"):
        schema = model.model_json_schema()  # Pydantic 2
    else:
        schema = model.schema()  # Pydantic 1
    schema = dereference_refs(schema)
    schema.pop("definitions", None)
    title = schema.pop("title", "")
    default_description = schema.pop("description", "")
    return {
        "name": name or title,
        "description": description or default_description,
        "parameters": _rm_titles(schema) if rm_titles else schema,
    }


def _convert_return_schema(
    return_model: Type[BaseModel],
) -> Dict[str, Any]:
    return_schema = dereference_refs(return_model.schema())
    return_schema.pop("definitions", None)
    return_schema.pop("title", None)

    for key in return_schema["properties"]:
        if "type" not in return_schema["properties"][key]:
            return_schema["properties"][key]["type"] = "object"
        if "description" not in return_schema["properties"][key]:
            return_schema["properties"][key]["description"] = ""

    return return_schema


def convert_pydantic_to_gigachat_function(
    model: Type[BaseModel],
    *,
    name: Optional[str] = None,
    description: Optional[str] = None,
    return_model: Optional[Type[BaseModel]] = None,
    few_shot_examples: Optional[List[dict]] = None,
) -> GigaFunctionDescription:
    """Converts a Pydantic model to a function description for the GigaChat API."""
    schema = dereference_refs(model.schema())
    schema.pop("definitions", None)
    title = schema.pop("title", None)
    if "properties" in schema:
        for key in schema["properties"]:
            if "type" not in schema["properties"][key]:
                schema["properties"][key]["type"] = "object"
            if "description" not in schema["properties"][key]:
                schema["properties"][key]["description"] = ""

    if return_model:
        return_schema = _convert_return_schema(return_model)
    else:
        return_schema = None

    return GigaFunctionDescription(
        name=name or title,
        description=description or schema["description"],
        parameters=schema,
        return_parameters=return_schema,
        few_shot_examples=few_shot_examples,
    )


@deprecated(
    "0.1.16",
    alternative="langchain_core.utils.function_calling.convert_to_openai_tool()",
    removal="0.3.0",
)
def convert_pydantic_to_openai_tool(
    model: Type[BaseModel],
    *,
    name: Optional[str] = None,
    description: Optional[str] = None,
) -> ToolDescription:
    """Converts a Pydantic model to a function description for the OpenAI API.

    Args:
        model: The Pydantic model to convert.
        name: The name of the function. If not provided, the title of the schema will be
            used.
        description: The description of the function. If not provided, the description
            of the schema will be used.

    Returns:
        The tool description.
    """
    function = convert_pydantic_to_openai_function(
        model, name=name, description=description
    )
    return {"type": "function", "function": function}


def _get_python_function_name(function: Callable) -> str:
    """Get the name of a Python function."""
    return function.__name__


@deprecated(
    "0.1.16",
    alternative="langchain_core.utils.function_calling.convert_to_openai_function()",
    removal="0.3.0",
)
def convert_python_function_to_openai_function(
    function: Callable,
) -> FunctionDescription:
    """Convert a Python function to an OpenAI function-calling API compatible dict.

    Assumes the Python function has type hints and a docstring with a description. If
        the docstring has Google Python style argument descriptions, these will be
        included as well.

    Args:
        function: The Python function to convert.

    Returns:
        The OpenAI function description.
    """
    from langchain_core import tools

    func_name = _get_python_function_name(function)
    model = tools.create_schema_from_function(
        func_name,
        function,
        filter_args=(),
        parse_docstring=True,
        error_on_invalid_docstring=False,
        include_injected=False,
    )
    return convert_pydantic_to_openai_function(
        model,
        name=func_name,
        description=model.__doc__,
    )


@deprecated(
    "0.1.16",
    alternative="langchain_core.utils.function_calling.convert_to_gigachat_function()",
    removal="0.3.0",
)
def format_tool_to_gigachat_function(tool: BaseTool) -> GigaFunctionDescription:
    """Format tool into the GigaChat function API."""
    if tool.args_schema:
        return convert_pydantic_to_gigachat_function(
            tool.args_schema,
            name=tool.name,
            description=tool.description,
            return_model=tool.return_schema,
            few_shot_examples=tool.few_shot_examples,
        )
    else:
        if tool.return_schema:
            return_schema = _convert_return_schema(tool.return_schema)
        else:
            return_schema = None

        return {
            "name": tool.name,
            "description": tool.description,
            "parameters": {
                "properties": {},
                "type": "object",
            },
            "few_shot_examples": tool.few_shot_examples,
            "return_parameters": return_schema,
        }


@deprecated(
    "0.1.16",
    alternative="langchain_core.utils.function_calling.convert_to_openai_function()",
    removal="0.3.0",
)
def format_tool_to_openai_function(tool: BaseTool) -> FunctionDescription:
    """Format tool into the OpenAI function API.

    Args:
        tool: The tool to format.

    Returns:
        The function description.
    """
    if tool.tool_call_schema:
        return convert_pydantic_to_openai_function(
            tool.tool_call_schema, name=tool.name, description=tool.description
        )
    else:
        return {
            "name": tool.name,
            "description": tool.description,
            "parameters": {
                # This is a hack to get around the fact that some tools
                # do not expose an args_schema, and expect an argument
                # which is a string.
                # And Open AI does not support an array type for the
                # parameters.
                "properties": {
                    "__arg1": {"title": "__arg1", "type": "string"},
                },
                "required": ["__arg1"],
                "type": "object",
            },
        }


@deprecated(
    "0.1.16",
    alternative="langchain_core.utils.function_calling.convert_to_openai_tool()",
    removal="0.3.0",
)
def format_tool_to_openai_tool(tool: BaseTool) -> ToolDescription:
    """Format tool into the OpenAI function API.

    Args:
        tool: The tool to format.

    Returns:
        The tool description.
    """
    function = format_tool_to_openai_function(tool)
    return {"type": "function", "function": function}


def convert_to_openai_function(
    function: Union[Dict[str, Any], Type[BaseModel], Callable, BaseTool],
) -> Dict[str, Any]:
    """Convert a raw function/class to an OpenAI function.

    Args:
        function: Either a dictionary, a pydantic.BaseModel class, or a Python function.
            If a dictionary is passed in, it is assumed to already be a valid OpenAI
            function or a JSON schema with top-level 'title' and 'description' keys
            specified.

    Returns:
        A dict version of the passed in function which is compatible with the
            OpenAI function-calling API.

    Raises:
        ValueError: If the function is not in a supported format.
    """
    from langchain_core.tools import BaseTool

    # already in OpenAI function format
    if isinstance(function, dict) and all(
        k in function for k in ("name", "description", "parameters")
    ):
        return function
    # a JSON schema with title and description
    elif isinstance(function, dict) and all(
        k in function for k in ("title", "description", "properties")
    ):
        function = function.copy()
        return {
            "name": function.pop("title"),
            "description": function.pop("description"),
            "parameters": function,
        }
<<<<<<< HEAD
    elif isinstance(function, type) and issubclass(function, BaseModel):
        res = cast(Dict, convert_pydantic_to_openai_function(function))
=======
    elif isinstance(function, type) and is_basemodel_subclass(function):
        return cast(Dict, convert_pydantic_to_openai_function(function))
>>>>>>> 99eb31ec
    elif isinstance(function, BaseTool):
        res = cast(Dict, format_tool_to_openai_function(function))
    elif callable(function):
<<<<<<< HEAD
        res = convert_python_function_to_openai_function(function)
=======
        return cast(Dict, convert_python_function_to_openai_function(function))
>>>>>>> 99eb31ec
    else:
        raise ValueError(
            f"Unsupported function\n\n{function}\n\nFunctions must be passed in"
            " as Dict, pydantic.BaseModel, or Callable. If they're a dict they must"
            " either be in OpenAI function format or valid JSON schema with top-level"
            " 'title' and 'description' keys."
        )
    # Remove unused keys for openai
    res.pop("return_parameters", None)
    res.pop("few_shot_examples", None)
    return res


def flatten_all_of(schema: Any) -> Any:
    """GigaChat не поддерживает allOf/anyOf, поэтому правим вложенную структуру"""
    if isinstance(schema, dict):
        obj_out: Any = {}
        for k, v in schema.items():
            if k == "title":
                continue
            if k == "allOf":
                obj = flatten_all_of(v[0])
                outer_description = schema.get("description")
                obj_out = {**obj_out, **obj}
                if outer_description:
                    # Внешнее описания приоритетнее внутреннего для ref
                    obj_out["description"] = outer_description
            elif isinstance(v, (list, dict)):
                obj_out[k] = flatten_all_of(v)
            else:
                obj_out[k] = v
        return obj_out
    elif isinstance(schema, list):
        return [flatten_all_of(el) for el in schema]
    else:
        return schema


def convert_to_gigachat_function(
    function: Union[Dict[str, Any], Type[BaseModel], Callable, BaseTool],
) -> Dict[str, Any]:
    """Convert a raw function/class to an OpenAI function.

    Args:
        function: Either a dictionary, a pydantic.BaseModel class, or a Python function.
            If a dictionary is passed in, it is assumed to already be a valid OpenAI
            function.

    Returns:
        A dict version of the passed in function which is compatible with the
            OpenAI function-calling API.
    """
    from langchain_core.tools import BaseTool

    if isinstance(function, dict):
        return function
    elif isinstance(function, type) and issubclass(function, BaseModel):
        function = cast(Dict, convert_pydantic_to_gigachat_function(function))
    elif isinstance(function, BaseTool):
        function = cast(Dict, format_tool_to_gigachat_function(function))
    elif callable(function):
        # Deprecated mode
        function = convert_python_function_to_openai_function(function)
    else:
        raise ValueError(
            f"Unsupported function type {type(function)}. Functions must be passed in"
            f" as Dict, pydantic.BaseModel, or Callable."
        )
    return flatten_all_of(function)


def convert_to_openai_tool(
    tool: Union[Dict[str, Any], Type[BaseModel], Callable, BaseTool],
) -> Dict[str, Any]:
    """Convert a raw function/class to an OpenAI tool.

    Args:
        tool: Either a dictionary, a pydantic.BaseModel class, Python function, or
            BaseTool. If a dictionary is passed in, it is assumed to already be a valid
            OpenAI tool, OpenAI function, or a JSON schema with top-level 'title' and
            'description' keys specified.

    Returns:
        A dict version of the passed in tool which is compatible with the
            OpenAI tool-calling API.
    """
    if isinstance(tool, dict) and tool.get("type") == "function" and "function" in tool:
        return tool
    function = convert_to_openai_function(tool)
    return {"type": "function", "function": function}


def convert_to_gigachat_tool(
    tool: Union[Dict[str, Any], Type[BaseModel], Callable, BaseTool],
) -> Dict[str, Any]:
    """Convert a raw function/class to an GigaChat tool.

    Args:
        tool: Either a dictionary, a pydantic.BaseModel class, Python function, or
            BaseTool. If a dictionary is passed in, it is assumed to already be a valid
            GigaChat tool, GigaChat function,
            or a JSON schema with top-level 'title' and
            'description' keys specified.

    Returns:
        A dict version of the passed in tool which is compatible with the
            GigaChat tool-calling API.
    """
    if isinstance(tool, dict) and tool.get("type") == "function" and "function" in tool:
        return tool
    function = convert_to_gigachat_function(tool)
    return {"type": "function", "function": function}


def tool_example_to_messages(
    input: str, tool_calls: List[BaseModel], tool_outputs: Optional[List[str]] = None
) -> List[BaseMessage]:
    """Convert an example into a list of messages that can be fed into an LLM.

    This code is an adapter that converts a single example to a list of messages
    that can be fed into a chat model.

    The list of messages per example corresponds to:

    1) HumanMessage: contains the content from which content should be extracted.
    2) AIMessage: contains the extracted information from the model
    3) ToolMessage: contains confirmation to the model that the model requested a tool
        correctly.

    The ToolMessage is required because some chat models are hyper-optimized for agents
    rather than for an extraction use case.

    Arguments:
        input: string, the user input
        tool_calls: List[BaseModel], a list of tool calls represented as Pydantic
            BaseModels
        tool_outputs: Optional[List[str]], a list of tool call outputs.
            Does not need to be provided. If not provided, a placeholder value
            will be inserted. Defaults to None.

    Returns:
        A list of messages

    Examples:

        .. code-block:: python

            from typing import List, Optional
            from langchain_core.pydantic_v1 import BaseModel, Field
            from langchain_openai import ChatOpenAI

            class Person(BaseModel):
                '''Information about a person.'''
                name: Optional[str] = Field(..., description="The name of the person")
                hair_color: Optional[str] = Field(
                    ..., description="The color of the person's hair if known"
                )
                height_in_meters: Optional[str] = Field(
                    ..., description="Height in METERs"
                )

            examples = [
                (
                    "The ocean is vast and blue. It's more than 20,000 feet deep.",
                    Person(name=None, height_in_meters=None, hair_color=None),
                ),
                (
                    "Fiona traveled far from France to Spain.",
                    Person(name="Fiona", height_in_meters=None, hair_color=None),
                ),
            ]


            messages = []

            for txt, tool_call in examples:
                messages.extend(
                    tool_example_to_messages(txt, [tool_call])
                )
    """
    messages: List[BaseMessage] = [HumanMessage(content=input)]
    openai_tool_calls = []
    for tool_call in tool_calls:
        openai_tool_calls.append(
            {
                "id": str(uuid.uuid4()),
                "type": "function",
                "function": {
                    # The name of the function right now corresponds to the name
                    # of the pydantic model. This is implicit in the API right now,
                    # and will be improved over time.
                    "name": tool_call.__class__.__name__,
                    "arguments": tool_call.json(),
                },
            }
        )
    messages.append(
        AIMessage(content="", additional_kwargs={"tool_calls": openai_tool_calls})
    )
    tool_outputs = tool_outputs or ["You have correctly called this tool."] * len(
        openai_tool_calls
    )
    for output, tool_call_dict in zip(tool_outputs, openai_tool_calls):
        messages.append(ToolMessage(content=output, tool_call_id=tool_call_dict["id"]))  # type: ignore
    return messages<|MERGE_RESOLUTION|>--- conflicted
+++ resolved
@@ -368,21 +368,12 @@
             "description": function.pop("description"),
             "parameters": function,
         }
-<<<<<<< HEAD
-    elif isinstance(function, type) and issubclass(function, BaseModel):
-        res = cast(Dict, convert_pydantic_to_openai_function(function))
-=======
     elif isinstance(function, type) and is_basemodel_subclass(function):
         return cast(Dict, convert_pydantic_to_openai_function(function))
->>>>>>> 99eb31ec
     elif isinstance(function, BaseTool):
         res = cast(Dict, format_tool_to_openai_function(function))
     elif callable(function):
-<<<<<<< HEAD
-        res = convert_python_function_to_openai_function(function)
-=======
         return cast(Dict, convert_python_function_to_openai_function(function))
->>>>>>> 99eb31ec
     else:
         raise ValueError(
             f"Unsupported function\n\n{function}\n\nFunctions must be passed in"
