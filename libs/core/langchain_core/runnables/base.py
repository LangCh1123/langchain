--- conflicted
+++ resolved
@@ -699,10 +699,7 @@
         input: Any,
         config: Optional[RunnableConfig] = None,
         *,
-<<<<<<< HEAD
-=======
         version: Literal["v1"],
->>>>>>> c37ca458
         include_names: Optional[Sequence[str]] = None,
         include_types: Optional[Sequence[str]] = None,
         include_tags: Optional[Sequence[str]] = None,
@@ -797,13 +794,9 @@
 
             chain = RunnableLambda(func=reverse)
 
-<<<<<<< HEAD
-            events = [event async for event in chain.astream_events("hello")]
-=======
             events = [
                 event async for event in chain.astream_events("hello", version="v1")
             ]
->>>>>>> c37ca458
 
             # will produce the following events (run_id has been omitted for brevity):
             [
@@ -833,12 +826,9 @@
         Args:
             input: The input to the runnable.
             config: The config to use for the runnable.
-<<<<<<< HEAD
-=======
             version: The version of the schema to use.
                      Currently only version 1 is available.
                      No default will be assigned until the API is stabilized.
->>>>>>> c37ca458
             include_names: Only include events from runnables with matching names.
             include_types: Only include events from runnables with matching types.
             include_tags: Only include events from runnables with matching tags.
@@ -848,12 +838,6 @@
             kwargs: Additional keyword arguments to pass to the runnable.
                 These will be passed to astream_log as this implementation
                 of astream_events is built on top of astream_log.
-<<<<<<< HEAD
-
-        Returns:
-            An async stream of StreamEvents.
-        """  # noqa: E501
-=======
 
         Returns:
             An async stream of StreamEvents.
@@ -863,7 +847,6 @@
                 'Only version "v1" of the schema is currently supported.'
             )
 
->>>>>>> c37ca458
         from langchain_core.runnables.utils import (
             _RootEventFilter,
         )
