from __future__ import annotations

import asyncio
import functools
import inspect
import json
import uuid
import warnings
from abc import ABC, abstractmethod
from collections.abc import Sequence
from contextvars import copy_context
from inspect import signature
from typing import (
    Annotated,
    Any,
    Callable,
    Literal,
    Optional,
    TypeVar,
    Union,
    cast,
    get_args,
    get_origin,
    get_type_hints,
)

from pydantic import (
    BaseModel,
    ConfigDict,
    Field,
    PydanticDeprecationWarning,
    SkipValidation,
    ValidationError,
    model_validator,
    validate_arguments,
)
from pydantic.v1 import BaseModel as BaseModelV1
from pydantic.v1 import ValidationError as ValidationErrorV1
from pydantic.v1 import validate_arguments as validate_arguments_v1

from langchain_core._api import deprecated
from langchain_core.callbacks import (
    AsyncCallbackManager,
    BaseCallbackManager,
    CallbackManager,
    Callbacks,
)
from langchain_core.messages.tool import ToolCall, ToolMessage
from langchain_core.runnables import (
    RunnableConfig,
    RunnableSerializable,
    ensure_config,
    patch_config,
    run_in_executor,
)
from langchain_core.runnables.config import _set_config_context
from langchain_core.runnables.utils import asyncio_accepts_context
from langchain_core.utils.function_calling import (
    _parse_google_docstring,
    _py_38_safe_origin,
)
from langchain_core.utils.pydantic import (
    TypeBaseModel,
    _create_subset_model,
    get_fields,
    is_basemodel_subclass,
    is_pydantic_v1_subclass,
    is_pydantic_v2_subclass,
)

FILTERED_ARGS = ("run_manager", "callbacks")


class SchemaAnnotationError(TypeError):
    """Raised when 'args_schema' is missing or has an incorrect type annotation."""


def _is_annotated_type(typ: type[Any]) -> bool:
    return get_origin(typ) is Annotated


def _get_annotation_description(arg_type: type) -> str | None:
    if _is_annotated_type(arg_type):
        annotated_args = get_args(arg_type)
        for annotation in annotated_args[1:]:
            if isinstance(annotation, str):
                return annotation
    return None


def _get_filtered_args(
    inferred_model: type[BaseModel],
    func: Callable,
    *,
    filter_args: Sequence[str],
    include_injected: bool = True,
) -> dict:
    """Get the arguments from a function's signature."""
    schema = inferred_model.model_json_schema()["properties"]
    valid_keys = signature(func).parameters
    return {
        k: schema[k]
        for i, (k, param) in enumerate(valid_keys.items())
        if k not in filter_args
        and (i > 0 or param.name not in ("self", "cls"))
        and (include_injected or not _is_injected_arg_type(param.annotation))
    }


def _parse_python_function_docstring(
    function: Callable, annotations: dict, error_on_invalid_docstring: bool = False
) -> tuple[str, dict]:
    """Parse the function and argument descriptions from the docstring of a function.

    Assumes the function docstring follows Google Python style guide.
    """
    docstring = inspect.getdoc(function)
    return _parse_google_docstring(
        docstring,
        list(annotations),
        error_on_invalid_docstring=error_on_invalid_docstring,
    )


def _validate_docstring_args_against_annotations(
    arg_descriptions: dict, annotations: dict
) -> None:
    """Raise error if docstring arg is not in type annotations."""
    for docstring_arg in arg_descriptions:
        if docstring_arg not in annotations:
            msg = f"Arg {docstring_arg} in docstring not found in function signature."
            raise ValueError(msg)


def _infer_arg_descriptions(
    fn: Callable,
    *,
    parse_docstring: bool = False,
    error_on_invalid_docstring: bool = False,
) -> tuple[str, dict]:
    """Infer argument descriptions from a function's docstring."""
    if hasattr(inspect, "get_annotations"):
        # This is for python < 3.10
        annotations = inspect.get_annotations(fn)  # type: ignore
    else:
        annotations = getattr(fn, "__annotations__", {})
    if parse_docstring:
        description, arg_descriptions = _parse_python_function_docstring(
            fn, annotations, error_on_invalid_docstring=error_on_invalid_docstring
        )
    else:
        description = inspect.getdoc(fn) or ""
        arg_descriptions = {}
    if parse_docstring:
        _validate_docstring_args_against_annotations(arg_descriptions, annotations)
    for arg, arg_type in annotations.items():
        if arg in arg_descriptions:
            continue
        if desc := _get_annotation_description(arg_type):
            arg_descriptions[arg] = desc
    return description, arg_descriptions


def _is_pydantic_annotation(annotation: Any, pydantic_version: str = "v2") -> bool:
    """Determine if a type annotation is a Pydantic model."""
    base_model_class = BaseModelV1 if pydantic_version == "v1" else BaseModel
    try:
        return issubclass(annotation, base_model_class)
    except TypeError:
        return False


def _function_annotations_are_pydantic_v1(
    signature: inspect.Signature, func: Callable
) -> bool:
    """Determine if all Pydantic annotations in a function signature are from V1."""
    any_v1_annotations = any(
        _is_pydantic_annotation(parameter.annotation, pydantic_version="v1")
        for parameter in signature.parameters.values()
    )
    any_v2_annotations = any(
        _is_pydantic_annotation(parameter.annotation, pydantic_version="v2")
        for parameter in signature.parameters.values()
    )
    if any_v1_annotations and any_v2_annotations:
        msg = (
            f"Function {func} contains a mix of Pydantic v1 and v2 annotations. "
            "Only one version of Pydantic annotations per function is supported."
        )
        raise NotImplementedError(msg)
    return any_v1_annotations and not any_v2_annotations


class _SchemaConfig:
    """Configuration for the pydantic model.

    This is used to configure the pydantic model created from
    a function's signature.

    Parameters:
        extra: Whether to allow extra fields in the model.
        arbitrary_types_allowed: Whether to allow arbitrary types in the model.
            Defaults to True.
    """

    extra: str = "forbid"
    arbitrary_types_allowed: bool = True


def create_schema_from_function(
    model_name: str,
    func: Callable,
    *,
    filter_args: Optional[Sequence[str]] = None,
    parse_docstring: bool = False,
    error_on_invalid_docstring: bool = False,
    include_injected: bool = True,
) -> type[BaseModel]:
    """Create a pydantic schema from a function's signature.

    Args:
        model_name: Name to assign to the generated pydantic schema.
        func: Function to generate the schema from.
        filter_args: Optional list of arguments to exclude from the schema.
            Defaults to FILTERED_ARGS.
        parse_docstring: Whether to parse the function's docstring for descriptions
            for each argument. Defaults to False.
        error_on_invalid_docstring: if ``parse_docstring`` is provided, configure
            whether to raise ValueError on invalid Google Style docstrings.
            Defaults to False.
        include_injected: Whether to include injected arguments in the schema.
            Defaults to True, since we want to include them in the schema
            when *validating* tool inputs.

    Returns:
        A pydantic model with the same arguments as the function.
    """
    sig = inspect.signature(func)

    if _function_annotations_are_pydantic_v1(sig, func):
        validated = validate_arguments_v1(func, config=_SchemaConfig)  # type: ignore
    else:
        # https://docs.pydantic.dev/latest/usage/validation_decorator/
        with warnings.catch_warnings():
            # We are using deprecated functionality here.
            # This code should be re-written to simply construct a pydantic model
            # using inspect.signature and create_model.
            warnings.simplefilter("ignore", category=PydanticDeprecationWarning)
            validated = validate_arguments(func, config=_SchemaConfig)  # type: ignore

    # Let's ignore `self` and `cls` arguments for class and instance methods
    # If qualified name has a ".", then it likely belongs in a class namespace
    in_class = bool(func.__qualname__ and "." in func.__qualname__)

    has_args = False
    has_kwargs = False

    for param in sig.parameters.values():
        if param.kind == param.VAR_POSITIONAL:
            has_args = True
        elif param.kind == param.VAR_KEYWORD:
            has_kwargs = True

    inferred_model = validated.model  # type: ignore

    if filter_args:
        filter_args_ = filter_args
    else:
        # Handle classmethods and instance methods
        existing_params: list[str] = list(sig.parameters.keys())
        if existing_params and existing_params[0] in ("self", "cls") and in_class:
            filter_args_ = [existing_params[0]] + list(FILTERED_ARGS)
        else:
            filter_args_ = list(FILTERED_ARGS)

        for existing_param in existing_params:
            if not include_injected and _is_injected_arg_type(
                sig.parameters[existing_param].annotation
            ):
                filter_args_.append(existing_param)

    description, arg_descriptions = _infer_arg_descriptions(
        func,
        parse_docstring=parse_docstring,
        error_on_invalid_docstring=error_on_invalid_docstring,
    )
    # Pydantic adds placeholder virtual fields we need to strip
    valid_properties = []
    for field in get_fields(inferred_model):
        if not has_args and field == "args":
            continue
        if not has_kwargs and field == "kwargs":
            continue

        if field == "v__duplicate_kwargs":  # Internal pydantic field
            continue

        if field not in filter_args_:
            valid_properties.append(field)

    return _create_subset_model(
        model_name,
        inferred_model,
        list(valid_properties),
        descriptions=arg_descriptions,
        fn_description=description,
    )


class ToolException(Exception):  # noqa: N818
    """Optional exception that tool throws when execution error occurs.

    When this exception is thrown, the agent will not stop working,
    but it will handle the exception according to the handle_tool_error
    variable of the tool, and the processing result will be returned
    to the agent as observation, and printed in red on the console.
    """


class BaseTool(RunnableSerializable[Union[str, dict, ToolCall], Any]):
    """Interface LangChain tools must implement."""

    def __init_subclass__(cls, **kwargs: Any) -> None:
        """Create the definition of the new tool class."""
        super().__init_subclass__(**kwargs)

        args_schema_type = cls.__annotations__.get("args_schema", None)

        if args_schema_type is not None and args_schema_type == BaseModel:
            # Throw errors for common mis-annotations.
            # TODO: Use get_args / get_origin and fully
            # specify valid annotations.
            typehint_mandate = """
class ChildTool(BaseTool):
    ...
    args_schema: Type[BaseModel] = SchemaClass
    ..."""
            name = cls.__name__
            msg = (
                f"Tool definition for {name} must include valid type annotations"
                f" for argument 'args_schema' to behave as expected.\n"
                f"Expected annotation of 'Type[BaseModel]'"
                f" but got '{args_schema_type}'.\n"
                f"Expected class looks like:\n"
                f"{typehint_mandate}"
            )
            raise SchemaAnnotationError(msg)

    name: str
    """The unique name of the tool that clearly communicates its purpose."""
    description: str
    """Used to tell the model how/when/why to use the tool.

    You can provide few-shot examples as a part of the description.
    """

    args_schema: Annotated[Optional[TypeBaseModel], SkipValidation()] = Field(
        default=None, description="The tool schema."
    )
    """Pydantic model class to validate and parse the tool's input arguments.

    Args schema should be either:

    - A subclass of pydantic.BaseModel.
    or
    - A subclass of pydantic.v1.BaseModel if accessing v1 namespace in pydantic 2
    """
    return_direct: bool = False
    """Whether to return the tool's output directly.

    Setting this to True means
    that after the tool is called, the AgentExecutor will stop looping.
    """
    verbose: bool = False
    """Whether to log the tool's progress."""

    callbacks: Callbacks = Field(default=None, exclude=True)
    """Callbacks to be called during tool execution."""

    callback_manager: Optional[BaseCallbackManager] = deprecated(
        name="callback_manager", since="0.1.7", removal="1.0", alternative="callbacks"
    )(
        Field(
            default=None,
            exclude=True,
            description="Callback manager to add to the run trace.",
        )
    )
    tags: Optional[list[str]] = None
    """Optional list of tags associated with the tool. Defaults to None.
    These tags will be associated with each call to this tool,
    and passed as arguments to the handlers defined in `callbacks`.
    You can use these to eg identify a specific instance of a tool with its use case.
    """
    metadata: Optional[dict[str, Any]] = None
    """Optional metadata associated with the tool. Defaults to None.
    This metadata will be associated with each call to this tool,
    and passed as arguments to the handlers defined in `callbacks`.
    You can use these to eg identify a specific instance of a tool with its use case.
    """

    handle_tool_error: Optional[Union[bool, str, Callable[[ToolException], str]]] = (
        False
    )
    """Handle the content of the ToolException thrown."""

    handle_validation_error: Optional[
        Union[bool, str, Callable[[Union[ValidationError, ValidationErrorV1]], str]]
    ] = False
    """Handle the content of the ValidationError thrown."""

    response_format: Literal["content", "content_and_artifact"] = "content"
    """The tool response format. Defaults to 'content'.

    If "content" then the output of the tool is interpreted as the contents of a
    ToolMessage. If "content_and_artifact" then the output is expected to be a
    two-tuple corresponding to the (content, artifact) of a ToolMessage.
    """

    def __init__(self, **kwargs: Any) -> None:
        """Initialize the tool."""
        if (
            "args_schema" in kwargs
            and kwargs["args_schema"] is not None
            and not is_basemodel_subclass(kwargs["args_schema"])
        ):
            msg = (
                f"args_schema must be a subclass of pydantic BaseModel. "
                f"Got: {kwargs['args_schema']}."
            )
            raise TypeError(msg)
        super().__init__(**kwargs)

    model_config = ConfigDict(
        arbitrary_types_allowed=True,
    )

    @property
    def is_single_input(self) -> bool:
        """Whether the tool only accepts a single input."""
        keys = {k for k in self.args if k != "kwargs"}
        return len(keys) == 1

    @property
    def args(self) -> dict:
        return self.get_input_schema().model_json_schema()["properties"]

    @property
    def tool_call_schema(self) -> type[BaseModel]:
        full_schema = self.get_input_schema()
        fields = []
        for name, type_ in _get_all_basemodel_annotations(full_schema).items():
            if not _is_injected_arg_type(type_):
                fields.append(name)
        return _create_subset_model(
            self.name, full_schema, fields, fn_description=self.description
        )

    # --- Runnable ---

    def get_input_schema(
        self, config: Optional[RunnableConfig] = None
    ) -> type[BaseModel]:
        """The tool's input schema.

        Args:
            config: The configuration for the tool.

        Returns:
            The input schema for the tool.
        """
        if self.args_schema is not None:
            return self.args_schema
        else:
            return create_schema_from_function(self.name, self._run)

    def invoke(
        self,
        input: Union[str, dict, ToolCall],
        config: Optional[RunnableConfig] = None,
        **kwargs: Any,
    ) -> Any:
        tool_input, kwargs = _prep_run_args(input, config, **kwargs)
        return self.run(tool_input, **kwargs)

    async def ainvoke(
        self,
        input: Union[str, dict, ToolCall],
        config: Optional[RunnableConfig] = None,
        **kwargs: Any,
    ) -> Any:
        tool_input, kwargs = _prep_run_args(input, config, **kwargs)
        return await self.arun(tool_input, **kwargs)

    # --- Tool ---

    def _parse_input(self, tool_input: Union[str, dict]) -> Union[str, dict[str, Any]]:
        """Convert tool input to a pydantic model.

        Args:
            tool_input: The input to the tool.
        """
        input_args = self.args_schema
        if isinstance(tool_input, str):
            if input_args is not None:
                key_ = next(iter(get_fields(input_args).keys()))
                if hasattr(input_args, "model_validate"):
                    input_args.model_validate({key_: tool_input})
                else:
                    input_args.parse_obj({key_: tool_input})
            return tool_input
        else:
            if input_args is not None:
                if issubclass(input_args, BaseModel):
                    result = input_args.model_validate(tool_input)
                    result_dict = result.model_dump()
                elif issubclass(input_args, BaseModelV1):
                    result = input_args.parse_obj(tool_input)
                    result_dict = result.dict()
                else:
                    msg = (
                        "args_schema must be a Pydantic BaseModel, "
                        f"got {self.args_schema}"
                    )
                    raise NotImplementedError(msg)
                return {
                    k: getattr(result, k)
                    for k, v in result_dict.items()
                    if k in tool_input
                }
            return tool_input

    @model_validator(mode="before")
    @classmethod
    def raise_deprecation(cls, values: dict) -> Any:
        """Raise deprecation warning if callback_manager is used.

        Args:
            values: The values to validate.

        Returns:
            The validated values.
        """
        if values.get("callback_manager") is not None:
            warnings.warn(
                "callback_manager is deprecated. Please use callbacks instead.",
                DeprecationWarning,
                stacklevel=6,
            )
            values["callbacks"] = values.pop("callback_manager", None)
        return values

    @abstractmethod
    def _run(self, *args: Any, **kwargs: Any) -> Any:
        """Use the tool.

        Add run_manager: Optional[CallbackManagerForToolRun] = None
        to child implementations to enable tracing.
        """

    async def _arun(self, *args: Any, **kwargs: Any) -> Any:
        """Use the tool asynchronously.

        Add run_manager: Optional[AsyncCallbackManagerForToolRun] = None
        to child implementations to enable tracing.
        """
        if kwargs.get("run_manager") and signature(self._run).parameters.get(
            "run_manager"
        ):
            kwargs["run_manager"] = kwargs["run_manager"].get_sync()
        return await run_in_executor(None, self._run, *args, **kwargs)

<<<<<<< HEAD
    def _to_args_and_kwargs(self, tool_input: Union[str, Dict]) -> Tuple[Tuple, Dict]:
        # if the tool is a parameterless function, just return empty arguments
        if self.args_schema is None or not self.args_schema.__fields__:
            return (), {}

=======
    def _to_args_and_kwargs(self, tool_input: Union[str, dict]) -> tuple[tuple, dict]:
>>>>>>> d081a540
        tool_input = self._parse_input(tool_input)
        # For backwards compatibility, if run_input is a string,
        # pass as a positional argument.
        if isinstance(tool_input, str):
            return (tool_input,), {}
        else:
            return (), tool_input

    def run(
        self,
        tool_input: Union[str, dict[str, Any]],
        verbose: Optional[bool] = None,
        start_color: Optional[str] = "green",
        color: Optional[str] = "green",
        callbacks: Callbacks = None,
        *,
        tags: Optional[list[str]] = None,
        metadata: Optional[dict[str, Any]] = None,
        run_name: Optional[str] = None,
        run_id: Optional[uuid.UUID] = None,
        config: Optional[RunnableConfig] = None,
        tool_call_id: Optional[str] = None,
        **kwargs: Any,
    ) -> Any:
        """Run the tool.

        Args:
            tool_input: The input to the tool.
            verbose: Whether to log the tool's progress. Defaults to None.
            start_color: The color to use when starting the tool. Defaults to 'green'.
            color: The color to use when ending the tool. Defaults to 'green'.
            callbacks: Callbacks to be called during tool execution. Defaults to None.
            tags: Optional list of tags associated with the tool. Defaults to None.
            metadata: Optional metadata associated with the tool. Defaults to None.
            run_name: The name of the run. Defaults to None.
            run_id: The id of the run. Defaults to None.
            config: The configuration for the tool. Defaults to None.
            tool_call_id: The id of the tool call. Defaults to None.
            kwargs: Additional arguments to pass to the tool

        Returns:
            The output of the tool.

        Raises:
            ToolException: If an error occurs during tool execution.
        """
        callback_manager = CallbackManager.configure(
            callbacks,
            self.callbacks,
            self.verbose or bool(verbose),
            tags,
            self.tags,
            metadata,
            self.metadata,
        )

        run_manager = callback_manager.on_tool_start(
            {"name": self.name, "description": self.description},
            tool_input if isinstance(tool_input, str) else str(tool_input),
            color=start_color,
            name=run_name,
            run_id=run_id,
            # Inputs by definition should always be dicts.
            # For now, it's unclear whether this assumption is ever violated,
            # but if it is we will send a `None` value to the callback instead
            # TODO: will need to address issue via a patch.
            inputs=tool_input if isinstance(tool_input, dict) else None,
            **kwargs,
        )

        content = None
        artifact = None
        error_to_raise: Union[Exception, KeyboardInterrupt, None] = None
        try:
            child_config = patch_config(config, callbacks=run_manager.get_child())
            context = copy_context()
            context.run(_set_config_context, child_config)
            tool_args, tool_kwargs = self._to_args_and_kwargs(tool_input)
            if signature(self._run).parameters.get("run_manager"):
                tool_kwargs["run_manager"] = run_manager

            if config_param := _get_runnable_config_param(self._run):
                tool_kwargs[config_param] = config
            response = context.run(self._run, *tool_args, **tool_kwargs)
            if self.response_format == "content_and_artifact":
                if not isinstance(response, tuple) or len(response) != 2:
                    msg = (
                        "Since response_format='content_and_artifact' "
                        "a two-tuple of the message content and raw tool output is "
                        f"expected. Instead generated response of type: "
                        f"{type(response)}."
                    )
                    raise ValueError(msg)
                content, artifact = response
            else:
                content = response
            status = "success"
        except (ValidationError, ValidationErrorV1) as e:
            if not self.handle_validation_error:
                error_to_raise = e
            else:
                content = _handle_validation_error(e, flag=self.handle_validation_error)
            status = "error"
        except ToolException as e:
            if not self.handle_tool_error:
                error_to_raise = e
            else:
                content = _handle_tool_error(e, flag=self.handle_tool_error)
            status = "error"
        except (Exception, KeyboardInterrupt) as e:
            error_to_raise = e
            status = "error"

        if error_to_raise:
            run_manager.on_tool_error(error_to_raise)
            raise error_to_raise
        output = _format_output(content, artifact, tool_call_id, self.name, status)
        run_manager.on_tool_end(output, color=color, name=self.name, **kwargs)
        return output

    async def arun(
        self,
        tool_input: Union[str, dict],
        verbose: Optional[bool] = None,
        start_color: Optional[str] = "green",
        color: Optional[str] = "green",
        callbacks: Callbacks = None,
        *,
        tags: Optional[list[str]] = None,
        metadata: Optional[dict[str, Any]] = None,
        run_name: Optional[str] = None,
        run_id: Optional[uuid.UUID] = None,
        config: Optional[RunnableConfig] = None,
        tool_call_id: Optional[str] = None,
        **kwargs: Any,
    ) -> Any:
        """Run the tool asynchronously.

        Args:
            tool_input: The input to the tool.
            verbose: Whether to log the tool's progress. Defaults to None.
            start_color: The color to use when starting the tool. Defaults to 'green'.
            color: The color to use when ending the tool. Defaults to 'green'.
            callbacks: Callbacks to be called during tool execution. Defaults to None.
            tags: Optional list of tags associated with the tool. Defaults to None.
            metadata: Optional metadata associated with the tool. Defaults to None.
            run_name: The name of the run. Defaults to None.
            run_id: The id of the run. Defaults to None.
            config: The configuration for the tool. Defaults to None.
            tool_call_id: The id of the tool call. Defaults to None.
            kwargs: Additional arguments to pass to the tool

        Returns:
            The output of the tool.

        Raises:
            ToolException: If an error occurs during tool execution.
        """
        callback_manager = AsyncCallbackManager.configure(
            callbacks,
            self.callbacks,
            self.verbose or bool(verbose),
            tags,
            self.tags,
            metadata,
            self.metadata,
        )
        run_manager = await callback_manager.on_tool_start(
            {"name": self.name, "description": self.description},
            tool_input if isinstance(tool_input, str) else str(tool_input),
            color=start_color,
            name=run_name,
            run_id=run_id,
            # Inputs by definition should always be dicts.
            # For now, it's unclear whether this assumption is ever violated,
            # but if it is we will send a `None` value to the callback instead
            # TODO: will need to address issue via a patch.
            inputs=tool_input if isinstance(tool_input, dict) else None,
            **kwargs,
        )
        content = None
        artifact = None
        error_to_raise: Optional[Union[Exception, KeyboardInterrupt]] = None
        try:
            tool_args, tool_kwargs = self._to_args_and_kwargs(tool_input)
            child_config = patch_config(config, callbacks=run_manager.get_child())
            context = copy_context()
            context.run(_set_config_context, child_config)
            func_to_check = (
                self._run if self.__class__._arun is BaseTool._arun else self._arun
            )
            if signature(func_to_check).parameters.get("run_manager"):
                tool_kwargs["run_manager"] = run_manager
            if config_param := _get_runnable_config_param(func_to_check):
                tool_kwargs[config_param] = config

            coro = context.run(self._arun, *tool_args, **tool_kwargs)
            if asyncio_accepts_context():
                response = await asyncio.create_task(coro, context=context)  # type: ignore
            else:
                response = await coro
            if self.response_format == "content_and_artifact":
                if not isinstance(response, tuple) or len(response) != 2:
                    msg = (
                        "Since response_format='content_and_artifact' "
                        "a two-tuple of the message content and raw tool output is "
                        f"expected. Instead generated response of type: "
                        f"{type(response)}."
                    )
                    raise ValueError(msg)
                content, artifact = response
            else:
                content = response
            status = "success"
        except ValidationError as e:
            if not self.handle_validation_error:
                error_to_raise = e
            else:
                content = _handle_validation_error(e, flag=self.handle_validation_error)
            status = "error"
        except ToolException as e:
            if not self.handle_tool_error:
                error_to_raise = e
            else:
                content = _handle_tool_error(e, flag=self.handle_tool_error)
            status = "error"
        except (Exception, KeyboardInterrupt) as e:
            error_to_raise = e
            status = "error"

        if error_to_raise:
            await run_manager.on_tool_error(error_to_raise)
            raise error_to_raise

        output = _format_output(content, artifact, tool_call_id, self.name, status)
        await run_manager.on_tool_end(output, color=color, name=self.name, **kwargs)
        return output

    @deprecated("0.1.47", alternative="invoke", removal="1.0")
    def __call__(self, tool_input: str, callbacks: Callbacks = None) -> str:
        """Make tool callable."""
        return self.run(tool_input, callbacks=callbacks)


def _is_tool_call(x: Any) -> bool:
    return isinstance(x, dict) and x.get("type") == "tool_call"


def _handle_validation_error(
    e: Union[ValidationError, ValidationErrorV1],
    *,
    flag: Union[
        Literal[True], str, Callable[[Union[ValidationError, ValidationErrorV1]], str]
    ],
) -> str:
    if isinstance(flag, bool):
        content = "Tool input validation error"
    elif isinstance(flag, str):
        content = flag
    elif callable(flag):
        content = flag(e)
    else:
        msg = (
            f"Got unexpected type of `handle_validation_error`. Expected bool, "
            f"str or callable. Received: {flag}"
        )
        raise ValueError(msg)
    return content


def _handle_tool_error(
    e: ToolException,
    *,
    flag: Optional[Union[Literal[True], str, Callable[[ToolException], str]]],
) -> str:
    if isinstance(flag, bool):
        content = e.args[0] if e.args else "Tool execution error"
    elif isinstance(flag, str):
        content = flag
    elif callable(flag):
        content = flag(e)
    else:
        msg = (
            f"Got unexpected type of `handle_tool_error`. Expected bool, str "
            f"or callable. Received: {flag}"
        )
        raise ValueError(msg)
    return content


def _prep_run_args(
    input: Union[str, dict, ToolCall],
    config: Optional[RunnableConfig],
    **kwargs: Any,
) -> tuple[Union[str, dict], dict]:
    config = ensure_config(config)
    if _is_tool_call(input):
        tool_call_id: Optional[str] = cast(ToolCall, input)["id"]
        tool_input: Union[str, dict] = cast(ToolCall, input)["args"].copy()
    else:
        tool_call_id = None
        tool_input = cast(Union[str, dict], input)
    return (
        tool_input,
        dict(
            callbacks=config.get("callbacks"),
            tags=config.get("tags"),
            metadata=config.get("metadata"),
            run_name=config.get("run_name"),
            run_id=config.pop("run_id", None),
            config=config,
            tool_call_id=tool_call_id,
            **kwargs,
        ),
    )


def _format_output(
    content: Any, artifact: Any, tool_call_id: Optional[str], name: str, status: str
) -> Union[ToolMessage, Any]:
    if tool_call_id:
        if not _is_message_content_type(content):
            content = _stringify(content)
        return ToolMessage(
            content,
            artifact=artifact,
            tool_call_id=tool_call_id,
            name=name,
            status=status,
        )
    else:
        return content


def _is_message_content_type(obj: Any) -> bool:
    """Check for OpenAI or Anthropic format tool message content."""
    return (
        isinstance(obj, str)
        or isinstance(obj, list)
        and all(_is_message_content_block(e) for e in obj)
    )


def _is_message_content_block(obj: Any) -> bool:
    """Check for OpenAI or Anthropic format tool message content blocks."""
    if isinstance(obj, str):
        return True
    elif isinstance(obj, dict):
        return obj.get("type", None) in ("text", "image_url", "image", "json")
    else:
        return False


def _stringify(content: Any) -> str:
    try:
        return json.dumps(content, ensure_ascii=False)
    except Exception:
        return str(content)


def _get_type_hints(func: Callable) -> Optional[dict[str, type]]:
    if isinstance(func, functools.partial):
        func = func.func
    try:
        return get_type_hints(func)
    except Exception:
        return None


def _get_runnable_config_param(func: Callable) -> Optional[str]:
    type_hints = _get_type_hints(func)
    if not type_hints:
        return None
    for name, type_ in type_hints.items():
        if type_ is RunnableConfig:
            return name
    return None


class InjectedToolArg:
    """Annotation for a Tool arg that is **not** meant to be generated by a model."""


def _is_injected_arg_type(type_: type) -> bool:
    return any(
        isinstance(arg, InjectedToolArg)
        or (isinstance(arg, type) and issubclass(arg, InjectedToolArg))
        for arg in get_args(type_)[1:]
    )


def _get_all_basemodel_annotations(
    cls: Union[TypeBaseModel, Any], *, default_to_bound: bool = True
) -> dict[str, type]:
    # cls has no subscript: cls = FooBar
    if isinstance(cls, type):
        annotations: dict[str, type] = {}
        for name, param in inspect.signature(cls).parameters.items():
            # Exclude hidden init args added by pydantic Config. For example if
            # BaseModel(extra="allow") then "extra_data" will part of init sig.
            if (
                fields := getattr(cls, "model_fields", {})  # pydantic v2+
                or getattr(cls, "__fields__", {})  # pydantic v1
            ) and name not in fields:
                continue
            annotations[name] = param.annotation
        orig_bases: tuple = getattr(cls, "__orig_bases__", ())
    # cls has subscript: cls = FooBar[int]
    else:
        annotations = _get_all_basemodel_annotations(
            get_origin(cls), default_to_bound=False
        )
        orig_bases = (cls,)

    # Pydantic v2 automatically resolves inherited generics, Pydantic v1 does not.
    if not (isinstance(cls, type) and is_pydantic_v2_subclass(cls)):
        # if cls = FooBar inherits from Baz[str], orig_bases will contain Baz[str]
        # if cls = FooBar inherits from Baz, orig_bases will contain Baz
        # if cls = FooBar[int], orig_bases will contain FooBar[int]
        for parent in orig_bases:
            # if class = FooBar inherits from Baz, parent = Baz
            if isinstance(parent, type) and is_pydantic_v1_subclass(parent):
                annotations.update(
                    _get_all_basemodel_annotations(parent, default_to_bound=False)
                )
                continue

            parent_origin = get_origin(parent)

            # if class = FooBar inherits from non-pydantic class
            if not parent_origin:
                continue

            # if class = FooBar inherits from Baz[str]:
            # parent = Baz[str],
            # parent_origin = Baz,
            # generic_type_vars = (type vars in Baz)
            # generic_map = {type var in Baz: str}
            generic_type_vars: tuple = getattr(parent_origin, "__parameters__", ())
            generic_map = dict(zip(generic_type_vars, get_args(parent)))
            for field in getattr(parent_origin, "__annotations__", {}):
                annotations[field] = _replace_type_vars(
                    annotations[field], generic_map, default_to_bound
                )

    return {
        k: _replace_type_vars(v, default_to_bound=default_to_bound)
        for k, v in annotations.items()
    }


def _replace_type_vars(
    type_: type,
    generic_map: Optional[dict[TypeVar, type]] = None,
    default_to_bound: bool = True,
) -> type:
    generic_map = generic_map or {}
    if isinstance(type_, TypeVar):
        if type_ in generic_map:
            return generic_map[type_]
        elif default_to_bound:
            return type_.__bound__ or Any
        else:
            return type_
    elif (origin := get_origin(type_)) and (args := get_args(type_)):
        new_args = tuple(
            _replace_type_vars(arg, generic_map, default_to_bound) for arg in args
        )
        return _py_38_safe_origin(origin)[new_args]  # type: ignore[index]
    else:
        return type_


class BaseToolkit(BaseModel, ABC):
    """Base Toolkit representing a collection of related tools."""

    @abstractmethod
    def get_tools(self) -> list[BaseTool]:
        """Get the tools in the toolkit."""<|MERGE_RESOLUTION|>--- conflicted
+++ resolved
@@ -570,15 +570,10 @@
             kwargs["run_manager"] = kwargs["run_manager"].get_sync()
         return await run_in_executor(None, self._run, *args, **kwargs)
 
-<<<<<<< HEAD
-    def _to_args_and_kwargs(self, tool_input: Union[str, Dict]) -> Tuple[Tuple, Dict]:
+    def _to_args_and_kwargs(self, tool_input: Union[str, dict]) -> tuple[tuple, dict]:
         # if the tool is a parameterless function, just return empty arguments
         if self.args_schema is None or not self.args_schema.__fields__:
             return (), {}
-
-=======
-    def _to_args_and_kwargs(self, tool_input: Union[str, dict]) -> tuple[tuple, dict]:
->>>>>>> d081a540
         tool_input = self._parse_input(tool_input)
         # For backwards compatibility, if run_input is a string,
         # pass as a positional argument.
