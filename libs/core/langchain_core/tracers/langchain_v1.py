--- conflicted
+++ resolved
@@ -2,10 +2,7 @@
 
 
 def get_headers(*args: Any, **kwargs: Any) -> Any:
-<<<<<<< HEAD
-=======
     """Throw an error because this has been replaced by get_headers."""
->>>>>>> cd4c5428
     raise RuntimeError(
         "get_headers for LangChainTracerV1 is no longer supported. "
         "Please use LangChainTracer instead."
@@ -13,10 +10,7 @@
 
 
 def LangChainTracerV1(*args: Any, **kwargs: Any) -> Any:
-<<<<<<< HEAD
-=======
     """Throw an error because this has been replaced by LangChainTracer."""
->>>>>>> cd4c5428
     raise RuntimeError(
         "LangChainTracerV1 is no longer supported. Please use LangChainTracer instead."
     )