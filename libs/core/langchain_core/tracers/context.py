--- conflicted
+++ resolved
@@ -43,11 +43,7 @@
 def tracing_enabled(
     session_name: str = "default",
 ) -> Generator[TracerSessionV1, None, None]:
-<<<<<<< HEAD
-    """Throws an error because this has been replaced by tracing_v2_enabled."""
-=======
     """Throw an error because this has been replaced by tracing_v2_enabled."""
->>>>>>> cd4c5428
     raise RuntimeError(
         "tracing_enabled is no longer supported. Please use tracing_enabled_v2 instead."
     )
