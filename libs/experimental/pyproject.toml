[tool.poetry]
name = "langchain-experimental"
version = "0.0.43"
description = "Building applications with LLMs through composability"
authors = []
license = "MIT"
readme = "README.md"
repository = "https://github.com/langchain-ai/langchain"


[tool.poetry.dependencies]
python = ">=3.8.1,<4.0"
<<<<<<< HEAD
langchain = ">=0.0.335"
=======
langchain = ">=0.0.342,<0.1"
>>>>>>> 9bd6e9df
presidio-anonymizer = {version = "^2.2.33", optional = true}
presidio-analyzer = {version = "^2.2.33", optional = true}
faker = {version = "^19.3.1", optional = true}
vowpal-wabbit-next = {version = "0.6.0", optional = true}
sentence-transformers = {version = "^2", optional = true}

[tool.poetry.group.lint.dependencies]
ruff = "^0.1.5"

[tool.poetry.group.typing.dependencies]
mypy = "^0.991"
types-pyyaml = "^6.0.12.2"
types-requests = "^2.28.11.5"

[tool.poetry.group.dev.dependencies]
jupyter = "^1.0.0"
setuptools = "^67.6.1"

[tool.poetry.group.test.dependencies]
# The only dependencies that should be added are
# dependencies used for running tests (e.g., pytest, freezegun, response).
# Any dependencies that do not meet that criteria will be removed.
pytest = "^7.3.0"
pytest-asyncio = "^0.20.3"
langchain = {path = "../langchain", develop = true}
langchain-core = {path = "../core", develop = true}


[tool.poetry.group.test_integration]
optional = true
dependencies = {}

# An extra used to be able to add extended testing.
# Please use new-line on formatting to make it easier to add new packages without
# merge-conflicts
[tool.poetry.extras]
extended_testing = [
 "presidio-anonymizer",
 "presidio-analyzer",
 "faker",
 "vowpal-wabbit-next",
 "sentence-transformers",
]

[tool.ruff]
select = [
  "E",  # pycodestyle
  "F",  # pyflakes
  "I",  # isort
]

[tool.mypy]
ignore_missing_imports = "True"
disallow_untyped_defs = "True"
exclude = ["notebooks", "examples", "example_data"]

[tool.coverage.run]
omit = [
    "tests/*",
]

[build-system]
requires = ["poetry-core>=1.0.0"]
build-backend = "poetry.core.masonry.api"

[tool.pytest.ini_options]
# --strict-markers will raise errors on unknown marks.
# https://docs.pytest.org/en/7.1.x/how-to/mark.html#raising-errors-on-unknown-marks
#
# https://docs.pytest.org/en/7.1.x/reference/reference.html
# --strict-config       any warnings encountered while parsing the `pytest`
#                       section of the configuration file raise errors.
#
# https://github.com/tophat/syrupy
# --snapshot-warn-unused    Prints a warning on unused snapshots rather than fail the test suite.
addopts = "--strict-markers --strict-config --durations=5"
# Registering custom markers.
# https://docs.pytest.org/en/7.1.x/example/markers.html#registering-markers
markers = [
  "requires: mark tests as requiring a specific library",
  "asyncio: mark tests as requiring asyncio",
  "compile: mark placeholder test used to compile integration tests without running them",
]
asyncio_mode = "auto"<|MERGE_RESOLUTION|>--- conflicted
+++ resolved
@@ -10,11 +10,7 @@
 
 [tool.poetry.dependencies]
 python = ">=3.8.1,<4.0"
-<<<<<<< HEAD
-langchain = ">=0.0.335"
-=======
 langchain = ">=0.0.342,<0.1"
->>>>>>> 9bd6e9df
 presidio-anonymizer = {version = "^2.2.33", optional = true}
 presidio-analyzer = {version = "^2.2.33", optional = true}
 faker = {version = "^19.3.1", optional = true}
