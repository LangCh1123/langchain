"""Chain for applying self-critique using the SmartGPT workflow."""
from typing import Any, Dict, List, Optional, Tuple, Type

from langchain.base_language import BaseLanguageModel
from langchain.chains.base import Chain
from langchain.input import get_colored_text
from langchain.schema import LLMResult, PromptValue
from langchain_core.callbacks.manager import CallbackManagerForChainRun
from langchain_core.prompts.base import BasePromptTemplate
from langchain_core.prompts.chat import (
    AIMessagePromptTemplate,
    BaseMessagePromptTemplate,
    ChatPromptTemplate,
    HumanMessagePromptTemplate,
)
<<<<<<< HEAD
from langchain.schema import LLMResult, PromptValue
from langchain_core.callbacks.manager import CallbackManagerForChainRun
=======
>>>>>>> cd4c5428

from langchain_experimental.pydantic_v1 import Extra, root_validator


class SmartLLMChain(Chain):
    """Chain for applying self-critique using the SmartGPT workflow.

    See details at https://youtu.be/wVzuvf9D9BU

    A SmartLLMChain is an LLMChain that instead of simply passing the prompt to the LLM
    performs these 3 steps:
    1. Ideate: Pass the user prompt to an ideation LLM n_ideas times,
       each result is an "idea"
    2. Critique: Pass the ideas to a critique LLM which looks for flaws in the ideas
       & picks the best one
    3. Resolve: Pass the critique to a resolver LLM which improves upon the best idea
       & outputs only the (improved version of) the best output

    In total, SmartLLMChain pass will use n_ideas+2 LLM calls

    Note that SmartLLMChain will only improve results (compared to a basic LLMChain),
    when the underlying models have the capability for reflection, which smaller models
    often don't.

    Finally, a SmartLLMChain assumes that each underlying LLM outputs exactly 1 result.
    """

    class SmartLLMChainHistory:
        question: str = ""
        ideas: List[str] = []
        critique: str = ""

        @property
        def n_ideas(self) -> int:
            return len(self.ideas)

        def ideation_prompt_inputs(self) -> Dict[str, Any]:
            return {"question": self.question}

        def critique_prompt_inputs(self) -> Dict[str, Any]:
            return {
                "question": self.question,
                **{f"idea_{i+1}": idea for i, idea in enumerate(self.ideas)},
            }

        def resolve_prompt_inputs(self) -> Dict[str, Any]:
            return {
                "question": self.question,
                **{f"idea_{i+1}": idea for i, idea in enumerate(self.ideas)},
                "critique": self.critique,
            }

    prompt: BasePromptTemplate
    """Prompt object to use."""
    output_key: str = "resolution"
    ideation_llm: Optional[BaseLanguageModel] = None
    """LLM to use in ideation step. If None given, 'llm' will be used."""
    critique_llm: Optional[BaseLanguageModel] = None
    """LLM to use in critique step. If None given, 'llm' will be used."""
    resolver_llm: Optional[BaseLanguageModel] = None
    """LLM to use in resolve step. If None given, 'llm' will be used."""
    llm: Optional[BaseLanguageModel] = None
    """LLM to use for each steps, if no specific llm for that step is given. """
    n_ideas: int = 3
    """Number of ideas to generate in idea step"""
    return_intermediate_steps: bool = False
    """Whether to return ideas and critique, in addition to resolution."""
    history: SmartLLMChainHistory = SmartLLMChainHistory()

    class Config:
        extra = Extra.forbid

    # TODO: move away from `root_validator` since it is deprecated in pydantic v2
    #       and causes mypy type-checking failures (hence the `type: ignore`)
    @root_validator  # type: ignore[call-overload]
    @classmethod
    def validate_inputs(cls, values: Dict[str, Any]) -> Dict[str, Any]:
        """Ensure we have an LLM for each step."""
        llm = values.get("llm")
        ideation_llm = values.get("ideation_llm")
        critique_llm = values.get("critique_llm")
        resolver_llm = values.get("resolver_llm")

        if not llm and not ideation_llm:
            raise ValueError(
                "Either ideation_llm or llm needs to be given. Pass llm, "
                "if you want to use the same llm for all steps, or pass "
                "ideation_llm, critique_llm and resolver_llm if you want "
                "to use different llms for each step."
            )
        if not llm and not critique_llm:
            raise ValueError(
                "Either critique_llm or llm needs to be given. Pass llm, "
                "if you want to use the same llm for all steps, or pass "
                "ideation_llm, critique_llm and resolver_llm if you want "
                "to use different llms for each step."
            )
        if not llm and not resolver_llm:
            raise ValueError(
                "Either resolve_llm or llm needs to be given. Pass llm, "
                "if you want to use the same llm for all steps, or pass "
                "ideation_llm, critique_llm and resolver_llm if you want "
                "to use different llms for each step."
            )
        if llm and ideation_llm and critique_llm and resolver_llm:
            raise ValueError(
                "LLMs are given for each step (ideation_llm, critique_llm,"
                " resolver_llm), but backup LLM (llm) is also given, which"
                " would not be used."
            )
        return values

    @property
    def input_keys(self) -> List[str]:
        """Defines the input keys."""
        return self.prompt.input_variables

    @property
    def output_keys(self) -> List[str]:
        """Defines the output keys."""
        if self.return_intermediate_steps:
            return ["ideas", "critique", self.output_key]
        return [self.output_key]

    def prep_prompts(
        self,
        inputs: Dict[str, Any],
        run_manager: Optional[CallbackManagerForChainRun] = None,
    ) -> Tuple[PromptValue, Optional[List[str]]]:
        """Prepare prompts from inputs."""
        stop = None
        if "stop" in inputs:
            stop = inputs["stop"]
        all_inputs = self.prompt.input_variables + list(
            self.prompt.partial_variables.keys()
        )
        selected_inputs = {k: inputs[k] for k in all_inputs if k in inputs}

        prompt = self.prompt.format_prompt(**selected_inputs)
        _colored_text = get_colored_text(prompt.to_string(), "green")
        _text = "Prompt after formatting:\n" + _colored_text
        if run_manager:
            run_manager.on_text(_text, end="\n", verbose=self.verbose)
        if "stop" in inputs and inputs["stop"] != stop:
            raise ValueError(
                "If `stop` is present in any inputs, should be present in all."
            )
        return prompt, stop

    def _call(
        self,
        input_list: Dict[str, Any],
        run_manager: Optional[CallbackManagerForChainRun] = None,
    ) -> Dict[str, Any]:
        prompt, stop = self.prep_prompts(input_list, run_manager=run_manager)
        self.history.question = prompt.to_string()
        ideas = self._ideate(stop, run_manager)
        self.history.ideas = ideas
        critique = self._critique(stop, run_manager)
        self.history.critique = critique
        resolution = self._resolve(stop, run_manager)
        if self.return_intermediate_steps:
            return {"ideas": ideas, "critique": critique, self.output_key: resolution}
        return {self.output_key: resolution}

    def _get_text_from_llm_result(self, result: LLMResult, step: str) -> str:
        """Between steps, only the LLM result text is passed, not the LLMResult object.
        This function extracts the text from an LLMResult."""
        if len(result.generations) != 1:
            raise ValueError(
                f"In SmartLLM the LLM result in step {step} is not "
                "exactly 1 element. This should never happen"
            )
        if len(result.generations[0]) != 1:
            raise ValueError(
                f"In SmartLLM the LLM in step {step} returned more than "
                "1 output. SmartLLM only works with LLMs returning "
                "exactly 1 output."
            )
        return result.generations[0][0].text

    def get_prompt_strings(
        self, stage: str
    ) -> List[Tuple[Type[BaseMessagePromptTemplate], str]]:
        role_strings: List[Tuple[Type[BaseMessagePromptTemplate], str]] = []
        role_strings.append(
            (
                HumanMessagePromptTemplate,
                "Question: {question}\nОтвет: Давай разберем это шаг за шагом, чтобы убедиться, что у нас правильный ответ:",  # noqa: E501
            )
        )
        if stage == "ideation":
            return role_strings
        role_strings.extend(
            [
                *[
                    (
                        AIMessagePromptTemplate,
                        "Идея " + str(i + 1) + ": {idea_" + str(i + 1) + "}",
                    )
                    for i in range(self.n_ideas)
                ],
                (
                    HumanMessagePromptTemplate,
                    "Ты исследователь, задача которого - исследовать "
                    f"{self.n_ideas} предложенных вариантов ответа."
                    " Перечисли недостатки и логические ошибки "
                    "каждого варианта ответа. "
                    "Давай разберем это шаг за шагом, чтобы убедиться,"
                    " что мы учли все ошибки:",
                ),
            ]
        )
        if stage == "critique":
            return role_strings
        role_strings.extend(
            [
                (AIMessagePromptTemplate, "Критика: {critique}"),
                (
                    HumanMessagePromptTemplate,
                    "Ты решающий, задача которого: 1) определить, какой из "
                    f"предложенных {self.n_ideas} вариантов ответа "
                    "исследователь считает лучшим, 2) улучшить этот ответ "
                    "и 3) полностью распечатать ответ. "
                    "Не выводи ничего для шага 1 или 2, только полный ответ на шаге 3. "
                    "Давай разберем это шаг за шагом, чтобы убедиться, "
                    "что у нас правильный ответ:",
                ),
            ]
        )
        if stage == "resolve":
            return role_strings
        raise ValueError(
            "stage should be either 'ideation', 'critique' or 'resolve',"
            f" but it is '{stage}'. This should never happen."
        )

    def ideation_prompt(self) -> ChatPromptTemplate:
        return ChatPromptTemplate.from_strings(self.get_prompt_strings("ideation"))

    def critique_prompt(self) -> ChatPromptTemplate:
        return ChatPromptTemplate.from_strings(self.get_prompt_strings("critique"))

    def resolve_prompt(self) -> ChatPromptTemplate:
        return ChatPromptTemplate.from_strings(self.get_prompt_strings("resolve"))

    def _ideate(
        self,
        stop: Optional[List[str]] = None,
        run_manager: Optional[CallbackManagerForChainRun] = None,
    ) -> List[str]:
        """Generate n_ideas ideas as response to user prompt."""
        llm = self.ideation_llm if self.ideation_llm else self.llm
        prompt = self.ideation_prompt().format_prompt(
            **self.history.ideation_prompt_inputs()
        )
        callbacks = run_manager.get_child() if run_manager else None
        if llm:
            ideas = [
                self._get_text_from_llm_result(
                    llm.generate_prompt([prompt], stop, callbacks),
                    step="ideate",
                )
                for _ in range(self.n_ideas)
            ]
            for i, idea in enumerate(ideas):
                _colored_text = get_colored_text(idea, "blue")
                _text = f"Idea {i+1}:\n" + _colored_text
                if run_manager:
                    run_manager.on_text(_text, end="\n", verbose=self.verbose)
            return ideas
        else:
            raise ValueError("llm is none, which should never happen")

    def _critique(
        self,
        stop: Optional[List[str]] = None,
        run_manager: Optional[CallbackManagerForChainRun] = None,
    ) -> str:
        """Critique each of the ideas from ideation stage & select best one."""
        llm = self.critique_llm if self.critique_llm else self.llm
        prompt = self.critique_prompt().format_prompt(
            **self.history.critique_prompt_inputs()
        )
        callbacks = run_manager.handlers if run_manager else None
        if llm:
            critique = self._get_text_from_llm_result(
                llm.generate_prompt([prompt], stop, callbacks), step="critique"
            )
            _colored_text = get_colored_text(critique, "yellow")
            _text = "Критика:\n" + _colored_text
            if run_manager:
                run_manager.on_text(_text, end="\n", verbose=self.verbose)
            return critique
        else:
            raise ValueError("llm is none, which should never happen")

    def _resolve(
        self,
        stop: Optional[List[str]] = None,
        run_manager: Optional[CallbackManagerForChainRun] = None,
    ) -> str:
        """Improve upon the best idea as chosen in critique step & return it."""
        llm = self.resolver_llm if self.resolver_llm else self.llm
        prompt = self.resolve_prompt().format_prompt(
            **self.history.resolve_prompt_inputs()
        )
        callbacks = run_manager.handlers if run_manager else None
        if llm:
            resolution = self._get_text_from_llm_result(
                llm.generate_prompt([prompt], stop, callbacks), step="resolve"
            )
            _colored_text = get_colored_text(resolution, "green")
            _text = "Решение:\n" + _colored_text
            if run_manager:
                run_manager.on_text(_text, end="\n", verbose=self.verbose)
            return resolution
        else:
            raise ValueError("llm is none, which should never happen")<|MERGE_RESOLUTION|>--- conflicted
+++ resolved
@@ -13,11 +13,6 @@
     ChatPromptTemplate,
     HumanMessagePromptTemplate,
 )
-<<<<<<< HEAD
-from langchain.schema import LLMResult, PromptValue
-from langchain_core.callbacks.manager import CallbackManagerForChainRun
-=======
->>>>>>> cd4c5428
 
 from langchain_experimental.pydantic_v1 import Extra, root_validator
 
