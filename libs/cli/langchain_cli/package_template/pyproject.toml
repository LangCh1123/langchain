[tool.poetry]
name = "__package_name__"
version = "0.0.1"
description = ""
authors = []
readme = "README.md"

[tool.poetry.dependencies]
<<<<<<< HEAD
python = ">=3.8.1,<4.0"
langchain-core = "^0.2.41"
=======
python = ">=3.9,<4.0"
langchain-core = "^0.3.0"
>>>>>>> 16f5fdb3
langchain-openai = ">=0.0.1"


[tool.poetry.group.dev.dependencies]
gigachain-cli = ">=0.0.4"
fastapi = "^0.104.0"
sse-starlette = "^1.6.5"

[tool.langserve]
export_module = "__module_name__"
export_attr = "chain"

[build-system]
requires = ["poetry-core"]
build-backend = "poetry.core.masonry.api"<|MERGE_RESOLUTION|>--- conflicted
+++ resolved
@@ -6,13 +6,8 @@
 readme = "README.md"
 
 [tool.poetry.dependencies]
-<<<<<<< HEAD
-python = ">=3.8.1,<4.0"
-langchain-core = "^0.2.41"
-=======
 python = ">=3.9,<4.0"
 langchain-core = "^0.3.0"
->>>>>>> 16f5fdb3
 langchain-openai = ">=0.0.1"
 
 
