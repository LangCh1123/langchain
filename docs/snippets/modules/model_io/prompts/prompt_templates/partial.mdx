## Partial With Strings

One common use case for wanting to partial a prompt template is if you get some of the variables before others. For example, suppose you have a prompt template that requires two variables, `foo` and `baz`. If you get the `foo` value early on in the chain, but the `baz` value later, it can be annoying to wait until you have both variables in the same place to pass them to the prompt template. Instead, you can partial the prompt template with the `foo` value, and then pass the partialed prompt template along and just use that. Below is an example of doing this:

<<<<<<< HEAD
=======



>>>>>>> 61dd92f8
```python
from langchain.prompts import PromptTemplate
```


```python
prompt = PromptTemplate(template="{foo}{bar}", input_variables=["foo", "bar"])
partial_prompt = prompt.partial(foo="foo");
print(partial_prompt.format(bar="baz"))
```

<CodeOutputBlock lang="python">

```
    foobaz
```

</CodeOutputBlock>

You can also just initialize the prompt with the partialed variables.


```python
prompt = PromptTemplate(template="{foo}{bar}", input_variables=["bar"], partial_variables={"foo": "foo"})
print(prompt.format(bar="baz"))
```

<CodeOutputBlock lang="python">

```
    foobaz
```

</CodeOutputBlock>

## Partial With Functions

The other common use is to partial with a function. The use case for this is when you have a variable you know that you always want to fetch in a common way. A prime example of this is with date or time. Imagine you have a prompt which you always want to have the current date. You can't hard code it in the prompt, and passing it along with the other input variables is a bit annoying. In this case, it's very handy to be able to partial the prompt with a function that always returns the current date.


```python
from datetime import datetime

def _get_datetime():
    now = datetime.now()
    return now.strftime("%m/%d/%Y, %H:%M:%S")
```


```python
prompt = PromptTemplate(
    template="Tell me a {adjective} joke about the day {date}", 
    input_variables=["adjective", "date"]
);
partial_prompt = prompt.partial(date=_get_datetime)
print(partial_prompt.format(adjective="funny"))
```

<CodeOutputBlock lang="python">

```
    Tell me a funny joke about the day 02/27/2023, 22:15:16
```

</CodeOutputBlock>

You can also just initialize the prompt with the partialed variables, which often makes more sense in this workflow.


```python
prompt = PromptTemplate(
    template="Tell me a {adjective} joke about the day {date}", 
    input_variables=["adjective"],
    partial_variables={"date": _get_datetime}
);
print(prompt.format(adjective="funny"))
```

<CodeOutputBlock lang="python">

```
    Tell me a funny joke about the day 02/27/2023, 22:15:16
```

</CodeOutputBlock><|MERGE_RESOLUTION|>--- conflicted
+++ resolved
@@ -2,12 +2,9 @@
 
 One common use case for wanting to partial a prompt template is if you get some of the variables before others. For example, suppose you have a prompt template that requires two variables, `foo` and `baz`. If you get the `foo` value early on in the chain, but the `baz` value later, it can be annoying to wait until you have both variables in the same place to pass them to the prompt template. Instead, you can partial the prompt template with the `foo` value, and then pass the partialed prompt template along and just use that. Below is an example of doing this:
 
-<<<<<<< HEAD
-=======
 
 
 
->>>>>>> 61dd92f8
 ```python
 from langchain.prompts import PromptTemplate
 ```
