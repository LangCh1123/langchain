{
<<<<<<< HEAD
    "cells": [
        {
            "cell_type": "markdown",
            "id": "3ea857b1",
            "metadata": {},
            "source": [
                "# Build a Local RAG Application\n",
                "\n",
                ":::info Prerequisites\n",
                "\n",
                "This guide assumes familiarity with the following concepts:\n",
                "\n",
                "- [Chat Models](/docs/concepts/#chat-models)\n",
                "- [Chaining runnables](/docs/how_to/sequence/)\n",
                "- [Embeddings](/docs/concepts/#embedding-models)\n",
                "- [Vector stores](/docs/concepts/#vector-stores)\n",
                "- [Retrieval-augmented generation](/docs/tutorials/rag/)\n",
                "\n",
                ":::\n",
                "\n",
                "The popularity of projects like [PrivateGPT](https://github.com/imartinez/privateGPT), [llama.cpp](https://github.com/ggerganov/llama.cpp), [GPT4All](https://github.com/nomic-ai/gpt4all), and [llamafile](https://github.com/Mozilla-Ocho/llamafile) underscore the importance of running LLMs locally.\n",
                "\n",
                "LangChain has [integrations](https://integrations.langchain.com/) with many open-source LLMs that can be run locally.\n",
                "\n",
                "See [here](/docs/how_to/local_llms) for setup instructions for these LLMs. \n",
                "\n",
                "For example, here we show how to run `GPT4All` or `LLaMA2` locally (e.g., on your laptop) using local embeddings and a local LLM.\n",
                "\n",
                "## Document Loading \n",
                "\n",
                "First, install packages needed for local embeddings and vector storage."
            ]
        },
        {
            "cell_type": "code",
            "execution_count": null,
            "id": "a7dc1ec5",
            "metadata": {},
            "outputs": [],
            "source": [
                "%pip install --upgrade --quiet  gigachain gigachain-community langchainhub gpt4all chromadb "
            ]
        },
        {
            "cell_type": "markdown",
            "id": "5e7543fa",
            "metadata": {},
            "source": [
                "Load and split an example document.\n",
                "\n",
                "We'll use a blog post on agents as an example."
            ]
        },
        {
            "cell_type": "code",
            "execution_count": 1,
            "id": "f8cf5765",
            "metadata": {},
            "outputs": [],
            "source": [
                "from langchain_community.document_loaders import WebBaseLoader\n",
                "from langchain_text_splitters import RecursiveCharacterTextSplitter\n",
                "\n",
                "loader = WebBaseLoader(\"https://lilianweng.github.io/posts/2023-06-23-agent/\")\n",
                "data = loader.load()\n",
                "\n",
                "text_splitter = RecursiveCharacterTextSplitter(chunk_size=500, chunk_overlap=0)\n",
                "all_splits = text_splitter.split_documents(data)"
            ]
        },
        {
            "cell_type": "markdown",
            "id": "131d5059",
            "metadata": {},
            "source": [
                "Next, the below steps will download the `GPT4All` embeddings locally (if you don't already have them)."
            ]
        },
        {
            "cell_type": "code",
            "execution_count": null,
            "id": "fdce8923",
            "metadata": {},
            "outputs": [],
            "source": [
                "from langchain_chroma import Chroma\n",
                "from langchain_community.embeddings import GPT4AllEmbeddings\n",
                "\n",
                "vectorstore = Chroma.from_documents(documents=all_splits, embedding=GPT4AllEmbeddings())"
            ]
        },
        {
            "cell_type": "markdown",
            "id": "29137915",
            "metadata": {},
            "source": [
                "Test similarity search is working with our local embeddings."
            ]
        },
        {
            "cell_type": "code",
            "execution_count": 3,
            "id": "b0c55e98",
            "metadata": {},
            "outputs": [
                {
                    "data": {
                        "text/plain": [
                            "4"
                        ]
                    },
                    "execution_count": 3,
                    "metadata": {},
                    "output_type": "execute_result"
                }
            ],
            "source": [
                "question = \"What are the approaches to Task Decomposition?\"\n",
                "docs = vectorstore.similarity_search(question)\n",
                "len(docs)"
            ]
        },
        {
            "cell_type": "code",
            "execution_count": 11,
            "id": "32b43339",
            "metadata": {},
            "outputs": [
                {
                    "data": {
                        "text/plain": [
                            "Document(page_content='Task decomposition can be done (1) by LLM with simple prompting like \"Steps for XYZ.\\\\n1.\", \"What are the subgoals for achieving XYZ?\", (2) by using task-specific instructions; e.g. \"Write a story outline.\" for writing a novel, or (3) with human inputs.', metadata={'description': 'Building agents with LLM (large language model) as its core controller is a cool concept. Several proof-of-concepts demos, such as AutoGPT, GPT-Engineer and BabyAGI, serve as inspiring examples. The potentiality of LLM extends beyond generating well-written copies, stories, essays and programs; it can be framed as a powerful general problem solver.\\nAgent System Overview In a LLM-powered autonomous agent system, LLM functions as the agent’s brain, complemented by several key components:', 'language': 'en', 'source': 'https://lilianweng.github.io/posts/2023-06-23-agent/', 'title': \"LLM Powered Autonomous Agents | Lil'Log\"})"
                        ]
                    },
                    "execution_count": 11,
                    "metadata": {},
                    "output_type": "execute_result"
                }
            ],
            "source": [
                "docs[0]"
            ]
        },
        {
            "cell_type": "markdown",
            "id": "557cd9b8",
            "metadata": {},
            "source": [
                "## Model \n",
                "\n",
                "### Llama-v2\n",
                "\n",
                "If you have an existing GGML model, see [here](/docs/integrations/llms/llamacpp) for instructions for conversion for GGUF. \n",
                "   \n",
                "And / or, you can download a GGUF converted model (e.g., [here](https://huggingface.co/TheBloke)).\n",
                "\n",
                "Finally, as noted in detail [here](/docs/how_to/local_llms) install `llama-cpp-python`"
            ]
        },
        {
            "cell_type": "code",
            "execution_count": null,
            "id": "9f218576",
            "metadata": {},
            "outputs": [],
            "source": [
                "%pip install --upgrade --quiet  llama-cpp-python"
            ]
        },
        {
            "cell_type": "markdown",
            "id": "0dd1804f",
            "metadata": {},
            "source": [
                "To enable use of GPU on Apple Silicon, follow the steps [here](https://github.com/abetlen/llama-cpp-python/blob/main/docs/install/macos.md) to use the Python binding `with Metal support`.\n",
                "\n",
                "In particular, ensure that `conda` is using the correct virtual environment that you created (`miniforge3`).\n",
                "\n",
                "E.g., for me:\n",
                "\n",
                "```\n",
                "conda activate /Users/rlm/miniforge3/envs/llama\n",
                "```\n",
                "\n",
                "With this confirmed:"
            ]
        },
        {
            "cell_type": "code",
            "execution_count": null,
            "id": "2fd6fe25",
            "metadata": {},
            "outputs": [],
            "source": [
                "! CMAKE_ARGS=\"-DLLAMA_METAL=on\" FORCE_CMAKE=1 pip install -U llama-cpp-python --no-cache-dir"
            ]
        },
        {
            "cell_type": "code",
            "execution_count": 4,
            "id": "cd7164e3",
            "metadata": {},
            "outputs": [],
            "source": [
                "from langchain_community.llms import LlamaCpp"
            ]
        },
        {
            "cell_type": "markdown",
            "id": "fcf81052",
            "metadata": {},
            "source": [
                "Setting model parameters as noted in the [llama.cpp docs](/docs/integrations/llms/llamacpp)."
            ]
        },
        {
            "cell_type": "code",
            "execution_count": null,
            "id": "af1176bb-d52a-4cf0-b983-8b7433d45b4f",
            "metadata": {},
            "outputs": [
                {
                    "name": "stderr",
                    "output_type": "stream",
                    "text": [
                        "llama.cpp: loading model from /Users/rlm/Desktop/Code/llama.cpp/llama-2-13b-chat.ggmlv3.q4_0.bin\n",
                        "llama_model_load_internal: format     = ggjt v3 (latest)\n",
                        "llama_model_load_internal: n_vocab    = 32000\n",
                        "llama_model_load_internal: n_ctx      = 2048\n",
                        "llama_model_load_internal: n_embd     = 5120\n",
                        "llama_model_load_internal: n_mult     = 256\n",
                        "llama_model_load_internal: n_head     = 40\n",
                        "llama_model_load_internal: n_layer    = 40\n",
                        "llama_model_load_internal: n_rot      = 128\n",
                        "llama_model_load_internal: freq_base  = 10000.0\n",
                        "llama_model_load_internal: freq_scale = 1\n",
                        "llama_model_load_internal: ftype      = 2 (mostly Q4_0)\n",
                        "llama_model_load_internal: n_ff       = 13824\n",
                        "llama_model_load_internal: model size = 13B\n",
                        "llama_model_load_internal: ggml ctx size =    0.09 MB\n",
                        "llama_model_load_internal: mem required  = 8819.71 MB (+ 1608.00 MB per state)\n",
                        "llama_new_context_with_model: kv self size  = 1600.00 MB\n",
                        "ggml_metal_init: allocating\n",
                        "ggml_metal_init: using MPS\n",
                        "ggml_metal_init: loading '/Users/rlm/miniforge3/envs/llama/lib/python3.9/site-packages/llama_cpp/ggml-metal.metal'\n",
                        "ggml_metal_init: loaded kernel_add                            0x76add7460\n",
                        "ggml_metal_init: loaded kernel_mul                            0x76add5090\n",
                        "ggml_metal_init: loaded kernel_mul_row                        0x76addae00\n",
                        "ggml_metal_init: loaded kernel_scale                          0x76adb2940\n",
                        "ggml_metal_init: loaded kernel_silu                           0x76adb8610\n",
                        "ggml_metal_init: loaded kernel_relu                           0x76addb700\n",
                        "ggml_metal_init: loaded kernel_gelu                           0x76addc100\n",
                        "ggml_metal_init: loaded kernel_soft_max                       0x76addcb80\n",
                        "ggml_metal_init: loaded kernel_diag_mask_inf                  0x76addd600\n",
                        "ggml_metal_init: loaded kernel_get_rows_f16                   0x295f16380\n",
                        "ggml_metal_init: loaded kernel_get_rows_q4_0                  0x295f165e0\n",
                        "ggml_metal_init: loaded kernel_get_rows_q4_1                  0x295f16840\n",
                        "ggml_metal_init: loaded kernel_get_rows_q2_K                  0x295f16aa0\n",
                        "ggml_metal_init: loaded kernel_get_rows_q3_K                  0x295f16d00\n",
                        "ggml_metal_init: loaded kernel_get_rows_q4_K                  0x295f16f60\n",
                        "ggml_metal_init: loaded kernel_get_rows_q5_K                  0x295f171c0\n",
                        "ggml_metal_init: loaded kernel_get_rows_q6_K                  0x295f17420\n",
                        "ggml_metal_init: loaded kernel_rms_norm                       0x295f17680\n",
                        "ggml_metal_init: loaded kernel_norm                           0x295f178e0\n",
                        "ggml_metal_init: loaded kernel_mul_mat_f16_f32                0x295f17b40\n",
                        "ggml_metal_init: loaded kernel_mul_mat_q4_0_f32               0x295f17da0\n",
                        "ggml_metal_init: loaded kernel_mul_mat_q4_1_f32               0x295f18000\n",
                        "ggml_metal_init: loaded kernel_mul_mat_q2_K_f32               0x7962b9900\n",
                        "ggml_metal_init: loaded kernel_mul_mat_q3_K_f32               0x7962bf5f0\n",
                        "ggml_metal_init: loaded kernel_mul_mat_q4_K_f32               0x7962bc630\n",
                        "ggml_metal_init: loaded kernel_mul_mat_q5_K_f32               0x142045960\n",
                        "ggml_metal_init: loaded kernel_mul_mat_q6_K_f32               0x7962ba2b0\n",
                        "ggml_metal_init: loaded kernel_rope                           0x7962c35f0\n",
                        "ggml_metal_init: loaded kernel_alibi_f32                      0x7962c30b0\n",
                        "ggml_metal_init: loaded kernel_cpy_f32_f16                    0x7962c15b0\n",
                        "ggml_metal_init: loaded kernel_cpy_f32_f32                    0x7962beb10\n",
                        "ggml_metal_init: loaded kernel_cpy_f16_f16                    0x7962bf060\n",
                        "ggml_metal_init: recommendedMaxWorkingSetSize = 21845.34 MB\n",
                        "ggml_metal_init: hasUnifiedMemory             = true\n",
                        "ggml_metal_init: maxTransferRate              = built-in GPU\n",
                        "ggml_metal_add_buffer: allocated 'data            ' buffer, size =  6984.06 MB, (35852.94 / 21845.34), warning: current allocated size is greater than the recommended max working set size\n",
                        "ggml_metal_add_buffer: allocated 'eval            ' buffer, size =  1026.00 MB, (36878.94 / 21845.34), warning: current allocated size is greater than the recommended max working set size\n",
                        "ggml_metal_add_buffer: allocated 'kv              ' buffer, size =  1602.00 MB, (38480.94 / 21845.34), warning: current allocated size is greater than the recommended max working set size\n",
                        "ggml_metal_add_buffer: allocated 'scr0            ' buffer, size =   298.00 MB, (38778.94 / 21845.34), warning: current allocated size is greater than the recommended max working set size\n",
                        "AVX = 0 | AVX2 = 0 | AVX512 = 0 | AVX512_VBMI = 0 | AVX512_VNNI = 0 | FMA = 0 | NEON = 1 | ARM_FMA = 1 | F16C = 0 | FP16_VA = 1 | WASM_SIMD = 0 | BLAS = 1 | SSE3 = 0 | VSX = 0 | \n",
                        "ggml_metal_add_buffer: allocated 'scr1            ' buffer, size =   512.00 MB, (39290.94 / 21845.34), warning: current allocated size is greater than the recommended max working set size\n"
                    ]
                }
            ],
            "source": [
                "n_gpu_layers = 1  # Metal set to 1 is enough.\n",
                "n_batch = 512  # Should be between 1 and n_ctx, consider the amount of RAM of your Apple Silicon Chip.\n",
                "\n",
                "# Make sure the model path is correct for your system!\n",
                "llm = LlamaCpp(\n",
                "    model_path=\"/Users/rlm/Desktop/Code/llama.cpp/llama-2-13b-chat.ggmlv3.q4_0.bin\",\n",
                "    n_gpu_layers=n_gpu_layers,\n",
                "    n_batch=n_batch,\n",
                "    n_ctx=2048,\n",
                "    f16_kv=True,  # MUST set to True, otherwise you will run into problem after a couple of calls\n",
                "    verbose=True,\n",
                ")"
            ]
        },
        {
            "cell_type": "markdown",
            "id": "3831b16a",
            "metadata": {},
            "source": [
                "Note that these indicate that [Metal was enabled properly](/docs/integrations/llms/llamacpp):\n",
                "\n",
                "```\n",
                "ggml_metal_init: allocating\n",
                "ggml_metal_init: using MPS\n",
                "```"
            ]
        },
        {
            "cell_type": "code",
            "execution_count": 30,
            "id": "e940de71",
            "metadata": {},
            "outputs": [
                {
                    "name": "stderr",
                    "output_type": "stream",
                    "text": [
                        "Llama.generate: prefix-match hit\n"
                    ]
                },
                {
                    "name": "stdout",
                    "output_type": "stream",
                    "text": [
                        "\n",
                        "Setting: The Late Show with Stephen Colbert. The studio audience is filled with fans of both comedians, and the energy is electric. The two comedians are seated at a table, ready to begin their epic rap battle.\n",
                        "\n",
                        "Stephen Colbert: (smirking) Oh, you think you can take me down, John? You're just a Brit with a funny accent, and I'm the king of comedy!\n",
                        "John Oliver: (grinning) Oh, you think you're tough, Stephen? You're just a has-been from South Carolina, and I'm the future of comedy!\n",
                        "The battle begins, with each comedian delivering clever rhymes and witty insults. Here are a few lines that might be included:\n",
                        "Stephen Colbert: (rapping) You may have a big brain, John, but you can't touch my charm / I've got the audience in stitches, while you're just a blemish on the screen / Your accent is so thick, it's like trying to hear a speech through a mouthful of marshmallows / You may have"
                    ]
                },
                {
                    "name": "stderr",
                    "output_type": "stream",
                    "text": [
                        "\n",
                        "llama_print_timings:        load time =  2201.54 ms\n",
                        "llama_print_timings:      sample time =   182.54 ms /   256 runs   (    0.71 ms per token,  1402.41 tokens per second)\n",
                        "llama_print_timings: prompt eval time =     0.00 ms /     1 tokens (    0.00 ms per token,      inf tokens per second)\n",
                        "llama_print_timings:        eval time =  8484.62 ms /   256 runs   (   33.14 ms per token,    30.17 tokens per second)\n",
                        "llama_print_timings:       total time =  9000.62 ms\n"
                    ]
                },
                {
                    "data": {
                        "text/plain": [
                            "\"\\nSetting: The Late Show with Stephen Colbert. The studio audience is filled with fans of both comedians, and the energy is electric. The two comedians are seated at a table, ready to begin their epic rap battle.\\n\\nStephen Colbert: (smirking) Oh, you think you can take me down, John? You're just a Brit with a funny accent, and I'm the king of comedy!\\nJohn Oliver: (grinning) Oh, you think you're tough, Stephen? You're just a has-been from South Carolina, and I'm the future of comedy!\\nThe battle begins, with each comedian delivering clever rhymes and witty insults. Here are a few lines that might be included:\\nStephen Colbert: (rapping) You may have a big brain, John, but you can't touch my charm / I've got the audience in stitches, while you're just a blemish on the screen / Your accent is so thick, it's like trying to hear a speech through a mouthful of marshmallows / You may have\""
                        ]
                    },
                    "execution_count": 30,
                    "metadata": {},
                    "output_type": "execute_result"
                }
            ],
            "source": [
                "llm.invoke(\"Simulate a rap battle between Stephen Colbert and John Oliver\")"
            ]
        },
        {
            "cell_type": "markdown",
            "id": "0d9579a7",
            "metadata": {},
            "source": [
                "### GPT4All\n",
                "\n",
                "Similarly, we can use `GPT4All`.\n",
                "\n",
                "[Download the GPT4All model binary](/docs/integrations/llms/gpt4all).\n",
                "\n",
                "The Model Explorer on the [GPT4All](https://gpt4all.io/index.html) is a great way to choose and download a model.\n",
                "\n",
                "Then, specify the path that you downloaded to to.\n",
                "\n",
                "E.g., for me, the model lives here:\n",
                "\n",
                "`/Users/rlm/Desktop/Code/gpt4all/models/nous-hermes-13b.ggmlv3.q4_0.bin`"
            ]
        },
        {
            "cell_type": "code",
            "execution_count": 2,
            "id": "4a24eef1",
            "metadata": {},
            "outputs": [
                {
                    "name": "stdout",
                    "output_type": "stream",
                    "text": [
                        "Found model file at  /Users/rlm/Desktop/Code/gpt4all/models/nous-hermes-13b.ggmlv3.q4_0.bin\n"
                    ]
                },
                {
                    "name": "stderr",
                    "output_type": "stream",
                    "text": [
                        "objc[47842]: Class GGMLMetalClass is implemented in both /Users/rlm/anaconda3/envs/lcn2/lib/python3.9/site-packages/gpt4all/llmodel_DO_NOT_MODIFY/build/libreplit-mainline-metal.dylib (0x29f48c208) and /Users/rlm/anaconda3/envs/lcn2/lib/python3.9/site-packages/gpt4all/llmodel_DO_NOT_MODIFY/build/libllamamodel-mainline-metal.dylib (0x29f970208). One of the two will be used. Which one is undefined.\n",
                        "llama.cpp: using Metal\n",
                        "llama.cpp: loading model from /Users/rlm/Desktop/Code/gpt4all/models/nous-hermes-13b.ggmlv3.q4_0.bin\n",
                        "llama_model_load_internal: format     = ggjt v3 (latest)\n",
                        "llama_model_load_internal: n_vocab    = 32001\n",
                        "llama_model_load_internal: n_ctx      = 2048\n",
                        "llama_model_load_internal: n_embd     = 5120\n",
                        "llama_model_load_internal: n_mult     = 256\n",
                        "llama_model_load_internal: n_head     = 40\n",
                        "llama_model_load_internal: n_layer    = 40\n",
                        "llama_model_load_internal: n_rot      = 128\n",
                        "llama_model_load_internal: ftype      = 2 (mostly Q4_0)\n",
                        "llama_model_load_internal: n_ff       = 13824\n",
                        "llama_model_load_internal: n_parts    = 1\n",
                        "llama_model_load_internal: model size = 13B\n",
                        "llama_model_load_internal: ggml ctx size =    0.09 MB\n",
                        "llama_model_load_internal: mem required  = 9031.71 MB (+ 1608.00 MB per state)\n",
                        "llama_new_context_with_model: kv self size  = 1600.00 MB\n",
                        "ggml_metal_init: allocating\n",
                        "ggml_metal_init: using MPS\n",
                        "ggml_metal_init: loading '/Users/rlm/anaconda3/envs/lcn2/lib/python3.9/site-packages/gpt4all/llmodel_DO_NOT_MODIFY/build/ggml-metal.metal'\n",
                        "ggml_metal_init: loaded kernel_add                            0x115fcbfb0\n",
                        "ggml_metal_init: loaded kernel_mul                            0x115fcd4a0\n",
                        "ggml_metal_init: loaded kernel_mul_row                        0x115fce850\n",
                        "ggml_metal_init: loaded kernel_scale                          0x115fcd700\n",
                        "ggml_metal_init: loaded kernel_silu                           0x115fcd960\n",
                        "ggml_metal_init: loaded kernel_relu                           0x115fcfd50\n",
                        "ggml_metal_init: loaded kernel_gelu                           0x115fd03c0\n",
                        "ggml_metal_init: loaded kernel_soft_max                       0x115fcf640\n",
                        "ggml_metal_init: loaded kernel_diag_mask_inf                  0x115fd07f0\n",
                        "ggml_metal_init: loaded kernel_get_rows_f16                   0x1147b2450\n",
                        "ggml_metal_init: loaded kernel_get_rows_q4_0                  0x11479d1d0\n",
                        "ggml_metal_init: loaded kernel_get_rows_q4_1                  0x1147ad1f0\n",
                        "ggml_metal_init: loaded kernel_get_rows_q2_k                  0x1147aef50\n",
                        "ggml_metal_init: loaded kernel_get_rows_q3_k                  0x1147af1b0\n",
                        "ggml_metal_init: loaded kernel_get_rows_q4_k                  0x1147af410\n",
                        "ggml_metal_init: loaded kernel_get_rows_q5_k                  0x1147affa0\n",
                        "ggml_metal_init: loaded kernel_get_rows_q6_k                  0x1147b0200\n",
                        "ggml_metal_init: loaded kernel_rms_norm                       0x1147b0460\n",
                        "ggml_metal_init: loaded kernel_norm                           0x1147bfc90\n",
                        "ggml_metal_init: loaded kernel_mul_mat_f16_f32                0x1147c0230\n",
                        "ggml_metal_init: loaded kernel_mul_mat_q4_0_f32               0x1147c0490\n",
                        "ggml_metal_init: loaded kernel_mul_mat_q4_1_f32               0x1147c06f0\n",
                        "ggml_metal_init: loaded kernel_mul_mat_q2_k_f32               0x1147c0950\n",
                        "ggml_metal_init: loaded kernel_mul_mat_q3_k_f32               0x1147c0bb0\n",
                        "ggml_metal_init: loaded kernel_mul_mat_q4_k_f32               0x1147c0e10\n",
                        "ggml_metal_init: loaded kernel_mul_mat_q5_k_f32               0x1147c1070\n",
                        "ggml_metal_init: loaded kernel_mul_mat_q6_k_f32               0x1147c13d0\n",
                        "ggml_metal_init: loaded kernel_rope                           0x1147c1a00\n",
                        "ggml_metal_init: loaded kernel_alibi_f32                      0x1147c2120\n",
                        "ggml_metal_init: loaded kernel_cpy_f32_f16                    0x115fd1690\n",
                        "ggml_metal_init: loaded kernel_cpy_f32_f32                    0x115fd1c60\n",
                        "ggml_metal_init: loaded kernel_cpy_f16_f16                    0x115fd2d40\n",
                        "ggml_metal_init: recommendedMaxWorkingSetSize = 21845.34 MB\n",
                        "ggml_metal_init: hasUnifiedMemory             = true\n",
                        "ggml_metal_init: maxTransferRate              = built-in GPU\n",
                        "ggml_metal_add_buffer: allocated 'data            ' buffer, size =  6984.06 MB, ( 6984.45 / 21845.34)\n",
                        "ggml_metal_add_buffer: allocated 'eval            ' buffer, size =  1024.00 MB, ( 8008.45 / 21845.34)\n",
                        "ggml_metal_add_buffer: allocated 'kv              ' buffer, size =  1602.00 MB, ( 9610.45 / 21845.34)\n",
                        "ggml_metal_add_buffer: allocated 'scr0            ' buffer, size =   512.00 MB, (10122.45 / 21845.34)\n",
                        "ggml_metal_add_buffer: allocated 'scr1            ' buffer, size =   512.00 MB, (10634.45 / 21845.34)\n"
                    ]
                }
            ],
            "source": [
                "from langchain_community.llms import GPT4All\n",
                "\n",
                "gpt4all = GPT4All(\n",
                "    model=\"/Users/rlm/Desktop/Code/gpt4all/models/nous-hermes-13b.ggmlv3.q4_0.bin\",\n",
                "    max_tokens=2048,\n",
                ")"
            ]
        },
        {
            "cell_type": "markdown",
            "id": "e6d012e4-0eef-4734-a826-89ec74fe9f88",
            "metadata": {},
            "source": [
                "### llamafile\n",
                "\n",
                "One of the simplest ways to run an LLM locally is using a [llamafile](https://github.com/Mozilla-Ocho/llamafile). All you need to do is:\n",
                "\n",
                "1) Download a llamafile from [HuggingFace](https://huggingface.co/models?other=llamafile)\n",
                "2) Make the file executable\n",
                "3) Run the file\n",
                "\n",
                "llamafiles bundle model weights and a [specially-compiled](https://github.com/Mozilla-Ocho/llamafile?tab=readme-ov-file#technical-details) version of [`llama.cpp`](https://github.com/ggerganov/llama.cpp) into a single file that can run on most computers without any additional dependencies. They also come with an embedded inference server that provides an [API](https://github.com/Mozilla-Ocho/llamafile/blob/main/llama.cpp/server/README.md#api-endpoints) for interacting with your model. \n",
                "\n",
                "Here's a simple bash script that shows all 3 setup steps:\n",
                "\n",
                "```bash\n",
                "# Download a llamafile from HuggingFace\n",
                "wget https://huggingface.co/jartine/TinyLlama-1.1B-Chat-v1.0-GGUF/resolve/main/TinyLlama-1.1B-Chat-v1.0.Q5_K_M.llamafile\n",
                "\n",
                "# Make the file executable. On Windows, instead just rename the file to end in \".exe\".\n",
                "chmod +x TinyLlama-1.1B-Chat-v1.0.Q5_K_M.llamafile\n",
                "\n",
                "# Start the model server. Listens at http://localhost:8080 by default.\n",
                "./TinyLlama-1.1B-Chat-v1.0.Q5_K_M.llamafile --server --nobrowser\n",
                "```\n",
                "\n",
                "After you run the above setup steps, you can interact with the model via LangChain:"
            ]
        },
        {
            "cell_type": "code",
            "execution_count": 1,
            "id": "735e45b6-9aff-463e-aae4-bbf8ac2b21c5",
            "metadata": {},
            "outputs": [
                {
                    "data": {
                        "text/plain": [
                            "'\\n-1 1/2 (8 oz. Pounds) ground beef, browned and cooked until no longer pink\\n-3 cups whole wheat spaghetti\\n-4 (10 oz) cans diced tomatoes with garlic and basil\\n-2 eggs, beaten\\n-1 cup grated parmesan cheese\\n-1/2 teaspoon salt\\n-1/4 teaspoon black pepper\\n-1 cup breadcrumbs (16 oz)\\n-2 tablespoons olive oil\\n\\nInstructions:\\n1. Cook spaghetti according to package directions. Drain and set aside.\\n2. In a large skillet, brown ground beef over medium heat until no longer pink. Drain any excess grease.\\n3. Stir in diced tomatoes with garlic and basil, and season with salt and pepper. Cook for 5 to 7 minutes or until sauce is heated through. Set aside.\\n4. In a large bowl, beat eggs with a fork or whisk until fluffy. Add cheese, salt, and black pepper. Set aside.\\n5. In another bowl, combine breadcrumbs and olive oil. Dip each spaghetti into the egg mixture and then coat in the breadcrumb mixture. Place on baking sheet lined with parchment paper to prevent sticking. Repeat until all spaghetti are coated.\\n6. Heat oven to 375 degrees. Bake for 18 to 20 minutes, or until lightly golden brown.\\n7. Serve hot with meatballs and sauce on the side. Enjoy!'"
                        ]
                    },
                    "execution_count": 1,
                    "metadata": {},
                    "output_type": "execute_result"
                }
            ],
            "source": [
                "from langchain_community.llms.llamafile import Llamafile\n",
                "\n",
                "llamafile = Llamafile()\n",
                "\n",
                "llamafile.invoke(\"Here is my grandmother's beloved recipe for spaghetti and meatballs:\")"
            ]
        },
        {
            "cell_type": "markdown",
            "id": "d58838ae",
            "metadata": {},
            "source": [
                "## Using in a chain\n",
                "\n",
                "We can create a summarization chain with either model by passing in the retrieved docs and a simple prompt.\n",
                "\n",
                "It formats the prompt template using the input key values provided and passes the formatted string to `GPT4All`, `LLama-V2`, or another specified LLM."
            ]
        },
        {
            "cell_type": "code",
            "execution_count": 27,
            "id": "18a3716d",
            "metadata": {
                "scrolled": false
            },
            "outputs": [
                {
                    "name": "stderr",
                    "output_type": "stream",
                    "text": [
                        "Llama.generate: prefix-match hit\n"
                    ]
                },
                {
                    "name": "stdout",
                    "output_type": "stream",
                    "text": [
                        "\n",
                        "Based on the retrieved documents, the main themes are:\n",
                        "1. Task decomposition: The ability to break down complex tasks into smaller subtasks, which can be handled by an LLM or other components of the agent system.\n",
                        "2. LLM as the core controller: The use of a large language model (LLM) as the primary controller of an autonomous agent system, complemented by other key components such as a knowledge graph and a planner.\n",
                        "3. Potentiality of LLM: The idea that LLMs have the potential to be used as powerful general problem solvers, not just for generating well-written copies but also for solving complex tasks and achieving human-like intelligence.\n",
                        "4. Challenges in long-term planning: The challenges in planning over a lengthy history and effectively exploring the solution space, which are important limitations of current LLM-based autonomous agent systems."
                    ]
                },
                {
                    "name": "stderr",
                    "output_type": "stream",
                    "text": [
                        "\n",
                        "llama_print_timings:        load time =  1191.88 ms\n",
                        "llama_print_timings:      sample time =   134.47 ms /   193 runs   (    0.70 ms per token,  1435.25 tokens per second)\n",
                        "llama_print_timings: prompt eval time = 39470.18 ms /  1055 tokens (   37.41 ms per token,    26.73 tokens per second)\n",
                        "llama_print_timings:        eval time =  8090.85 ms /   192 runs   (   42.14 ms per token,    23.73 tokens per second)\n",
                        "llama_print_timings:       total time = 47943.12 ms\n"
                    ]
                },
                {
                    "data": {
                        "text/plain": [
                            "'\\nBased on the retrieved documents, the main themes are:\\n1. Task decomposition: The ability to break down complex tasks into smaller subtasks, which can be handled by an LLM or other components of the agent system.\\n2. LLM as the core controller: The use of a large language model (LLM) as the primary controller of an autonomous agent system, complemented by other key components such as a knowledge graph and a planner.\\n3. Potentiality of LLM: The idea that LLMs have the potential to be used as powerful general problem solvers, not just for generating well-written copies but also for solving complex tasks and achieving human-like intelligence.\\n4. Challenges in long-term planning: The challenges in planning over a lengthy history and effectively exploring the solution space, which are important limitations of current LLM-based autonomous agent systems.'"
                        ]
                    },
                    "execution_count": 27,
                    "metadata": {},
                    "output_type": "execute_result"
                }
            ],
            "source": [
                "from langchain_core.output_parsers import StrOutputParser\n",
                "from langchain_core.prompts import PromptTemplate\n",
                "\n",
                "# Prompt\n",
                "prompt = PromptTemplate.from_template(\n",
                "    \"Summarize the main themes in these retrieved docs: {docs}\"\n",
                ")\n",
                "\n",
                "\n",
                "# Chain\n",
                "def format_docs(docs):\n",
                "    return \"\\n\\n\".join(doc.page_content for doc in docs)\n",
                "\n",
                "\n",
                "chain = {\"docs\": format_docs} | prompt | llm | StrOutputParser()\n",
                "\n",
                "# Run\n",
                "question = \"What are the approaches to Task Decomposition?\"\n",
                "docs = vectorstore.similarity_search(question)\n",
                "chain.invoke(docs)"
            ]
        },
        {
            "cell_type": "markdown",
            "id": "3cce6977-52e7-4944-89b4-c161d04f6698",
            "metadata": {},
            "source": [
                "## Q&A \n",
                "\n",
                "We can also use the LangChain Prompt Hub to store and fetch prompts that are model-specific.\n",
                "\n",
                "Let's try with a default RAG prompt, [here](https://smith.langchain.com/hub/rlm/rag-prompt)."
            ]
        },
        {
            "cell_type": "code",
            "execution_count": 3,
            "id": "59ed5f0d-7089-41cc-8486-af37b690dd33",
            "metadata": {},
            "outputs": [
                {
                    "data": {
                        "text/plain": [
                            "[HumanMessagePromptTemplate(prompt=PromptTemplate(input_variables=['context', 'question'], template=\"You are an assistant for question-answering tasks. Use the following pieces of retrieved context to answer the question. If you don't know the answer, just say that you don't know. Use three sentences maximum and keep the answer concise.\\nQuestion: {question} \\nContext: {context} \\nAnswer:\"))]"
                        ]
                    },
                    "execution_count": 3,
                    "metadata": {},
                    "output_type": "execute_result"
                }
            ],
            "source": [
                "from langchain import hub\n",
                "\n",
                "rag_prompt = hub.pull(\"rlm/rag-prompt\")\n",
                "rag_prompt.messages"
            ]
        },
        {
            "cell_type": "code",
            "execution_count": 28,
            "id": "c01c1725",
            "metadata": {},
            "outputs": [
                {
                    "name": "stderr",
                    "output_type": "stream",
                    "text": [
                        "Llama.generate: prefix-match hit\n"
                    ]
                },
                {
                    "name": "stdout",
                    "output_type": "stream",
                    "text": [
                        " Hi there! There are three main approaches to task decomposition. One is using LLM with simple prompting like \"Steps for XYZ.\" or \"What are the subgoals for achieving XYZ?\" Another approach is by using task-specific instructions, such as \"Write a story outline\" for writing a novel. Finally, task decomposition can also be done with human inputs. Thanks for asking!"
                    ]
                },
                {
                    "name": "stderr",
                    "output_type": "stream",
                    "text": [
                        "\n",
                        "llama_print_timings:        load time =  1191.88 ms\n",
                        "llama_print_timings:      sample time =    61.21 ms /    85 runs   (    0.72 ms per token,  1388.64 tokens per second)\n",
                        "llama_print_timings: prompt eval time =  8014.11 ms /   267 tokens (   30.02 ms per token,    33.32 tokens per second)\n",
                        "llama_print_timings:        eval time =  2908.17 ms /    84 runs   (   34.62 ms per token,    28.88 tokens per second)\n",
                        "llama_print_timings:       total time = 11096.23 ms\n"
                    ]
                },
                {
                    "data": {
                        "text/plain": [
                            "{'output_text': ' Hi there! There are three main approaches to task decomposition. One is using LLM with simple prompting like \"Steps for XYZ.\" or \"What are the subgoals for achieving XYZ?\" Another approach is by using task-specific instructions, such as \"Write a story outline\" for writing a novel. Finally, task decomposition can also be done with human inputs. Thanks for asking!'}"
                        ]
                    },
                    "execution_count": 20,
                    "metadata": {},
                    "output_type": "execute_result"
                }
            ],
            "source": [
                "from langchain_core.runnables import RunnablePassthrough, RunnablePick\n",
                "\n",
                "# Chain\n",
                "chain = (\n",
                "    RunnablePassthrough.assign(context=RunnablePick(\"context\") | format_docs)\n",
                "    | rag_prompt\n",
                "    | llm\n",
                "    | StrOutputParser()\n",
                ")\n",
                "\n",
                "# Run\n",
                "chain.invoke({\"context\": docs, \"question\": question})"
            ]
        },
        {
            "cell_type": "markdown",
            "id": "2e5913f0-cf92-4e21-8794-0502ba11b202",
            "metadata": {},
            "source": [
                "Now, let's try with [a prompt specifically for LLaMA](https://smith.langchain.com/hub/rlm/rag-prompt-llama), which [includes special tokens](https://huggingface.co/blog/llama2#how-to-prompt-llama-2)."
            ]
        },
        {
            "cell_type": "code",
            "execution_count": 3,
            "id": "78f6862d-b7a6-4e03-84e4-45667185bf9b",
            "metadata": {},
            "outputs": [
                {
                    "data": {
                        "text/plain": [
                            "ChatPromptTemplate(input_variables=['question', 'context'], output_parser=None, partial_variables={}, messages=[HumanMessagePromptTemplate(prompt=PromptTemplate(input_variables=['question', 'context'], output_parser=None, partial_variables={}, template=\"[INST]<<SYS>> You are an assistant for question-answering tasks. Use the following pieces of retrieved context to answer the question. If you don't know the answer, just say that you don't know. Use three sentences maximum and keep the answer concise.<</SYS>> \\nQuestion: {question} \\nContext: {context} \\nAnswer: [/INST]\", template_format='f-string', validate_template=True), additional_kwargs={})])"
                        ]
                    },
                    "execution_count": 3,
                    "metadata": {},
                    "output_type": "execute_result"
                }
            ],
            "source": [
                "# Prompt\n",
                "rag_prompt_llama = hub.pull(\"rlm/rag-prompt-llama\")\n",
                "rag_prompt_llama.messages"
            ]
        },
        {
            "cell_type": "code",
            "execution_count": 26,
            "id": "67cefb46-acd3-4c2a-a8f6-b62c7c3e30dc",
            "metadata": {},
            "outputs": [
                {
                    "name": "stderr",
                    "output_type": "stream",
                    "text": [
                        "Llama.generate: prefix-match hit\n"
                    ]
                },
                {
                    "name": "stdout",
                    "output_type": "stream",
                    "text": [
                        "  Sure, I'd be happy to help! Based on the context, here are some to task:\n",
                        "\n",
                        "1. LLM with simple prompting: This using a large model (LLM) with simple prompts like \"Steps for XYZ\" or \"What are the subgoals for achieving XYZ?\" to decompose tasks into smaller steps.\n",
                        "2. Task-specific: Another is to use task-specific, such as \"Write a story outline\" for writing a novel, to guide the of tasks.\n",
                        "3. Human inputs:, human inputs can be used to supplement the process, in cases where the task a high degree of creativity or expertise.\n",
                        "\n",
                        "As fores in long-term and task, one major is that LLMs to adjust plans when faced with errors, making them less robust to humans who learn from trial and error."
                    ]
                },
                {
                    "name": "stderr",
                    "output_type": "stream",
                    "text": [
                        "\n",
                        "llama_print_timings:        load time = 11326.20 ms\n",
                        "llama_print_timings:      sample time =   144.81 ms /   207 runs   (    0.70 ms per token,  1429.47 tokens per second)\n",
                        "llama_print_timings: prompt eval time =  1506.13 ms /   258 tokens (    5.84 ms per token,   171.30 tokens per second)\n",
                        "llama_print_timings:        eval time =  6231.92 ms /   206 runs   (   30.25 ms per token,    33.06 tokens per second)\n",
                        "llama_print_timings:       total time =  8158.41 ms\n"
                    ]
                },
                {
                    "data": {
                        "text/plain": [
                            "{'output_text': '  Sure, I\\'d be happy to help! Based on the context, here are some to task:\\n\\n1. LLM with simple prompting: This using a large model (LLM) with simple prompts like \"Steps for XYZ\" or \"What are the subgoals for achieving XYZ?\" to decompose tasks into smaller steps.\\n2. Task-specific: Another is to use task-specific, such as \"Write a story outline\" for writing a novel, to guide the of tasks.\\n3. Human inputs:, human inputs can be used to supplement the process, in cases where the task a high degree of creativity or expertise.\\n\\nAs fores in long-term and task, one major is that LLMs to adjust plans when faced with errors, making them less robust to humans who learn from trial and error.'}"
                        ]
                    },
                    "execution_count": 26,
                    "metadata": {},
                    "output_type": "execute_result"
                }
            ],
            "source": [
                "# Chain\n",
                "chain = (\n",
                "    RunnablePassthrough.assign(context=RunnablePick(\"context\") | format_docs)\n",
                "    | rag_prompt_llama\n",
                "    | llm\n",
                "    | StrOutputParser()\n",
                ")\n",
                "\n",
                "# Run\n",
                "chain.invoke({\"context\": docs, \"question\": question})"
            ]
        },
        {
            "cell_type": "markdown",
            "id": "821729cb",
            "metadata": {},
            "source": [
                "## Q&A with retrieval\n",
                "\n",
                "Instead of manually passing in docs, we can automatically retrieve them from our vector store based on the user question.\n",
                "\n",
                "This will use a QA default prompt (shown [here](https://github.com/langchain-ai/langchain/blob/275b926cf745b5668d3ea30236635e20e7866442/langchain/chains/retrieval_qa/prompt.py#L4)) and will retrieve from the vectorDB."
            ]
        },
        {
            "cell_type": "code",
            "execution_count": 21,
            "id": "86c7a349",
            "metadata": {},
            "outputs": [],
            "source": [
                "retriever = vectorstore.as_retriever()\n",
                "qa_chain = (\n",
                "    {\"context\": retriever | format_docs, \"question\": RunnablePassthrough()}\n",
                "    | rag_prompt\n",
                "    | llm\n",
                "    | StrOutputParser()\n",
                ")"
            ]
        },
        {
            "cell_type": "code",
            "execution_count": 22,
            "id": "112ca227",
            "metadata": {},
            "outputs": [
                {
                    "name": "stderr",
                    "output_type": "stream",
                    "text": [
                        "Llama.generate: prefix-match hit\n"
                    ]
                },
                {
                    "name": "stdout",
                    "output_type": "stream",
                    "text": [
                        " \n",
                        "The three approaches to Task decomposition are LLMs with simple prompting, task-specific instructions, or human inputs. Thanks for asking!"
                    ]
                },
                {
                    "name": "stderr",
                    "output_type": "stream",
                    "text": [
                        "\n",
                        "llama_print_timings:        load time =  1191.88 ms\n",
                        "llama_print_timings:      sample time =    22.78 ms /    31 runs   (    0.73 ms per token,  1360.66 tokens per second)\n",
                        "llama_print_timings: prompt eval time =     0.00 ms /     1 tokens (    0.00 ms per token,      inf tokens per second)\n",
                        "llama_print_timings:        eval time =  1320.23 ms /    31 runs   (   42.59 ms per token,    23.48 tokens per second)\n",
                        "llama_print_timings:       total time =  1387.70 ms\n"
                    ]
                },
                {
                    "data": {
                        "text/plain": [
                            "{'query': 'What are the approaches to Task Decomposition?',\n",
                            " 'result': ' \\nThe three approaches to Task decomposition are LLMs with simple prompting, task-specific instructions, or human inputs. Thanks for asking!'}"
                        ]
                    },
                    "execution_count": 22,
                    "metadata": {},
                    "output_type": "execute_result"
                }
            ],
            "source": [
                "qa_chain.invoke(question)"
            ]
        }
    ],
    "metadata": {
        "kernelspec": {
            "display_name": "Python 3 (ipykernel)",
            "language": "python",
            "name": "python3"
        },
        "language_info": {
            "codemirror_mode": {
                "name": "ipython",
                "version": 3
            },
            "file_extension": ".py",
            "mimetype": "text/x-python",
            "name": "python",
            "nbconvert_exporter": "python",
            "pygments_lexer": "ipython3",
            "version": "3.10.1"
        }
    },
    "nbformat": 4,
    "nbformat_minor": 5
=======
 "cells": [
  {
   "cell_type": "markdown",
   "id": "3ea857b1",
   "metadata": {},
   "source": [
    "# Build a Local RAG Application\n",
    "\n",
    ":::info Prerequisites\n",
    "\n",
    "This guide assumes familiarity with the following concepts:\n",
    "\n",
    "- [Chat Models](/docs/concepts/#chat-models)\n",
    "- [Chaining runnables](/docs/how_to/sequence/)\n",
    "- [Embeddings](/docs/concepts/#embedding-models)\n",
    "- [Vector stores](/docs/concepts/#vector-stores)\n",
    "- [Retrieval-augmented generation](/docs/tutorials/rag/)\n",
    "\n",
    ":::\n",
    "\n",
    "The popularity of projects like [llama.cpp](https://github.com/ggerganov/llama.cpp), [Ollama](https://github.com/ollama/ollama), and [llamafile](https://github.com/Mozilla-Ocho/llamafile) underscore the importance of running LLMs locally.\n",
    "\n",
    "LangChain has integrations with [many open-source LLM providers](/docs/how_to/local_llms) that can be run locally.\n",
    "\n",
    "This guide will show how to run `LLaMA 3.1` via one provider, [Ollama](/docs/integrations/providers/ollama/) locally (e.g., on your laptop) using local embeddings and a local LLM. However, you can set up and swap in other local providers, such as [LlamaCPP](/docs/integrations/chat/llamacpp/) if you prefer.\n",
    "\n",
    "**Note:** This guide uses a [chat model](/docs/concepts/#chat-models) wrapper that takes care of formatting your input prompt for the specific local model you're using. However, if you are prompting local models directly with a [text-in/text-out LLM](/docs/concepts/#llms) wrapper, you may need to use a prompt tailed for your specific model. This will often [require the inclusion of special tokens](https://huggingface.co/blog/llama2#how-to-prompt-llama-2). [Here's an example for LLaMA 2](https://smith.langchain.com/hub/rlm/rag-prompt-llama).\n",
    "\n",
    "## Setup\n",
    "\n",
    "First we'll need to set up Ollama.\n",
    "\n",
    "The instructions [on their GitHub repo](https://github.com/ollama/ollama) provide details, which we summarize here:\n",
    "\n",
    "- [Download](https://ollama.com/download) and run their desktop app\n",
    "- From command line, fetch models from [this list of options](https://ollama.com/library). For this guide, you'll need:\n",
    "  - A general purpose model like `llama3.1:8b`, which you can pull with something like `ollama pull llama3.1:8b`\n",
    "  - A [text embedding model](https://ollama.com/search?c=embedding) like `nomic-embed-text`, which you can pull with something like `ollama pull nomic-embed-text`\n",
    "- When the app is running, all models are automatically served on `localhost:11434`\n",
    "- Note that your model choice will depend on your hardware capabilities\n",
    "\n",
    "Next, install packages needed for local embeddings, vector storage, and inference."
   ]
  },
  {
   "cell_type": "code",
   "execution_count": null,
   "id": "a7dc1ec5",
   "metadata": {},
   "outputs": [],
   "source": [
    "# Document loading, retrieval methods and text splitting\n",
    "%pip install -qU langchain langchain_community\n",
    "\n",
    "# Local vector store via Chroma\n",
    "%pip install -qU langchain_chroma\n",
    "\n",
    "# Local inference and embeddings via Ollama\n",
    "%pip install -qU langchain_ollama"
   ]
  },
  {
   "cell_type": "markdown",
   "id": "02b7914e",
   "metadata": {},
   "source": [
    "You can also [see this page](/docs/integrations/text_embedding/) for a full list of available embeddings models"
   ]
  },
  {
   "cell_type": "markdown",
   "id": "5e7543fa",
   "metadata": {},
   "source": [
    "## Document Loading\n",
    "\n",
    "Now let's load and split an example document.\n",
    "\n",
    "We'll use a [blog post](https://lilianweng.github.io/posts/2023-06-23-agent/) by Lilian Weng on agents as an example."
   ]
  },
  {
   "cell_type": "code",
   "execution_count": null,
   "id": "f8cf5765",
   "metadata": {},
   "outputs": [],
   "source": [
    "from langchain.text_splitter import RecursiveCharacterTextSplitter\n",
    "from langchain_community.document_loaders import WebBaseLoader\n",
    "\n",
    "loader = WebBaseLoader(\"https://lilianweng.github.io/posts/2023-06-23-agent/\")\n",
    "data = loader.load()\n",
    "\n",
    "text_splitter = RecursiveCharacterTextSplitter(chunk_size=500, chunk_overlap=0)\n",
    "all_splits = text_splitter.split_documents(data)"
   ]
  },
  {
   "cell_type": "markdown",
   "id": "131d5059",
   "metadata": {},
   "source": [
    "Next, the below steps will initialize your vector store. We use [`nomic-embed-text`](https://ollama.com/library/nomic-embed-text), but you can explore other providers or options as well:"
   ]
  },
  {
   "cell_type": "code",
   "execution_count": 3,
   "id": "fdce8923",
   "metadata": {},
   "outputs": [],
   "source": [
    "from langchain_chroma import Chroma\n",
    "from langchain_ollama import OllamaEmbeddings\n",
    "\n",
    "local_embeddings = OllamaEmbeddings(model=\"nomic-embed-text\")\n",
    "\n",
    "vectorstore = Chroma.from_documents(documents=all_splits, embedding=local_embeddings)"
   ]
  },
  {
   "cell_type": "markdown",
   "id": "29137915",
   "metadata": {},
   "source": [
    "And now we have a working vector store! Test that similarity search is working:"
   ]
  },
  {
   "cell_type": "code",
   "execution_count": 4,
   "id": "b0c55e98",
   "metadata": {},
   "outputs": [
    {
     "data": {
      "text/plain": [
       "4"
      ]
     },
     "execution_count": 4,
     "metadata": {},
     "output_type": "execute_result"
    }
   ],
   "source": [
    "question = \"What are the approaches to Task Decomposition?\"\n",
    "docs = vectorstore.similarity_search(question)\n",
    "len(docs)"
   ]
  },
  {
   "cell_type": "code",
   "execution_count": 5,
   "id": "32b43339",
   "metadata": {},
   "outputs": [
    {
     "data": {
      "text/plain": [
       "Document(metadata={'description': 'Building agents with LLM (large language model) as its core controller is a cool concept. Several proof-of-concepts demos, such as AutoGPT, GPT-Engineer and BabyAGI, serve as inspiring examples. The potentiality of LLM extends beyond generating well-written copies, stories, essays and programs; it can be framed as a powerful general problem solver.\\nAgent System Overview In a LLM-powered autonomous agent system, LLM functions as the agent’s brain, complemented by several key components:', 'language': 'en', 'source': 'https://lilianweng.github.io/posts/2023-06-23-agent/', 'title': \"LLM Powered Autonomous Agents | Lil'Log\"}, page_content='Task decomposition can be done (1) by LLM with simple prompting like \"Steps for XYZ.\\\\n1.\", \"What are the subgoals for achieving XYZ?\", (2) by using task-specific instructions; e.g. \"Write a story outline.\" for writing a novel, or (3) with human inputs.')"
      ]
     },
     "execution_count": 5,
     "metadata": {},
     "output_type": "execute_result"
    }
   ],
   "source": [
    "docs[0]"
   ]
  },
  {
   "cell_type": "markdown",
   "id": "fcf81052",
   "metadata": {},
   "source": [
    "Next, set up a model. We use Ollama with `llama3.1:8b` here, but you can [explore other providers](/docs/how_to/local_llms/) or [model options depending on your hardware setup](https://ollama.com/library):"
   ]
  },
  {
   "cell_type": "code",
   "execution_count": 6,
   "id": "af1176bb-d52a-4cf0-b983-8b7433d45b4f",
   "metadata": {},
   "outputs": [],
   "source": [
    "from langchain_ollama import ChatOllama\n",
    "\n",
    "model = ChatOllama(\n",
    "    model=\"llama3.1:8b\",\n",
    ")"
   ]
  },
  {
   "cell_type": "markdown",
   "id": "8c4f7adf",
   "metadata": {},
   "source": [
    "Test it to make sure you've set everything up properly:"
   ]
  },
  {
   "cell_type": "code",
   "execution_count": 7,
   "id": "bf0162e0-8c41-4344-88ae-ff2bbaeb12eb",
   "metadata": {},
   "outputs": [
    {
     "name": "stdout",
     "output_type": "stream",
     "text": [
      "**The scene is set: a packed arena, the crowd on their feet. In the blue corner, we have Stephen Colbert, aka \"The O'Reilly Factor\" himself. In the red corner, the challenger, John Oliver. The judges are announced as Tina Fey, Larry Wilmore, and Patton Oswalt. The crowd roars as the two opponents face off.**\n",
      "\n",
      "**Stephen Colbert (aka \"The Truth with a Twist\"):**\n",
      "Yo, I'm the king of satire, the one they all fear\n",
      "My show's on late, but my jokes are clear\n",
      "I skewer the politicians, with precision and might\n",
      "They tremble at my wit, day and night\n",
      "\n",
      "**John Oliver:**\n",
      "Hold up, Stevie boy, you may have had your time\n",
      "But I'm the new kid on the block, with a different prime\n",
      "Time to wake up from that 90s coma, son\n",
      "My show's got bite, and my facts are never done\n",
      "\n",
      "**Stephen Colbert:**\n",
      "Oh, so you think you're the one, with the \"Last Week\" crown\n",
      "But your jokes are stale, like the ones I wore down\n",
      "I'm the master of absurdity, the lord of the spin\n",
      "You're just a British import, trying to fit in\n",
      "\n",
      "**John Oliver:**\n",
      "Stevie, my friend, you may have been the first\n",
      "But I've got the skill and the wit, that's never blurred\n",
      "My show's not afraid, to take on the fray\n",
      "I'm the one who'll make you think, come what may\n",
      "\n",
      "**Stephen Colbert:**\n",
      "Well, it's time for a showdown, like two old friends\n",
      "Let's see whose satire reigns supreme, till the very end\n",
      "But I've got a secret, that might just seal your fate\n",
      "My humor's contagious, and it's already too late!\n",
      "\n",
      "**John Oliver:**\n",
      "Bring it on, Stevie! I'm ready for you\n",
      "I'll take on your jokes, and show them what to do\n",
      "My sarcasm's sharp, like a scalpel in the night\n",
      "You're just a relic of the past, without a fight\n",
      "\n",
      "**The judges deliberate, weighing the rhymes and the flow. Finally, they announce their decision:**\n",
      "\n",
      "Tina Fey: I've got to go with John Oliver. His jokes were sharper, and his delivery was smoother.\n",
      "\n",
      "Larry Wilmore: Agreed! But Stephen Colbert's still got that old-school charm.\n",
      "\n",
      "Patton Oswalt: You know what? It's a tie. Both of them brought the heat!\n",
      "\n",
      "**The crowd goes wild as both opponents take a bow. The rap battle may be over, but the satire war is just beginning...\n"
     ]
    }
   ],
   "source": [
    "response_message = model.invoke(\n",
    "    \"Simulate a rap battle between Stephen Colbert and John Oliver\"\n",
    ")\n",
    "\n",
    "print(response_message.content)"
   ]
  },
  {
   "cell_type": "markdown",
   "id": "d58838ae",
   "metadata": {},
   "source": [
    "## Using in a chain\n",
    "\n",
    "We can create a summarization chain with either model by passing in retrieved docs and a simple prompt.\n",
    "\n",
    "It formats the prompt template using the input key values provided and passes the formatted string to the specified model:"
   ]
  },
  {
   "cell_type": "code",
   "execution_count": 8,
   "id": "18a3716d",
   "metadata": {},
   "outputs": [
    {
     "data": {
      "text/plain": [
       "'The main themes in these documents are:\\n\\n1. **Task Decomposition**: The process of breaking down complex tasks into smaller, manageable subgoals is crucial for efficient task handling.\\n2. **Autonomous Agent System**: A system powered by Large Language Models (LLMs) that can perform planning, reflection, and refinement to improve the quality of final results.\\n3. **Challenges in Planning and Decomposition**:\\n\\t* Long-term planning and task decomposition are challenging for LLMs.\\n\\t* Adjusting plans when faced with unexpected errors is difficult for LLMs.\\n\\t* Humans learn from trial and error, making them more robust than LLMs in certain situations.\\n\\nOverall, the documents highlight the importance of task decomposition and planning in autonomous agent systems powered by LLMs, as well as the challenges that still need to be addressed.'"
      ]
     },
     "execution_count": 8,
     "metadata": {},
     "output_type": "execute_result"
    }
   ],
   "source": [
    "from langchain_core.output_parsers import StrOutputParser\n",
    "from langchain_core.prompts import ChatPromptTemplate\n",
    "\n",
    "prompt = ChatPromptTemplate.from_template(\n",
    "    \"Summarize the main themes in these retrieved docs: {docs}\"\n",
    ")\n",
    "\n",
    "\n",
    "# Convert loaded documents into strings by concatenating their content\n",
    "# and ignoring metadata\n",
    "def format_docs(docs):\n",
    "    return \"\\n\\n\".join(doc.page_content for doc in docs)\n",
    "\n",
    "\n",
    "chain = {\"docs\": format_docs} | prompt | model | StrOutputParser()\n",
    "\n",
    "question = \"What are the approaches to Task Decomposition?\"\n",
    "\n",
    "docs = vectorstore.similarity_search(question)\n",
    "\n",
    "chain.invoke(docs)"
   ]
  },
  {
   "cell_type": "markdown",
   "id": "3cce6977-52e7-4944-89b4-c161d04f6698",
   "metadata": {},
   "source": [
    "## Q&A\n",
    "\n",
    "You can also perform question-answering with your local model and vector store. Here's an example with a simple string prompt:"
   ]
  },
  {
   "cell_type": "code",
   "execution_count": 9,
   "id": "67cefb46-acd3-4c2a-a8f6-b62c7c3e30dc",
   "metadata": {},
   "outputs": [
    {
     "data": {
      "text/plain": [
       "'Task decomposition can be done through (1) simple prompting using LLM, (2) task-specific instructions, or (3) human inputs. This approach helps break down large tasks into smaller, manageable subgoals for efficient handling of complex tasks. It enables agents to plan ahead and improve the quality of final results through reflection and refinement.'"
      ]
     },
     "execution_count": 9,
     "metadata": {},
     "output_type": "execute_result"
    }
   ],
   "source": [
    "from langchain_core.runnables import RunnablePassthrough\n",
    "\n",
    "RAG_TEMPLATE = \"\"\"\n",
    "You are an assistant for question-answering tasks. Use the following pieces of retrieved context to answer the question. If you don't know the answer, just say that you don't know. Use three sentences maximum and keep the answer concise.\n",
    "\n",
    "<context>\n",
    "{context}\n",
    "</context>\n",
    "\n",
    "Answer the following question:\n",
    "\n",
    "{question}\"\"\"\n",
    "\n",
    "rag_prompt = ChatPromptTemplate.from_template(RAG_TEMPLATE)\n",
    "\n",
    "chain = (\n",
    "    RunnablePassthrough.assign(context=lambda input: format_docs(input[\"context\"]))\n",
    "    | rag_prompt\n",
    "    | model\n",
    "    | StrOutputParser()\n",
    ")\n",
    "\n",
    "question = \"What are the approaches to Task Decomposition?\"\n",
    "\n",
    "docs = vectorstore.similarity_search(question)\n",
    "\n",
    "# Run\n",
    "chain.invoke({\"context\": docs, \"question\": question})"
   ]
  },
  {
   "cell_type": "markdown",
   "id": "821729cb",
   "metadata": {},
   "source": [
    "## Q&A with retrieval\n",
    "\n",
    "Finally, instead of manually passing in docs, you can automatically retrieve them from our vector store based on the user question:"
   ]
  },
  {
   "cell_type": "code",
   "execution_count": 10,
   "id": "86c7a349",
   "metadata": {},
   "outputs": [],
   "source": [
    "retriever = vectorstore.as_retriever()\n",
    "\n",
    "qa_chain = (\n",
    "    {\"context\": retriever | format_docs, \"question\": RunnablePassthrough()}\n",
    "    | rag_prompt\n",
    "    | model\n",
    "    | StrOutputParser()\n",
    ")"
   ]
  },
  {
   "cell_type": "code",
   "execution_count": 11,
   "id": "112ca227",
   "metadata": {},
   "outputs": [
    {
     "data": {
      "text/plain": [
       "'Task decomposition can be done through (1) simple prompting in Large Language Models (LLM), (2) using task-specific instructions, or (3) with human inputs. This process involves breaking down large tasks into smaller, manageable subgoals for efficient handling of complex tasks.'"
      ]
     },
     "execution_count": 11,
     "metadata": {},
     "output_type": "execute_result"
    }
   ],
   "source": [
    "question = \"What are the approaches to Task Decomposition?\"\n",
    "\n",
    "qa_chain.invoke(question)"
   ]
  },
  {
   "cell_type": "markdown",
   "id": "e75d3e9e",
   "metadata": {},
   "source": [
    "## Next steps\n",
    "\n",
    "You've now seen how to build a RAG application using all local components. RAG is a very deep topic, and you might be interested in the following guides that discuss and demonstrate additional techniques:\n",
    "\n",
    "- [Video: Reliable, fully local RAG agents with LLaMA 3](https://www.youtube.com/watch?v=-ROS6gfYIts) for an agentic approach to RAG with local models\n",
    "- [Video: Building Corrective RAG from scratch with open-source, local LLMs](https://www.youtube.com/watch?v=E2shqsYwxck)\n",
    "- [Conceptual guide on retrieval](/docs/concepts/#retrieval) for an overview of various retrieval techniques you can apply to improve performance\n",
    "- [How to guides on RAG](/docs/how_to/#qa-with-rag) for a deeper dive into different specifics around of RAG\n",
    "- [How to run models locally](/docs/how_to/local_llms/) for different approaches to setting up different providers"
   ]
  }
 ],
 "metadata": {
  "kernelspec": {
   "display_name": "Python 3 (ipykernel)",
   "language": "python",
   "name": "python3"
  },
  "language_info": {
   "codemirror_mode": {
    "name": "ipython",
    "version": 3
   },
   "file_extension": ".py",
   "mimetype": "text/x-python",
   "name": "python",
   "nbconvert_exporter": "python",
   "pygments_lexer": "ipython3",
   "version": "3.10.5"
  }
 },
 "nbformat": 4,
 "nbformat_minor": 5
>>>>>>> 6eb42c65
}<|MERGE_RESOLUTION|>--- conflicted
+++ resolved
@@ -1,5 +1,4 @@
 {
-<<<<<<< HEAD
     "cells": [
         {
             "cell_type": "markdown",
@@ -20,17 +19,28 @@
                 "\n",
                 ":::\n",
                 "\n",
-                "The popularity of projects like [PrivateGPT](https://github.com/imartinez/privateGPT), [llama.cpp](https://github.com/ggerganov/llama.cpp), [GPT4All](https://github.com/nomic-ai/gpt4all), and [llamafile](https://github.com/Mozilla-Ocho/llamafile) underscore the importance of running LLMs locally.\n",
-                "\n",
-                "LangChain has [integrations](https://integrations.langchain.com/) with many open-source LLMs that can be run locally.\n",
-                "\n",
-                "See [here](/docs/how_to/local_llms) for setup instructions for these LLMs. \n",
-                "\n",
-                "For example, here we show how to run `GPT4All` or `LLaMA2` locally (e.g., on your laptop) using local embeddings and a local LLM.\n",
-                "\n",
-                "## Document Loading \n",
-                "\n",
-                "First, install packages needed for local embeddings and vector storage."
+                "The popularity of projects like [llama.cpp](https://github.com/ggerganov/llama.cpp), [Ollama](https://github.com/ollama/ollama), and [llamafile](https://github.com/Mozilla-Ocho/llamafile) underscore the importance of running LLMs locally.\n",
+                "\n",
+                "LangChain has integrations with [many open-source LLM providers](/docs/how_to/local_llms) that can be run locally.\n",
+                "\n",
+                "This guide will show how to run `LLaMA 3.1` via one provider, [Ollama](/docs/integrations/providers/ollama/) locally (e.g., on your laptop) using local embeddings and a local LLM. However, you can set up and swap in other local providers, such as [LlamaCPP](/docs/integrations/chat/llamacpp/) if you prefer.\n",
+                "\n",
+                "**Note:** This guide uses a [chat model](/docs/concepts/#chat-models) wrapper that takes care of formatting your input prompt for the specific local model you're using. However, if you are prompting local models directly with a [text-in/text-out LLM](/docs/concepts/#llms) wrapper, you may need to use a prompt tailed for your specific model. This will often [require the inclusion of special tokens](https://huggingface.co/blog/llama2#how-to-prompt-llama-2). [Here's an example for LLaMA 2](https://smith.langchain.com/hub/rlm/rag-prompt-llama).\n",
+                "\n",
+                "## Setup\n",
+                "\n",
+                "First we'll need to set up Ollama.\n",
+                "\n",
+                "The instructions [on their GitHub repo](https://github.com/ollama/ollama) provide details, which we summarize here:\n",
+                "\n",
+                "- [Download](https://ollama.com/download) and run their desktop app\n",
+                "- From command line, fetch models from [this list of options](https://ollama.com/library). For this guide, you'll need:\n",
+                "  - A general purpose model like `llama3.1:8b`, which you can pull with something like `ollama pull llama3.1:8b`\n",
+                "  - A [text embedding model](https://ollama.com/search?c=embedding) like `nomic-embed-text`, which you can pull with something like `ollama pull nomic-embed-text`\n",
+                "- When the app is running, all models are automatically served on `localhost:11434`\n",
+                "- Note that your model choice will depend on your hardware capabilities\n",
+                "\n",
+                "Next, install packages needed for local embeddings, vector storage, and inference."
             ]
         },
         {
@@ -40,7 +50,22 @@
             "metadata": {},
             "outputs": [],
             "source": [
-                "%pip install --upgrade --quiet  gigachain gigachain-community langchainhub gpt4all chromadb "
+                "# Document loading, retrieval methods and text splitting\n",
+                "%pip install -qU langchain langchain_community\n",
+                "\n",
+                "# Local vector store via Chroma\n",
+                "%pip install -qU langchain_chroma\n",
+                "\n",
+                "# Local inference and embeddings via Ollama\n",
+                "%pip install -qU langchain_ollama"
+            ]
+        },
+        {
+            "cell_type": "markdown",
+            "id": "02b7914e",
+            "metadata": {},
+            "source": [
+                "You can also [see this page](/docs/integrations/text_embedding/) for a full list of available embeddings models"
             ]
         },
         {
@@ -48,20 +73,22 @@
             "id": "5e7543fa",
             "metadata": {},
             "source": [
-                "Load and split an example document.\n",
-                "\n",
-                "We'll use a blog post on agents as an example."
-            ]
-        },
-        {
-            "cell_type": "code",
-            "execution_count": 1,
+                "## Document Loading\n",
+                "\n",
+                "Now let's load and split an example document.\n",
+                "\n",
+                "We'll use a [blog post](https://lilianweng.github.io/posts/2023-06-23-agent/) by Lilian Weng on agents as an example."
+            ]
+        },
+        {
+            "cell_type": "code",
+            "execution_count": null,
             "id": "f8cf5765",
             "metadata": {},
             "outputs": [],
             "source": [
+                "from langchain.text_splitter import RecursiveCharacterTextSplitter\n",
                 "from langchain_community.document_loaders import WebBaseLoader\n",
-                "from langchain_text_splitters import RecursiveCharacterTextSplitter\n",
                 "\n",
                 "loader = WebBaseLoader(\"https://lilianweng.github.io/posts/2023-06-23-agent/\")\n",
                 "data = loader.load()\n",
@@ -75,20 +102,22 @@
             "id": "131d5059",
             "metadata": {},
             "source": [
-                "Next, the below steps will download the `GPT4All` embeddings locally (if you don't already have them)."
-            ]
-        },
-        {
-            "cell_type": "code",
-            "execution_count": null,
+                "Next, the below steps will initialize your vector store. We use [`nomic-embed-text`](https://ollama.com/library/nomic-embed-text), but you can explore other providers or options as well:"
+            ]
+        },
+        {
+            "cell_type": "code",
+            "execution_count": 3,
             "id": "fdce8923",
             "metadata": {},
             "outputs": [],
             "source": [
                 "from langchain_chroma import Chroma\n",
-                "from langchain_community.embeddings import GPT4AllEmbeddings\n",
-                "\n",
-                "vectorstore = Chroma.from_documents(documents=all_splits, embedding=GPT4AllEmbeddings())"
+                "from langchain_ollama import OllamaEmbeddings\n",
+                "\n",
+                "local_embeddings = OllamaEmbeddings(model=\"nomic-embed-text\")\n",
+                "\n",
+                "vectorstore = Chroma.from_documents(documents=all_splits, embedding=local_embeddings)"
             ]
         },
         {
@@ -96,12 +125,12 @@
             "id": "29137915",
             "metadata": {},
             "source": [
-                "Test similarity search is working with our local embeddings."
-            ]
-        },
-        {
-            "cell_type": "code",
-            "execution_count": 3,
+                "And now we have a working vector store! Test that similarity search is working:"
+            ]
+        },
+        {
+            "cell_type": "code",
+            "execution_count": 4,
             "id": "b0c55e98",
             "metadata": {},
             "outputs": [
@@ -111,7 +140,7 @@
                             "4"
                         ]
                     },
-                    "execution_count": 3,
+                    "execution_count": 4,
                     "metadata": {},
                     "output_type": "execute_result"
                 }
@@ -124,14 +153,271 @@
         },
         {
             "cell_type": "code",
-            "execution_count": 11,
+            "execution_count": 5,
             "id": "32b43339",
             "metadata": {},
             "outputs": [
                 {
                     "data": {
                         "text/plain": [
-                            "Document(page_content='Task decomposition can be done (1) by LLM with simple prompting like \"Steps for XYZ.\\\\n1.\", \"What are the subgoals for achieving XYZ?\", (2) by using task-specific instructions; e.g. \"Write a story outline.\" for writing a novel, or (3) with human inputs.', metadata={'description': 'Building agents with LLM (large language model) as its core controller is a cool concept. Several proof-of-concepts demos, such as AutoGPT, GPT-Engineer and BabyAGI, serve as inspiring examples. The potentiality of LLM extends beyond generating well-written copies, stories, essays and programs; it can be framed as a powerful general problem solver.\\nAgent System Overview In a LLM-powered autonomous agent system, LLM functions as the agent’s brain, complemented by several key components:', 'language': 'en', 'source': 'https://lilianweng.github.io/posts/2023-06-23-agent/', 'title': \"LLM Powered Autonomous Agents | Lil'Log\"})"
+                            "Document(metadata={'description': 'Building agents with LLM (large language model) as its core controller is a cool concept. Several proof-of-concepts demos, such as AutoGPT, GPT-Engineer and BabyAGI, serve as inspiring examples. The potentiality of LLM extends beyond generating well-written copies, stories, essays and programs; it can be framed as a powerful general problem solver.\\nAgent System Overview In a LLM-powered autonomous agent system, LLM functions as the agent’s brain, complemented by several key components:', 'language': 'en', 'source': 'https://lilianweng.github.io/posts/2023-06-23-agent/', 'title': \"LLM Powered Autonomous Agents | Lil'Log\"}, page_content='Task decomposition can be done (1) by LLM with simple prompting like \"Steps for XYZ.\\\\n1.\", \"What are the subgoals for achieving XYZ?\", (2) by using task-specific instructions; e.g. \"Write a story outline.\" for writing a novel, or (3) with human inputs.')"
+                        ]
+                    },
+                    "execution_count": 5,
+                    "metadata": {},
+                    "output_type": "execute_result"
+                }
+            ],
+            "source": [
+                "docs[0]"
+            ]
+        },
+        {
+            "cell_type": "markdown",
+            "id": "fcf81052",
+            "metadata": {},
+            "source": [
+                "Next, set up a model. We use Ollama with `llama3.1:8b` here, but you can [explore other providers](/docs/how_to/local_llms/) or [model options depending on your hardware setup](https://ollama.com/library):"
+            ]
+        },
+        {
+            "cell_type": "code",
+            "execution_count": 6,
+            "id": "af1176bb-d52a-4cf0-b983-8b7433d45b4f",
+            "metadata": {},
+            "outputs": [],
+            "source": [
+                "from langchain_ollama import ChatOllama\n",
+                "\n",
+                "model = ChatOllama(\n",
+                "    model=\"llama3.1:8b\",\n",
+                ")"
+            ]
+        },
+        {
+            "cell_type": "markdown",
+            "id": "8c4f7adf",
+            "metadata": {},
+            "source": [
+                "Test it to make sure you've set everything up properly:"
+            ]
+        },
+        {
+            "cell_type": "code",
+            "execution_count": 7,
+            "id": "bf0162e0-8c41-4344-88ae-ff2bbaeb12eb",
+            "metadata": {},
+            "outputs": [
+                {
+                    "name": "stdout",
+                    "output_type": "stream",
+                    "text": [
+                        "**The scene is set: a packed arena, the crowd on their feet. In the blue corner, we have Stephen Colbert, aka \"The O'Reilly Factor\" himself. In the red corner, the challenger, John Oliver. The judges are announced as Tina Fey, Larry Wilmore, and Patton Oswalt. The crowd roars as the two opponents face off.**\n",
+                        "\n",
+                        "**Stephen Colbert (aka \"The Truth with a Twist\"):**\n",
+                        "Yo, I'm the king of satire, the one they all fear\n",
+                        "My show's on late, but my jokes are clear\n",
+                        "I skewer the politicians, with precision and might\n",
+                        "They tremble at my wit, day and night\n",
+                        "\n",
+                        "**John Oliver:**\n",
+                        "Hold up, Stevie boy, you may have had your time\n",
+                        "But I'm the new kid on the block, with a different prime\n",
+                        "Time to wake up from that 90s coma, son\n",
+                        "My show's got bite, and my facts are never done\n",
+                        "\n",
+                        "**Stephen Colbert:**\n",
+                        "Oh, so you think you're the one, with the \"Last Week\" crown\n",
+                        "But your jokes are stale, like the ones I wore down\n",
+                        "I'm the master of absurdity, the lord of the spin\n",
+                        "You're just a British import, trying to fit in\n",
+                        "\n",
+                        "**John Oliver:**\n",
+                        "Stevie, my friend, you may have been the first\n",
+                        "But I've got the skill and the wit, that's never blurred\n",
+                        "My show's not afraid, to take on the fray\n",
+                        "I'm the one who'll make you think, come what may\n",
+                        "\n",
+                        "**Stephen Colbert:**\n",
+                        "Well, it's time for a showdown, like two old friends\n",
+                        "Let's see whose satire reigns supreme, till the very end\n",
+                        "But I've got a secret, that might just seal your fate\n",
+                        "My humor's contagious, and it's already too late!\n",
+                        "\n",
+                        "**John Oliver:**\n",
+                        "Bring it on, Stevie! I'm ready for you\n",
+                        "I'll take on your jokes, and show them what to do\n",
+                        "My sarcasm's sharp, like a scalpel in the night\n",
+                        "You're just a relic of the past, without a fight\n",
+                        "\n",
+                        "**The judges deliberate, weighing the rhymes and the flow. Finally, they announce their decision:**\n",
+                        "\n",
+                        "Tina Fey: I've got to go with John Oliver. His jokes were sharper, and his delivery was smoother.\n",
+                        "\n",
+                        "Larry Wilmore: Agreed! But Stephen Colbert's still got that old-school charm.\n",
+                        "\n",
+                        "Patton Oswalt: You know what? It's a tie. Both of them brought the heat!\n",
+                        "\n",
+                        "**The crowd goes wild as both opponents take a bow. The rap battle may be over, but the satire war is just beginning...\n"
+                    ]
+                }
+            ],
+            "source": [
+                "response_message = model.invoke(\n",
+                "    \"Simulate a rap battle between Stephen Colbert and John Oliver\"\n",
+                ")\n",
+                "\n",
+                "print(response_message.content)"
+            ]
+        },
+        {
+            "cell_type": "markdown",
+            "id": "d58838ae",
+            "metadata": {},
+            "source": [
+                "## Using in a chain\n",
+                "\n",
+                "We can create a summarization chain with either model by passing in retrieved docs and a simple prompt.\n",
+                "\n",
+                "It formats the prompt template using the input key values provided and passes the formatted string to the specified model:"
+            ]
+        },
+        {
+            "cell_type": "code",
+            "execution_count": 8,
+            "id": "18a3716d",
+            "metadata": {},
+            "outputs": [
+                {
+                    "data": {
+                        "text/plain": [
+                            "'The main themes in these documents are:\\n\\n1. **Task Decomposition**: The process of breaking down complex tasks into smaller, manageable subgoals is crucial for efficient task handling.\\n2. **Autonomous Agent System**: A system powered by Large Language Models (LLMs) that can perform planning, reflection, and refinement to improve the quality of final results.\\n3. **Challenges in Planning and Decomposition**:\\n\\t* Long-term planning and task decomposition are challenging for LLMs.\\n\\t* Adjusting plans when faced with unexpected errors is difficult for LLMs.\\n\\t* Humans learn from trial and error, making them more robust than LLMs in certain situations.\\n\\nOverall, the documents highlight the importance of task decomposition and planning in autonomous agent systems powered by LLMs, as well as the challenges that still need to be addressed.'"
+                        ]
+                    },
+                    "execution_count": 8,
+                    "metadata": {},
+                    "output_type": "execute_result"
+                }
+            ],
+            "source": [
+                "from langchain_core.output_parsers import StrOutputParser\n",
+                "from langchain_core.prompts import ChatPromptTemplate\n",
+                "\n",
+                "prompt = ChatPromptTemplate.from_template(\n",
+                "    \"Summarize the main themes in these retrieved docs: {docs}\"\n",
+                ")\n",
+                "\n",
+                "\n",
+                "# Convert loaded documents into strings by concatenating their content\n",
+                "# and ignoring metadata\n",
+                "def format_docs(docs):\n",
+                "    return \"\\n\\n\".join(doc.page_content for doc in docs)\n",
+                "\n",
+                "\n",
+                "chain = {\"docs\": format_docs} | prompt | model | StrOutputParser()\n",
+                "\n",
+                "question = \"What are the approaches to Task Decomposition?\"\n",
+                "\n",
+                "docs = vectorstore.similarity_search(question)\n",
+                "\n",
+                "chain.invoke(docs)"
+            ]
+        },
+        {
+            "cell_type": "markdown",
+            "id": "3cce6977-52e7-4944-89b4-c161d04f6698",
+            "metadata": {},
+            "source": [
+                "## Q&A\n",
+                "\n",
+                "You can also perform question-answering with your local model and vector store. Here's an example with a simple string prompt:"
+            ]
+        },
+        {
+            "cell_type": "code",
+            "execution_count": 9,
+            "id": "67cefb46-acd3-4c2a-a8f6-b62c7c3e30dc",
+            "metadata": {},
+            "outputs": [
+                {
+                    "data": {
+                        "text/plain": [
+                            "'Task decomposition can be done through (1) simple prompting using LLM, (2) task-specific instructions, or (3) human inputs. This approach helps break down large tasks into smaller, manageable subgoals for efficient handling of complex tasks. It enables agents to plan ahead and improve the quality of final results through reflection and refinement.'"
+                        ]
+                    },
+                    "execution_count": 9,
+                    "metadata": {},
+                    "output_type": "execute_result"
+                }
+            ],
+            "source": [
+                "from langchain_core.runnables import RunnablePassthrough\n",
+                "\n",
+                "RAG_TEMPLATE = \"\"\"\n",
+                "You are an assistant for question-answering tasks. Use the following pieces of retrieved context to answer the question. If you don't know the answer, just say that you don't know. Use three sentences maximum and keep the answer concise.\n",
+                "\n",
+                "<context>\n",
+                "{context}\n",
+                "</context>\n",
+                "\n",
+                "Answer the following question:\n",
+                "\n",
+                "{question}\"\"\"\n",
+                "\n",
+                "rag_prompt = ChatPromptTemplate.from_template(RAG_TEMPLATE)\n",
+                "\n",
+                "chain = (\n",
+                "    RunnablePassthrough.assign(context=lambda input: format_docs(input[\"context\"]))\n",
+                "    | rag_prompt\n",
+                "    | model\n",
+                "    | StrOutputParser()\n",
+                ")\n",
+                "\n",
+                "question = \"What are the approaches to Task Decomposition?\"\n",
+                "\n",
+                "docs = vectorstore.similarity_search(question)\n",
+                "\n",
+                "# Run\n",
+                "chain.invoke({\"context\": docs, \"question\": question})"
+            ]
+        },
+        {
+            "cell_type": "markdown",
+            "id": "821729cb",
+            "metadata": {},
+            "source": [
+                "## Q&A with retrieval\n",
+                "\n",
+                "Finally, instead of manually passing in docs, you can automatically retrieve them from our vector store based on the user question:"
+            ]
+        },
+        {
+            "cell_type": "code",
+            "execution_count": 10,
+            "id": "86c7a349",
+            "metadata": {},
+            "outputs": [],
+            "source": [
+                "retriever = vectorstore.as_retriever()\n",
+                "\n",
+                "qa_chain = (\n",
+                "    {\"context\": retriever | format_docs, \"question\": RunnablePassthrough()}\n",
+                "    | rag_prompt\n",
+                "    | model\n",
+                "    | StrOutputParser()\n",
+                ")"
+            ]
+        },
+        {
+            "cell_type": "code",
+            "execution_count": 11,
+            "id": "112ca227",
+            "metadata": {},
+            "outputs": [
+                {
+                    "data": {
+                        "text/plain": [
+                            "'Task decomposition can be done through (1) simple prompting in Large Language Models (LLM), (2) using task-specific instructions, or (3) with human inputs. This process involves breaking down large tasks into smaller, manageable subgoals for efficient handling of complex tasks.'"
                         ]
                     },
                     "execution_count": 11,
@@ -140,749 +426,25 @@
                 }
             ],
             "source": [
-                "docs[0]"
-            ]
-        },
-        {
-            "cell_type": "markdown",
-            "id": "557cd9b8",
-            "metadata": {},
-            "source": [
-                "## Model \n",
-                "\n",
-                "### Llama-v2\n",
-                "\n",
-                "If you have an existing GGML model, see [here](/docs/integrations/llms/llamacpp) for instructions for conversion for GGUF. \n",
-                "   \n",
-                "And / or, you can download a GGUF converted model (e.g., [here](https://huggingface.co/TheBloke)).\n",
-                "\n",
-                "Finally, as noted in detail [here](/docs/how_to/local_llms) install `llama-cpp-python`"
-            ]
-        },
-        {
-            "cell_type": "code",
-            "execution_count": null,
-            "id": "9f218576",
-            "metadata": {},
-            "outputs": [],
-            "source": [
-                "%pip install --upgrade --quiet  llama-cpp-python"
-            ]
-        },
-        {
-            "cell_type": "markdown",
-            "id": "0dd1804f",
-            "metadata": {},
-            "source": [
-                "To enable use of GPU on Apple Silicon, follow the steps [here](https://github.com/abetlen/llama-cpp-python/blob/main/docs/install/macos.md) to use the Python binding `with Metal support`.\n",
-                "\n",
-                "In particular, ensure that `conda` is using the correct virtual environment that you created (`miniforge3`).\n",
-                "\n",
-                "E.g., for me:\n",
-                "\n",
-                "```\n",
-                "conda activate /Users/rlm/miniforge3/envs/llama\n",
-                "```\n",
-                "\n",
-                "With this confirmed:"
-            ]
-        },
-        {
-            "cell_type": "code",
-            "execution_count": null,
-            "id": "2fd6fe25",
-            "metadata": {},
-            "outputs": [],
-            "source": [
-                "! CMAKE_ARGS=\"-DLLAMA_METAL=on\" FORCE_CMAKE=1 pip install -U llama-cpp-python --no-cache-dir"
-            ]
-        },
-        {
-            "cell_type": "code",
-            "execution_count": 4,
-            "id": "cd7164e3",
-            "metadata": {},
-            "outputs": [],
-            "source": [
-                "from langchain_community.llms import LlamaCpp"
-            ]
-        },
-        {
-            "cell_type": "markdown",
-            "id": "fcf81052",
-            "metadata": {},
-            "source": [
-                "Setting model parameters as noted in the [llama.cpp docs](/docs/integrations/llms/llamacpp)."
-            ]
-        },
-        {
-            "cell_type": "code",
-            "execution_count": null,
-            "id": "af1176bb-d52a-4cf0-b983-8b7433d45b4f",
-            "metadata": {},
-            "outputs": [
-                {
-                    "name": "stderr",
-                    "output_type": "stream",
-                    "text": [
-                        "llama.cpp: loading model from /Users/rlm/Desktop/Code/llama.cpp/llama-2-13b-chat.ggmlv3.q4_0.bin\n",
-                        "llama_model_load_internal: format     = ggjt v3 (latest)\n",
-                        "llama_model_load_internal: n_vocab    = 32000\n",
-                        "llama_model_load_internal: n_ctx      = 2048\n",
-                        "llama_model_load_internal: n_embd     = 5120\n",
-                        "llama_model_load_internal: n_mult     = 256\n",
-                        "llama_model_load_internal: n_head     = 40\n",
-                        "llama_model_load_internal: n_layer    = 40\n",
-                        "llama_model_load_internal: n_rot      = 128\n",
-                        "llama_model_load_internal: freq_base  = 10000.0\n",
-                        "llama_model_load_internal: freq_scale = 1\n",
-                        "llama_model_load_internal: ftype      = 2 (mostly Q4_0)\n",
-                        "llama_model_load_internal: n_ff       = 13824\n",
-                        "llama_model_load_internal: model size = 13B\n",
-                        "llama_model_load_internal: ggml ctx size =    0.09 MB\n",
-                        "llama_model_load_internal: mem required  = 8819.71 MB (+ 1608.00 MB per state)\n",
-                        "llama_new_context_with_model: kv self size  = 1600.00 MB\n",
-                        "ggml_metal_init: allocating\n",
-                        "ggml_metal_init: using MPS\n",
-                        "ggml_metal_init: loading '/Users/rlm/miniforge3/envs/llama/lib/python3.9/site-packages/llama_cpp/ggml-metal.metal'\n",
-                        "ggml_metal_init: loaded kernel_add                            0x76add7460\n",
-                        "ggml_metal_init: loaded kernel_mul                            0x76add5090\n",
-                        "ggml_metal_init: loaded kernel_mul_row                        0x76addae00\n",
-                        "ggml_metal_init: loaded kernel_scale                          0x76adb2940\n",
-                        "ggml_metal_init: loaded kernel_silu                           0x76adb8610\n",
-                        "ggml_metal_init: loaded kernel_relu                           0x76addb700\n",
-                        "ggml_metal_init: loaded kernel_gelu                           0x76addc100\n",
-                        "ggml_metal_init: loaded kernel_soft_max                       0x76addcb80\n",
-                        "ggml_metal_init: loaded kernel_diag_mask_inf                  0x76addd600\n",
-                        "ggml_metal_init: loaded kernel_get_rows_f16                   0x295f16380\n",
-                        "ggml_metal_init: loaded kernel_get_rows_q4_0                  0x295f165e0\n",
-                        "ggml_metal_init: loaded kernel_get_rows_q4_1                  0x295f16840\n",
-                        "ggml_metal_init: loaded kernel_get_rows_q2_K                  0x295f16aa0\n",
-                        "ggml_metal_init: loaded kernel_get_rows_q3_K                  0x295f16d00\n",
-                        "ggml_metal_init: loaded kernel_get_rows_q4_K                  0x295f16f60\n",
-                        "ggml_metal_init: loaded kernel_get_rows_q5_K                  0x295f171c0\n",
-                        "ggml_metal_init: loaded kernel_get_rows_q6_K                  0x295f17420\n",
-                        "ggml_metal_init: loaded kernel_rms_norm                       0x295f17680\n",
-                        "ggml_metal_init: loaded kernel_norm                           0x295f178e0\n",
-                        "ggml_metal_init: loaded kernel_mul_mat_f16_f32                0x295f17b40\n",
-                        "ggml_metal_init: loaded kernel_mul_mat_q4_0_f32               0x295f17da0\n",
-                        "ggml_metal_init: loaded kernel_mul_mat_q4_1_f32               0x295f18000\n",
-                        "ggml_metal_init: loaded kernel_mul_mat_q2_K_f32               0x7962b9900\n",
-                        "ggml_metal_init: loaded kernel_mul_mat_q3_K_f32               0x7962bf5f0\n",
-                        "ggml_metal_init: loaded kernel_mul_mat_q4_K_f32               0x7962bc630\n",
-                        "ggml_metal_init: loaded kernel_mul_mat_q5_K_f32               0x142045960\n",
-                        "ggml_metal_init: loaded kernel_mul_mat_q6_K_f32               0x7962ba2b0\n",
-                        "ggml_metal_init: loaded kernel_rope                           0x7962c35f0\n",
-                        "ggml_metal_init: loaded kernel_alibi_f32                      0x7962c30b0\n",
-                        "ggml_metal_init: loaded kernel_cpy_f32_f16                    0x7962c15b0\n",
-                        "ggml_metal_init: loaded kernel_cpy_f32_f32                    0x7962beb10\n",
-                        "ggml_metal_init: loaded kernel_cpy_f16_f16                    0x7962bf060\n",
-                        "ggml_metal_init: recommendedMaxWorkingSetSize = 21845.34 MB\n",
-                        "ggml_metal_init: hasUnifiedMemory             = true\n",
-                        "ggml_metal_init: maxTransferRate              = built-in GPU\n",
-                        "ggml_metal_add_buffer: allocated 'data            ' buffer, size =  6984.06 MB, (35852.94 / 21845.34), warning: current allocated size is greater than the recommended max working set size\n",
-                        "ggml_metal_add_buffer: allocated 'eval            ' buffer, size =  1026.00 MB, (36878.94 / 21845.34), warning: current allocated size is greater than the recommended max working set size\n",
-                        "ggml_metal_add_buffer: allocated 'kv              ' buffer, size =  1602.00 MB, (38480.94 / 21845.34), warning: current allocated size is greater than the recommended max working set size\n",
-                        "ggml_metal_add_buffer: allocated 'scr0            ' buffer, size =   298.00 MB, (38778.94 / 21845.34), warning: current allocated size is greater than the recommended max working set size\n",
-                        "AVX = 0 | AVX2 = 0 | AVX512 = 0 | AVX512_VBMI = 0 | AVX512_VNNI = 0 | FMA = 0 | NEON = 1 | ARM_FMA = 1 | F16C = 0 | FP16_VA = 1 | WASM_SIMD = 0 | BLAS = 1 | SSE3 = 0 | VSX = 0 | \n",
-                        "ggml_metal_add_buffer: allocated 'scr1            ' buffer, size =   512.00 MB, (39290.94 / 21845.34), warning: current allocated size is greater than the recommended max working set size\n"
-                    ]
-                }
-            ],
-            "source": [
-                "n_gpu_layers = 1  # Metal set to 1 is enough.\n",
-                "n_batch = 512  # Should be between 1 and n_ctx, consider the amount of RAM of your Apple Silicon Chip.\n",
-                "\n",
-                "# Make sure the model path is correct for your system!\n",
-                "llm = LlamaCpp(\n",
-                "    model_path=\"/Users/rlm/Desktop/Code/llama.cpp/llama-2-13b-chat.ggmlv3.q4_0.bin\",\n",
-                "    n_gpu_layers=n_gpu_layers,\n",
-                "    n_batch=n_batch,\n",
-                "    n_ctx=2048,\n",
-                "    f16_kv=True,  # MUST set to True, otherwise you will run into problem after a couple of calls\n",
-                "    verbose=True,\n",
-                ")"
-            ]
-        },
-        {
-            "cell_type": "markdown",
-            "id": "3831b16a",
-            "metadata": {},
-            "source": [
-                "Note that these indicate that [Metal was enabled properly](/docs/integrations/llms/llamacpp):\n",
-                "\n",
-                "```\n",
-                "ggml_metal_init: allocating\n",
-                "ggml_metal_init: using MPS\n",
-                "```"
-            ]
-        },
-        {
-            "cell_type": "code",
-            "execution_count": 30,
-            "id": "e940de71",
-            "metadata": {},
-            "outputs": [
-                {
-                    "name": "stderr",
-                    "output_type": "stream",
-                    "text": [
-                        "Llama.generate: prefix-match hit\n"
-                    ]
-                },
-                {
-                    "name": "stdout",
-                    "output_type": "stream",
-                    "text": [
-                        "\n",
-                        "Setting: The Late Show with Stephen Colbert. The studio audience is filled with fans of both comedians, and the energy is electric. The two comedians are seated at a table, ready to begin their epic rap battle.\n",
-                        "\n",
-                        "Stephen Colbert: (smirking) Oh, you think you can take me down, John? You're just a Brit with a funny accent, and I'm the king of comedy!\n",
-                        "John Oliver: (grinning) Oh, you think you're tough, Stephen? You're just a has-been from South Carolina, and I'm the future of comedy!\n",
-                        "The battle begins, with each comedian delivering clever rhymes and witty insults. Here are a few lines that might be included:\n",
-                        "Stephen Colbert: (rapping) You may have a big brain, John, but you can't touch my charm / I've got the audience in stitches, while you're just a blemish on the screen / Your accent is so thick, it's like trying to hear a speech through a mouthful of marshmallows / You may have"
-                    ]
-                },
-                {
-                    "name": "stderr",
-                    "output_type": "stream",
-                    "text": [
-                        "\n",
-                        "llama_print_timings:        load time =  2201.54 ms\n",
-                        "llama_print_timings:      sample time =   182.54 ms /   256 runs   (    0.71 ms per token,  1402.41 tokens per second)\n",
-                        "llama_print_timings: prompt eval time =     0.00 ms /     1 tokens (    0.00 ms per token,      inf tokens per second)\n",
-                        "llama_print_timings:        eval time =  8484.62 ms /   256 runs   (   33.14 ms per token,    30.17 tokens per second)\n",
-                        "llama_print_timings:       total time =  9000.62 ms\n"
-                    ]
-                },
-                {
-                    "data": {
-                        "text/plain": [
-                            "\"\\nSetting: The Late Show with Stephen Colbert. The studio audience is filled with fans of both comedians, and the energy is electric. The two comedians are seated at a table, ready to begin their epic rap battle.\\n\\nStephen Colbert: (smirking) Oh, you think you can take me down, John? You're just a Brit with a funny accent, and I'm the king of comedy!\\nJohn Oliver: (grinning) Oh, you think you're tough, Stephen? You're just a has-been from South Carolina, and I'm the future of comedy!\\nThe battle begins, with each comedian delivering clever rhymes and witty insults. Here are a few lines that might be included:\\nStephen Colbert: (rapping) You may have a big brain, John, but you can't touch my charm / I've got the audience in stitches, while you're just a blemish on the screen / Your accent is so thick, it's like trying to hear a speech through a mouthful of marshmallows / You may have\""
-                        ]
-                    },
-                    "execution_count": 30,
-                    "metadata": {},
-                    "output_type": "execute_result"
-                }
-            ],
-            "source": [
-                "llm.invoke(\"Simulate a rap battle between Stephen Colbert and John Oliver\")"
-            ]
-        },
-        {
-            "cell_type": "markdown",
-            "id": "0d9579a7",
-            "metadata": {},
-            "source": [
-                "### GPT4All\n",
-                "\n",
-                "Similarly, we can use `GPT4All`.\n",
-                "\n",
-                "[Download the GPT4All model binary](/docs/integrations/llms/gpt4all).\n",
-                "\n",
-                "The Model Explorer on the [GPT4All](https://gpt4all.io/index.html) is a great way to choose and download a model.\n",
-                "\n",
-                "Then, specify the path that you downloaded to to.\n",
-                "\n",
-                "E.g., for me, the model lives here:\n",
-                "\n",
-                "`/Users/rlm/Desktop/Code/gpt4all/models/nous-hermes-13b.ggmlv3.q4_0.bin`"
-            ]
-        },
-        {
-            "cell_type": "code",
-            "execution_count": 2,
-            "id": "4a24eef1",
-            "metadata": {},
-            "outputs": [
-                {
-                    "name": "stdout",
-                    "output_type": "stream",
-                    "text": [
-                        "Found model file at  /Users/rlm/Desktop/Code/gpt4all/models/nous-hermes-13b.ggmlv3.q4_0.bin\n"
-                    ]
-                },
-                {
-                    "name": "stderr",
-                    "output_type": "stream",
-                    "text": [
-                        "objc[47842]: Class GGMLMetalClass is implemented in both /Users/rlm/anaconda3/envs/lcn2/lib/python3.9/site-packages/gpt4all/llmodel_DO_NOT_MODIFY/build/libreplit-mainline-metal.dylib (0x29f48c208) and /Users/rlm/anaconda3/envs/lcn2/lib/python3.9/site-packages/gpt4all/llmodel_DO_NOT_MODIFY/build/libllamamodel-mainline-metal.dylib (0x29f970208). One of the two will be used. Which one is undefined.\n",
-                        "llama.cpp: using Metal\n",
-                        "llama.cpp: loading model from /Users/rlm/Desktop/Code/gpt4all/models/nous-hermes-13b.ggmlv3.q4_0.bin\n",
-                        "llama_model_load_internal: format     = ggjt v3 (latest)\n",
-                        "llama_model_load_internal: n_vocab    = 32001\n",
-                        "llama_model_load_internal: n_ctx      = 2048\n",
-                        "llama_model_load_internal: n_embd     = 5120\n",
-                        "llama_model_load_internal: n_mult     = 256\n",
-                        "llama_model_load_internal: n_head     = 40\n",
-                        "llama_model_load_internal: n_layer    = 40\n",
-                        "llama_model_load_internal: n_rot      = 128\n",
-                        "llama_model_load_internal: ftype      = 2 (mostly Q4_0)\n",
-                        "llama_model_load_internal: n_ff       = 13824\n",
-                        "llama_model_load_internal: n_parts    = 1\n",
-                        "llama_model_load_internal: model size = 13B\n",
-                        "llama_model_load_internal: ggml ctx size =    0.09 MB\n",
-                        "llama_model_load_internal: mem required  = 9031.71 MB (+ 1608.00 MB per state)\n",
-                        "llama_new_context_with_model: kv self size  = 1600.00 MB\n",
-                        "ggml_metal_init: allocating\n",
-                        "ggml_metal_init: using MPS\n",
-                        "ggml_metal_init: loading '/Users/rlm/anaconda3/envs/lcn2/lib/python3.9/site-packages/gpt4all/llmodel_DO_NOT_MODIFY/build/ggml-metal.metal'\n",
-                        "ggml_metal_init: loaded kernel_add                            0x115fcbfb0\n",
-                        "ggml_metal_init: loaded kernel_mul                            0x115fcd4a0\n",
-                        "ggml_metal_init: loaded kernel_mul_row                        0x115fce850\n",
-                        "ggml_metal_init: loaded kernel_scale                          0x115fcd700\n",
-                        "ggml_metal_init: loaded kernel_silu                           0x115fcd960\n",
-                        "ggml_metal_init: loaded kernel_relu                           0x115fcfd50\n",
-                        "ggml_metal_init: loaded kernel_gelu                           0x115fd03c0\n",
-                        "ggml_metal_init: loaded kernel_soft_max                       0x115fcf640\n",
-                        "ggml_metal_init: loaded kernel_diag_mask_inf                  0x115fd07f0\n",
-                        "ggml_metal_init: loaded kernel_get_rows_f16                   0x1147b2450\n",
-                        "ggml_metal_init: loaded kernel_get_rows_q4_0                  0x11479d1d0\n",
-                        "ggml_metal_init: loaded kernel_get_rows_q4_1                  0x1147ad1f0\n",
-                        "ggml_metal_init: loaded kernel_get_rows_q2_k                  0x1147aef50\n",
-                        "ggml_metal_init: loaded kernel_get_rows_q3_k                  0x1147af1b0\n",
-                        "ggml_metal_init: loaded kernel_get_rows_q4_k                  0x1147af410\n",
-                        "ggml_metal_init: loaded kernel_get_rows_q5_k                  0x1147affa0\n",
-                        "ggml_metal_init: loaded kernel_get_rows_q6_k                  0x1147b0200\n",
-                        "ggml_metal_init: loaded kernel_rms_norm                       0x1147b0460\n",
-                        "ggml_metal_init: loaded kernel_norm                           0x1147bfc90\n",
-                        "ggml_metal_init: loaded kernel_mul_mat_f16_f32                0x1147c0230\n",
-                        "ggml_metal_init: loaded kernel_mul_mat_q4_0_f32               0x1147c0490\n",
-                        "ggml_metal_init: loaded kernel_mul_mat_q4_1_f32               0x1147c06f0\n",
-                        "ggml_metal_init: loaded kernel_mul_mat_q2_k_f32               0x1147c0950\n",
-                        "ggml_metal_init: loaded kernel_mul_mat_q3_k_f32               0x1147c0bb0\n",
-                        "ggml_metal_init: loaded kernel_mul_mat_q4_k_f32               0x1147c0e10\n",
-                        "ggml_metal_init: loaded kernel_mul_mat_q5_k_f32               0x1147c1070\n",
-                        "ggml_metal_init: loaded kernel_mul_mat_q6_k_f32               0x1147c13d0\n",
-                        "ggml_metal_init: loaded kernel_rope                           0x1147c1a00\n",
-                        "ggml_metal_init: loaded kernel_alibi_f32                      0x1147c2120\n",
-                        "ggml_metal_init: loaded kernel_cpy_f32_f16                    0x115fd1690\n",
-                        "ggml_metal_init: loaded kernel_cpy_f32_f32                    0x115fd1c60\n",
-                        "ggml_metal_init: loaded kernel_cpy_f16_f16                    0x115fd2d40\n",
-                        "ggml_metal_init: recommendedMaxWorkingSetSize = 21845.34 MB\n",
-                        "ggml_metal_init: hasUnifiedMemory             = true\n",
-                        "ggml_metal_init: maxTransferRate              = built-in GPU\n",
-                        "ggml_metal_add_buffer: allocated 'data            ' buffer, size =  6984.06 MB, ( 6984.45 / 21845.34)\n",
-                        "ggml_metal_add_buffer: allocated 'eval            ' buffer, size =  1024.00 MB, ( 8008.45 / 21845.34)\n",
-                        "ggml_metal_add_buffer: allocated 'kv              ' buffer, size =  1602.00 MB, ( 9610.45 / 21845.34)\n",
-                        "ggml_metal_add_buffer: allocated 'scr0            ' buffer, size =   512.00 MB, (10122.45 / 21845.34)\n",
-                        "ggml_metal_add_buffer: allocated 'scr1            ' buffer, size =   512.00 MB, (10634.45 / 21845.34)\n"
-                    ]
-                }
-            ],
-            "source": [
-                "from langchain_community.llms import GPT4All\n",
-                "\n",
-                "gpt4all = GPT4All(\n",
-                "    model=\"/Users/rlm/Desktop/Code/gpt4all/models/nous-hermes-13b.ggmlv3.q4_0.bin\",\n",
-                "    max_tokens=2048,\n",
-                ")"
-            ]
-        },
-        {
-            "cell_type": "markdown",
-            "id": "e6d012e4-0eef-4734-a826-89ec74fe9f88",
-            "metadata": {},
-            "source": [
-                "### llamafile\n",
-                "\n",
-                "One of the simplest ways to run an LLM locally is using a [llamafile](https://github.com/Mozilla-Ocho/llamafile). All you need to do is:\n",
-                "\n",
-                "1) Download a llamafile from [HuggingFace](https://huggingface.co/models?other=llamafile)\n",
-                "2) Make the file executable\n",
-                "3) Run the file\n",
-                "\n",
-                "llamafiles bundle model weights and a [specially-compiled](https://github.com/Mozilla-Ocho/llamafile?tab=readme-ov-file#technical-details) version of [`llama.cpp`](https://github.com/ggerganov/llama.cpp) into a single file that can run on most computers without any additional dependencies. They also come with an embedded inference server that provides an [API](https://github.com/Mozilla-Ocho/llamafile/blob/main/llama.cpp/server/README.md#api-endpoints) for interacting with your model. \n",
-                "\n",
-                "Here's a simple bash script that shows all 3 setup steps:\n",
-                "\n",
-                "```bash\n",
-                "# Download a llamafile from HuggingFace\n",
-                "wget https://huggingface.co/jartine/TinyLlama-1.1B-Chat-v1.0-GGUF/resolve/main/TinyLlama-1.1B-Chat-v1.0.Q5_K_M.llamafile\n",
-                "\n",
-                "# Make the file executable. On Windows, instead just rename the file to end in \".exe\".\n",
-                "chmod +x TinyLlama-1.1B-Chat-v1.0.Q5_K_M.llamafile\n",
-                "\n",
-                "# Start the model server. Listens at http://localhost:8080 by default.\n",
-                "./TinyLlama-1.1B-Chat-v1.0.Q5_K_M.llamafile --server --nobrowser\n",
-                "```\n",
-                "\n",
-                "After you run the above setup steps, you can interact with the model via LangChain:"
-            ]
-        },
-        {
-            "cell_type": "code",
-            "execution_count": 1,
-            "id": "735e45b6-9aff-463e-aae4-bbf8ac2b21c5",
-            "metadata": {},
-            "outputs": [
-                {
-                    "data": {
-                        "text/plain": [
-                            "'\\n-1 1/2 (8 oz. Pounds) ground beef, browned and cooked until no longer pink\\n-3 cups whole wheat spaghetti\\n-4 (10 oz) cans diced tomatoes with garlic and basil\\n-2 eggs, beaten\\n-1 cup grated parmesan cheese\\n-1/2 teaspoon salt\\n-1/4 teaspoon black pepper\\n-1 cup breadcrumbs (16 oz)\\n-2 tablespoons olive oil\\n\\nInstructions:\\n1. Cook spaghetti according to package directions. Drain and set aside.\\n2. In a large skillet, brown ground beef over medium heat until no longer pink. Drain any excess grease.\\n3. Stir in diced tomatoes with garlic and basil, and season with salt and pepper. Cook for 5 to 7 minutes or until sauce is heated through. Set aside.\\n4. In a large bowl, beat eggs with a fork or whisk until fluffy. Add cheese, salt, and black pepper. Set aside.\\n5. In another bowl, combine breadcrumbs and olive oil. Dip each spaghetti into the egg mixture and then coat in the breadcrumb mixture. Place on baking sheet lined with parchment paper to prevent sticking. Repeat until all spaghetti are coated.\\n6. Heat oven to 375 degrees. Bake for 18 to 20 minutes, or until lightly golden brown.\\n7. Serve hot with meatballs and sauce on the side. Enjoy!'"
-                        ]
-                    },
-                    "execution_count": 1,
-                    "metadata": {},
-                    "output_type": "execute_result"
-                }
-            ],
-            "source": [
-                "from langchain_community.llms.llamafile import Llamafile\n",
-                "\n",
-                "llamafile = Llamafile()\n",
-                "\n",
-                "llamafile.invoke(\"Here is my grandmother's beloved recipe for spaghetti and meatballs:\")"
-            ]
-        },
-        {
-            "cell_type": "markdown",
-            "id": "d58838ae",
-            "metadata": {},
-            "source": [
-                "## Using in a chain\n",
-                "\n",
-                "We can create a summarization chain with either model by passing in the retrieved docs and a simple prompt.\n",
-                "\n",
-                "It formats the prompt template using the input key values provided and passes the formatted string to `GPT4All`, `LLama-V2`, or another specified LLM."
-            ]
-        },
-        {
-            "cell_type": "code",
-            "execution_count": 27,
-            "id": "18a3716d",
-            "metadata": {
-                "scrolled": false
-            },
-            "outputs": [
-                {
-                    "name": "stderr",
-                    "output_type": "stream",
-                    "text": [
-                        "Llama.generate: prefix-match hit\n"
-                    ]
-                },
-                {
-                    "name": "stdout",
-                    "output_type": "stream",
-                    "text": [
-                        "\n",
-                        "Based on the retrieved documents, the main themes are:\n",
-                        "1. Task decomposition: The ability to break down complex tasks into smaller subtasks, which can be handled by an LLM or other components of the agent system.\n",
-                        "2. LLM as the core controller: The use of a large language model (LLM) as the primary controller of an autonomous agent system, complemented by other key components such as a knowledge graph and a planner.\n",
-                        "3. Potentiality of LLM: The idea that LLMs have the potential to be used as powerful general problem solvers, not just for generating well-written copies but also for solving complex tasks and achieving human-like intelligence.\n",
-                        "4. Challenges in long-term planning: The challenges in planning over a lengthy history and effectively exploring the solution space, which are important limitations of current LLM-based autonomous agent systems."
-                    ]
-                },
-                {
-                    "name": "stderr",
-                    "output_type": "stream",
-                    "text": [
-                        "\n",
-                        "llama_print_timings:        load time =  1191.88 ms\n",
-                        "llama_print_timings:      sample time =   134.47 ms /   193 runs   (    0.70 ms per token,  1435.25 tokens per second)\n",
-                        "llama_print_timings: prompt eval time = 39470.18 ms /  1055 tokens (   37.41 ms per token,    26.73 tokens per second)\n",
-                        "llama_print_timings:        eval time =  8090.85 ms /   192 runs   (   42.14 ms per token,    23.73 tokens per second)\n",
-                        "llama_print_timings:       total time = 47943.12 ms\n"
-                    ]
-                },
-                {
-                    "data": {
-                        "text/plain": [
-                            "'\\nBased on the retrieved documents, the main themes are:\\n1. Task decomposition: The ability to break down complex tasks into smaller subtasks, which can be handled by an LLM or other components of the agent system.\\n2. LLM as the core controller: The use of a large language model (LLM) as the primary controller of an autonomous agent system, complemented by other key components such as a knowledge graph and a planner.\\n3. Potentiality of LLM: The idea that LLMs have the potential to be used as powerful general problem solvers, not just for generating well-written copies but also for solving complex tasks and achieving human-like intelligence.\\n4. Challenges in long-term planning: The challenges in planning over a lengthy history and effectively exploring the solution space, which are important limitations of current LLM-based autonomous agent systems.'"
-                        ]
-                    },
-                    "execution_count": 27,
-                    "metadata": {},
-                    "output_type": "execute_result"
-                }
-            ],
-            "source": [
-                "from langchain_core.output_parsers import StrOutputParser\n",
-                "from langchain_core.prompts import PromptTemplate\n",
-                "\n",
-                "# Prompt\n",
-                "prompt = PromptTemplate.from_template(\n",
-                "    \"Summarize the main themes in these retrieved docs: {docs}\"\n",
-                ")\n",
-                "\n",
-                "\n",
-                "# Chain\n",
-                "def format_docs(docs):\n",
-                "    return \"\\n\\n\".join(doc.page_content for doc in docs)\n",
-                "\n",
-                "\n",
-                "chain = {\"docs\": format_docs} | prompt | llm | StrOutputParser()\n",
-                "\n",
-                "# Run\n",
                 "question = \"What are the approaches to Task Decomposition?\"\n",
-                "docs = vectorstore.similarity_search(question)\n",
-                "chain.invoke(docs)"
-            ]
-        },
-        {
-            "cell_type": "markdown",
-            "id": "3cce6977-52e7-4944-89b4-c161d04f6698",
-            "metadata": {},
-            "source": [
-                "## Q&A \n",
-                "\n",
-                "We can also use the LangChain Prompt Hub to store and fetch prompts that are model-specific.\n",
-                "\n",
-                "Let's try with a default RAG prompt, [here](https://smith.langchain.com/hub/rlm/rag-prompt)."
-            ]
-        },
-        {
-            "cell_type": "code",
-            "execution_count": 3,
-            "id": "59ed5f0d-7089-41cc-8486-af37b690dd33",
-            "metadata": {},
-            "outputs": [
-                {
-                    "data": {
-                        "text/plain": [
-                            "[HumanMessagePromptTemplate(prompt=PromptTemplate(input_variables=['context', 'question'], template=\"You are an assistant for question-answering tasks. Use the following pieces of retrieved context to answer the question. If you don't know the answer, just say that you don't know. Use three sentences maximum and keep the answer concise.\\nQuestion: {question} \\nContext: {context} \\nAnswer:\"))]"
-                        ]
-                    },
-                    "execution_count": 3,
-                    "metadata": {},
-                    "output_type": "execute_result"
-                }
-            ],
-            "source": [
-                "from langchain import hub\n",
-                "\n",
-                "rag_prompt = hub.pull(\"rlm/rag-prompt\")\n",
-                "rag_prompt.messages"
-            ]
-        },
-        {
-            "cell_type": "code",
-            "execution_count": 28,
-            "id": "c01c1725",
-            "metadata": {},
-            "outputs": [
-                {
-                    "name": "stderr",
-                    "output_type": "stream",
-                    "text": [
-                        "Llama.generate: prefix-match hit\n"
-                    ]
-                },
-                {
-                    "name": "stdout",
-                    "output_type": "stream",
-                    "text": [
-                        " Hi there! There are three main approaches to task decomposition. One is using LLM with simple prompting like \"Steps for XYZ.\" or \"What are the subgoals for achieving XYZ?\" Another approach is by using task-specific instructions, such as \"Write a story outline\" for writing a novel. Finally, task decomposition can also be done with human inputs. Thanks for asking!"
-                    ]
-                },
-                {
-                    "name": "stderr",
-                    "output_type": "stream",
-                    "text": [
-                        "\n",
-                        "llama_print_timings:        load time =  1191.88 ms\n",
-                        "llama_print_timings:      sample time =    61.21 ms /    85 runs   (    0.72 ms per token,  1388.64 tokens per second)\n",
-                        "llama_print_timings: prompt eval time =  8014.11 ms /   267 tokens (   30.02 ms per token,    33.32 tokens per second)\n",
-                        "llama_print_timings:        eval time =  2908.17 ms /    84 runs   (   34.62 ms per token,    28.88 tokens per second)\n",
-                        "llama_print_timings:       total time = 11096.23 ms\n"
-                    ]
-                },
-                {
-                    "data": {
-                        "text/plain": [
-                            "{'output_text': ' Hi there! There are three main approaches to task decomposition. One is using LLM with simple prompting like \"Steps for XYZ.\" or \"What are the subgoals for achieving XYZ?\" Another approach is by using task-specific instructions, such as \"Write a story outline\" for writing a novel. Finally, task decomposition can also be done with human inputs. Thanks for asking!'}"
-                        ]
-                    },
-                    "execution_count": 20,
-                    "metadata": {},
-                    "output_type": "execute_result"
-                }
-            ],
-            "source": [
-                "from langchain_core.runnables import RunnablePassthrough, RunnablePick\n",
-                "\n",
-                "# Chain\n",
-                "chain = (\n",
-                "    RunnablePassthrough.assign(context=RunnablePick(\"context\") | format_docs)\n",
-                "    | rag_prompt\n",
-                "    | llm\n",
-                "    | StrOutputParser()\n",
-                ")\n",
-                "\n",
-                "# Run\n",
-                "chain.invoke({\"context\": docs, \"question\": question})"
-            ]
-        },
-        {
-            "cell_type": "markdown",
-            "id": "2e5913f0-cf92-4e21-8794-0502ba11b202",
-            "metadata": {},
-            "source": [
-                "Now, let's try with [a prompt specifically for LLaMA](https://smith.langchain.com/hub/rlm/rag-prompt-llama), which [includes special tokens](https://huggingface.co/blog/llama2#how-to-prompt-llama-2)."
-            ]
-        },
-        {
-            "cell_type": "code",
-            "execution_count": 3,
-            "id": "78f6862d-b7a6-4e03-84e4-45667185bf9b",
-            "metadata": {},
-            "outputs": [
-                {
-                    "data": {
-                        "text/plain": [
-                            "ChatPromptTemplate(input_variables=['question', 'context'], output_parser=None, partial_variables={}, messages=[HumanMessagePromptTemplate(prompt=PromptTemplate(input_variables=['question', 'context'], output_parser=None, partial_variables={}, template=\"[INST]<<SYS>> You are an assistant for question-answering tasks. Use the following pieces of retrieved context to answer the question. If you don't know the answer, just say that you don't know. Use three sentences maximum and keep the answer concise.<</SYS>> \\nQuestion: {question} \\nContext: {context} \\nAnswer: [/INST]\", template_format='f-string', validate_template=True), additional_kwargs={})])"
-                        ]
-                    },
-                    "execution_count": 3,
-                    "metadata": {},
-                    "output_type": "execute_result"
-                }
-            ],
-            "source": [
-                "# Prompt\n",
-                "rag_prompt_llama = hub.pull(\"rlm/rag-prompt-llama\")\n",
-                "rag_prompt_llama.messages"
-            ]
-        },
-        {
-            "cell_type": "code",
-            "execution_count": 26,
-            "id": "67cefb46-acd3-4c2a-a8f6-b62c7c3e30dc",
-            "metadata": {},
-            "outputs": [
-                {
-                    "name": "stderr",
-                    "output_type": "stream",
-                    "text": [
-                        "Llama.generate: prefix-match hit\n"
-                    ]
-                },
-                {
-                    "name": "stdout",
-                    "output_type": "stream",
-                    "text": [
-                        "  Sure, I'd be happy to help! Based on the context, here are some to task:\n",
-                        "\n",
-                        "1. LLM with simple prompting: This using a large model (LLM) with simple prompts like \"Steps for XYZ\" or \"What are the subgoals for achieving XYZ?\" to decompose tasks into smaller steps.\n",
-                        "2. Task-specific: Another is to use task-specific, such as \"Write a story outline\" for writing a novel, to guide the of tasks.\n",
-                        "3. Human inputs:, human inputs can be used to supplement the process, in cases where the task a high degree of creativity or expertise.\n",
-                        "\n",
-                        "As fores in long-term and task, one major is that LLMs to adjust plans when faced with errors, making them less robust to humans who learn from trial and error."
-                    ]
-                },
-                {
-                    "name": "stderr",
-                    "output_type": "stream",
-                    "text": [
-                        "\n",
-                        "llama_print_timings:        load time = 11326.20 ms\n",
-                        "llama_print_timings:      sample time =   144.81 ms /   207 runs   (    0.70 ms per token,  1429.47 tokens per second)\n",
-                        "llama_print_timings: prompt eval time =  1506.13 ms /   258 tokens (    5.84 ms per token,   171.30 tokens per second)\n",
-                        "llama_print_timings:        eval time =  6231.92 ms /   206 runs   (   30.25 ms per token,    33.06 tokens per second)\n",
-                        "llama_print_timings:       total time =  8158.41 ms\n"
-                    ]
-                },
-                {
-                    "data": {
-                        "text/plain": [
-                            "{'output_text': '  Sure, I\\'d be happy to help! Based on the context, here are some to task:\\n\\n1. LLM with simple prompting: This using a large model (LLM) with simple prompts like \"Steps for XYZ\" or \"What are the subgoals for achieving XYZ?\" to decompose tasks into smaller steps.\\n2. Task-specific: Another is to use task-specific, such as \"Write a story outline\" for writing a novel, to guide the of tasks.\\n3. Human inputs:, human inputs can be used to supplement the process, in cases where the task a high degree of creativity or expertise.\\n\\nAs fores in long-term and task, one major is that LLMs to adjust plans when faced with errors, making them less robust to humans who learn from trial and error.'}"
-                        ]
-                    },
-                    "execution_count": 26,
-                    "metadata": {},
-                    "output_type": "execute_result"
-                }
-            ],
-            "source": [
-                "# Chain\n",
-                "chain = (\n",
-                "    RunnablePassthrough.assign(context=RunnablePick(\"context\") | format_docs)\n",
-                "    | rag_prompt_llama\n",
-                "    | llm\n",
-                "    | StrOutputParser()\n",
-                ")\n",
-                "\n",
-                "# Run\n",
-                "chain.invoke({\"context\": docs, \"question\": question})"
-            ]
-        },
-        {
-            "cell_type": "markdown",
-            "id": "821729cb",
-            "metadata": {},
-            "source": [
-                "## Q&A with retrieval\n",
-                "\n",
-                "Instead of manually passing in docs, we can automatically retrieve them from our vector store based on the user question.\n",
-                "\n",
-                "This will use a QA default prompt (shown [here](https://github.com/langchain-ai/langchain/blob/275b926cf745b5668d3ea30236635e20e7866442/langchain/chains/retrieval_qa/prompt.py#L4)) and will retrieve from the vectorDB."
-            ]
-        },
-        {
-            "cell_type": "code",
-            "execution_count": 21,
-            "id": "86c7a349",
-            "metadata": {},
-            "outputs": [],
-            "source": [
-                "retriever = vectorstore.as_retriever()\n",
-                "qa_chain = (\n",
-                "    {\"context\": retriever | format_docs, \"question\": RunnablePassthrough()}\n",
-                "    | rag_prompt\n",
-                "    | llm\n",
-                "    | StrOutputParser()\n",
-                ")"
-            ]
-        },
-        {
-            "cell_type": "code",
-            "execution_count": 22,
-            "id": "112ca227",
-            "metadata": {},
-            "outputs": [
-                {
-                    "name": "stderr",
-                    "output_type": "stream",
-                    "text": [
-                        "Llama.generate: prefix-match hit\n"
-                    ]
-                },
-                {
-                    "name": "stdout",
-                    "output_type": "stream",
-                    "text": [
-                        " \n",
-                        "The three approaches to Task decomposition are LLMs with simple prompting, task-specific instructions, or human inputs. Thanks for asking!"
-                    ]
-                },
-                {
-                    "name": "stderr",
-                    "output_type": "stream",
-                    "text": [
-                        "\n",
-                        "llama_print_timings:        load time =  1191.88 ms\n",
-                        "llama_print_timings:      sample time =    22.78 ms /    31 runs   (    0.73 ms per token,  1360.66 tokens per second)\n",
-                        "llama_print_timings: prompt eval time =     0.00 ms /     1 tokens (    0.00 ms per token,      inf tokens per second)\n",
-                        "llama_print_timings:        eval time =  1320.23 ms /    31 runs   (   42.59 ms per token,    23.48 tokens per second)\n",
-                        "llama_print_timings:       total time =  1387.70 ms\n"
-                    ]
-                },
-                {
-                    "data": {
-                        "text/plain": [
-                            "{'query': 'What are the approaches to Task Decomposition?',\n",
-                            " 'result': ' \\nThe three approaches to Task decomposition are LLMs with simple prompting, task-specific instructions, or human inputs. Thanks for asking!'}"
-                        ]
-                    },
-                    "execution_count": 22,
-                    "metadata": {},
-                    "output_type": "execute_result"
-                }
-            ],
-            "source": [
+                "\n",
                 "qa_chain.invoke(question)"
+            ]
+        },
+        {
+            "cell_type": "markdown",
+            "id": "e75d3e9e",
+            "metadata": {},
+            "source": [
+                "## Next steps\n",
+                "\n",
+                "You've now seen how to build a RAG application using all local components. RAG is a very deep topic, and you might be interested in the following guides that discuss and demonstrate additional techniques:\n",
+                "\n",
+                "- [Video: Reliable, fully local RAG agents with LLaMA 3](https://www.youtube.com/watch?v=-ROS6gfYIts) for an agentic approach to RAG with local models\n",
+                "- [Video: Building Corrective RAG from scratch with open-source, local LLMs](https://www.youtube.com/watch?v=E2shqsYwxck)\n",
+                "- [Conceptual guide on retrieval](/docs/concepts/#retrieval) for an overview of various retrieval techniques you can apply to improve performance\n",
+                "- [How to guides on RAG](/docs/how_to/#qa-with-rag) for a deeper dive into different specifics around of RAG\n",
+                "- [How to run models locally](/docs/how_to/local_llms/) for different approaches to setting up different providers"
             ]
         }
     ],
@@ -902,481 +464,9 @@
             "name": "python",
             "nbconvert_exporter": "python",
             "pygments_lexer": "ipython3",
-            "version": "3.10.1"
+            "version": "3.10.5"
         }
     },
     "nbformat": 4,
     "nbformat_minor": 5
-=======
- "cells": [
-  {
-   "cell_type": "markdown",
-   "id": "3ea857b1",
-   "metadata": {},
-   "source": [
-    "# Build a Local RAG Application\n",
-    "\n",
-    ":::info Prerequisites\n",
-    "\n",
-    "This guide assumes familiarity with the following concepts:\n",
-    "\n",
-    "- [Chat Models](/docs/concepts/#chat-models)\n",
-    "- [Chaining runnables](/docs/how_to/sequence/)\n",
-    "- [Embeddings](/docs/concepts/#embedding-models)\n",
-    "- [Vector stores](/docs/concepts/#vector-stores)\n",
-    "- [Retrieval-augmented generation](/docs/tutorials/rag/)\n",
-    "\n",
-    ":::\n",
-    "\n",
-    "The popularity of projects like [llama.cpp](https://github.com/ggerganov/llama.cpp), [Ollama](https://github.com/ollama/ollama), and [llamafile](https://github.com/Mozilla-Ocho/llamafile) underscore the importance of running LLMs locally.\n",
-    "\n",
-    "LangChain has integrations with [many open-source LLM providers](/docs/how_to/local_llms) that can be run locally.\n",
-    "\n",
-    "This guide will show how to run `LLaMA 3.1` via one provider, [Ollama](/docs/integrations/providers/ollama/) locally (e.g., on your laptop) using local embeddings and a local LLM. However, you can set up and swap in other local providers, such as [LlamaCPP](/docs/integrations/chat/llamacpp/) if you prefer.\n",
-    "\n",
-    "**Note:** This guide uses a [chat model](/docs/concepts/#chat-models) wrapper that takes care of formatting your input prompt for the specific local model you're using. However, if you are prompting local models directly with a [text-in/text-out LLM](/docs/concepts/#llms) wrapper, you may need to use a prompt tailed for your specific model. This will often [require the inclusion of special tokens](https://huggingface.co/blog/llama2#how-to-prompt-llama-2). [Here's an example for LLaMA 2](https://smith.langchain.com/hub/rlm/rag-prompt-llama).\n",
-    "\n",
-    "## Setup\n",
-    "\n",
-    "First we'll need to set up Ollama.\n",
-    "\n",
-    "The instructions [on their GitHub repo](https://github.com/ollama/ollama) provide details, which we summarize here:\n",
-    "\n",
-    "- [Download](https://ollama.com/download) and run their desktop app\n",
-    "- From command line, fetch models from [this list of options](https://ollama.com/library). For this guide, you'll need:\n",
-    "  - A general purpose model like `llama3.1:8b`, which you can pull with something like `ollama pull llama3.1:8b`\n",
-    "  - A [text embedding model](https://ollama.com/search?c=embedding) like `nomic-embed-text`, which you can pull with something like `ollama pull nomic-embed-text`\n",
-    "- When the app is running, all models are automatically served on `localhost:11434`\n",
-    "- Note that your model choice will depend on your hardware capabilities\n",
-    "\n",
-    "Next, install packages needed for local embeddings, vector storage, and inference."
-   ]
-  },
-  {
-   "cell_type": "code",
-   "execution_count": null,
-   "id": "a7dc1ec5",
-   "metadata": {},
-   "outputs": [],
-   "source": [
-    "# Document loading, retrieval methods and text splitting\n",
-    "%pip install -qU langchain langchain_community\n",
-    "\n",
-    "# Local vector store via Chroma\n",
-    "%pip install -qU langchain_chroma\n",
-    "\n",
-    "# Local inference and embeddings via Ollama\n",
-    "%pip install -qU langchain_ollama"
-   ]
-  },
-  {
-   "cell_type": "markdown",
-   "id": "02b7914e",
-   "metadata": {},
-   "source": [
-    "You can also [see this page](/docs/integrations/text_embedding/) for a full list of available embeddings models"
-   ]
-  },
-  {
-   "cell_type": "markdown",
-   "id": "5e7543fa",
-   "metadata": {},
-   "source": [
-    "## Document Loading\n",
-    "\n",
-    "Now let's load and split an example document.\n",
-    "\n",
-    "We'll use a [blog post](https://lilianweng.github.io/posts/2023-06-23-agent/) by Lilian Weng on agents as an example."
-   ]
-  },
-  {
-   "cell_type": "code",
-   "execution_count": null,
-   "id": "f8cf5765",
-   "metadata": {},
-   "outputs": [],
-   "source": [
-    "from langchain.text_splitter import RecursiveCharacterTextSplitter\n",
-    "from langchain_community.document_loaders import WebBaseLoader\n",
-    "\n",
-    "loader = WebBaseLoader(\"https://lilianweng.github.io/posts/2023-06-23-agent/\")\n",
-    "data = loader.load()\n",
-    "\n",
-    "text_splitter = RecursiveCharacterTextSplitter(chunk_size=500, chunk_overlap=0)\n",
-    "all_splits = text_splitter.split_documents(data)"
-   ]
-  },
-  {
-   "cell_type": "markdown",
-   "id": "131d5059",
-   "metadata": {},
-   "source": [
-    "Next, the below steps will initialize your vector store. We use [`nomic-embed-text`](https://ollama.com/library/nomic-embed-text), but you can explore other providers or options as well:"
-   ]
-  },
-  {
-   "cell_type": "code",
-   "execution_count": 3,
-   "id": "fdce8923",
-   "metadata": {},
-   "outputs": [],
-   "source": [
-    "from langchain_chroma import Chroma\n",
-    "from langchain_ollama import OllamaEmbeddings\n",
-    "\n",
-    "local_embeddings = OllamaEmbeddings(model=\"nomic-embed-text\")\n",
-    "\n",
-    "vectorstore = Chroma.from_documents(documents=all_splits, embedding=local_embeddings)"
-   ]
-  },
-  {
-   "cell_type": "markdown",
-   "id": "29137915",
-   "metadata": {},
-   "source": [
-    "And now we have a working vector store! Test that similarity search is working:"
-   ]
-  },
-  {
-   "cell_type": "code",
-   "execution_count": 4,
-   "id": "b0c55e98",
-   "metadata": {},
-   "outputs": [
-    {
-     "data": {
-      "text/plain": [
-       "4"
-      ]
-     },
-     "execution_count": 4,
-     "metadata": {},
-     "output_type": "execute_result"
-    }
-   ],
-   "source": [
-    "question = \"What are the approaches to Task Decomposition?\"\n",
-    "docs = vectorstore.similarity_search(question)\n",
-    "len(docs)"
-   ]
-  },
-  {
-   "cell_type": "code",
-   "execution_count": 5,
-   "id": "32b43339",
-   "metadata": {},
-   "outputs": [
-    {
-     "data": {
-      "text/plain": [
-       "Document(metadata={'description': 'Building agents with LLM (large language model) as its core controller is a cool concept. Several proof-of-concepts demos, such as AutoGPT, GPT-Engineer and BabyAGI, serve as inspiring examples. The potentiality of LLM extends beyond generating well-written copies, stories, essays and programs; it can be framed as a powerful general problem solver.\\nAgent System Overview In a LLM-powered autonomous agent system, LLM functions as the agent’s brain, complemented by several key components:', 'language': 'en', 'source': 'https://lilianweng.github.io/posts/2023-06-23-agent/', 'title': \"LLM Powered Autonomous Agents | Lil'Log\"}, page_content='Task decomposition can be done (1) by LLM with simple prompting like \"Steps for XYZ.\\\\n1.\", \"What are the subgoals for achieving XYZ?\", (2) by using task-specific instructions; e.g. \"Write a story outline.\" for writing a novel, or (3) with human inputs.')"
-      ]
-     },
-     "execution_count": 5,
-     "metadata": {},
-     "output_type": "execute_result"
-    }
-   ],
-   "source": [
-    "docs[0]"
-   ]
-  },
-  {
-   "cell_type": "markdown",
-   "id": "fcf81052",
-   "metadata": {},
-   "source": [
-    "Next, set up a model. We use Ollama with `llama3.1:8b` here, but you can [explore other providers](/docs/how_to/local_llms/) or [model options depending on your hardware setup](https://ollama.com/library):"
-   ]
-  },
-  {
-   "cell_type": "code",
-   "execution_count": 6,
-   "id": "af1176bb-d52a-4cf0-b983-8b7433d45b4f",
-   "metadata": {},
-   "outputs": [],
-   "source": [
-    "from langchain_ollama import ChatOllama\n",
-    "\n",
-    "model = ChatOllama(\n",
-    "    model=\"llama3.1:8b\",\n",
-    ")"
-   ]
-  },
-  {
-   "cell_type": "markdown",
-   "id": "8c4f7adf",
-   "metadata": {},
-   "source": [
-    "Test it to make sure you've set everything up properly:"
-   ]
-  },
-  {
-   "cell_type": "code",
-   "execution_count": 7,
-   "id": "bf0162e0-8c41-4344-88ae-ff2bbaeb12eb",
-   "metadata": {},
-   "outputs": [
-    {
-     "name": "stdout",
-     "output_type": "stream",
-     "text": [
-      "**The scene is set: a packed arena, the crowd on their feet. In the blue corner, we have Stephen Colbert, aka \"The O'Reilly Factor\" himself. In the red corner, the challenger, John Oliver. The judges are announced as Tina Fey, Larry Wilmore, and Patton Oswalt. The crowd roars as the two opponents face off.**\n",
-      "\n",
-      "**Stephen Colbert (aka \"The Truth with a Twist\"):**\n",
-      "Yo, I'm the king of satire, the one they all fear\n",
-      "My show's on late, but my jokes are clear\n",
-      "I skewer the politicians, with precision and might\n",
-      "They tremble at my wit, day and night\n",
-      "\n",
-      "**John Oliver:**\n",
-      "Hold up, Stevie boy, you may have had your time\n",
-      "But I'm the new kid on the block, with a different prime\n",
-      "Time to wake up from that 90s coma, son\n",
-      "My show's got bite, and my facts are never done\n",
-      "\n",
-      "**Stephen Colbert:**\n",
-      "Oh, so you think you're the one, with the \"Last Week\" crown\n",
-      "But your jokes are stale, like the ones I wore down\n",
-      "I'm the master of absurdity, the lord of the spin\n",
-      "You're just a British import, trying to fit in\n",
-      "\n",
-      "**John Oliver:**\n",
-      "Stevie, my friend, you may have been the first\n",
-      "But I've got the skill and the wit, that's never blurred\n",
-      "My show's not afraid, to take on the fray\n",
-      "I'm the one who'll make you think, come what may\n",
-      "\n",
-      "**Stephen Colbert:**\n",
-      "Well, it's time for a showdown, like two old friends\n",
-      "Let's see whose satire reigns supreme, till the very end\n",
-      "But I've got a secret, that might just seal your fate\n",
-      "My humor's contagious, and it's already too late!\n",
-      "\n",
-      "**John Oliver:**\n",
-      "Bring it on, Stevie! I'm ready for you\n",
-      "I'll take on your jokes, and show them what to do\n",
-      "My sarcasm's sharp, like a scalpel in the night\n",
-      "You're just a relic of the past, without a fight\n",
-      "\n",
-      "**The judges deliberate, weighing the rhymes and the flow. Finally, they announce their decision:**\n",
-      "\n",
-      "Tina Fey: I've got to go with John Oliver. His jokes were sharper, and his delivery was smoother.\n",
-      "\n",
-      "Larry Wilmore: Agreed! But Stephen Colbert's still got that old-school charm.\n",
-      "\n",
-      "Patton Oswalt: You know what? It's a tie. Both of them brought the heat!\n",
-      "\n",
-      "**The crowd goes wild as both opponents take a bow. The rap battle may be over, but the satire war is just beginning...\n"
-     ]
-    }
-   ],
-   "source": [
-    "response_message = model.invoke(\n",
-    "    \"Simulate a rap battle between Stephen Colbert and John Oliver\"\n",
-    ")\n",
-    "\n",
-    "print(response_message.content)"
-   ]
-  },
-  {
-   "cell_type": "markdown",
-   "id": "d58838ae",
-   "metadata": {},
-   "source": [
-    "## Using in a chain\n",
-    "\n",
-    "We can create a summarization chain with either model by passing in retrieved docs and a simple prompt.\n",
-    "\n",
-    "It formats the prompt template using the input key values provided and passes the formatted string to the specified model:"
-   ]
-  },
-  {
-   "cell_type": "code",
-   "execution_count": 8,
-   "id": "18a3716d",
-   "metadata": {},
-   "outputs": [
-    {
-     "data": {
-      "text/plain": [
-       "'The main themes in these documents are:\\n\\n1. **Task Decomposition**: The process of breaking down complex tasks into smaller, manageable subgoals is crucial for efficient task handling.\\n2. **Autonomous Agent System**: A system powered by Large Language Models (LLMs) that can perform planning, reflection, and refinement to improve the quality of final results.\\n3. **Challenges in Planning and Decomposition**:\\n\\t* Long-term planning and task decomposition are challenging for LLMs.\\n\\t* Adjusting plans when faced with unexpected errors is difficult for LLMs.\\n\\t* Humans learn from trial and error, making them more robust than LLMs in certain situations.\\n\\nOverall, the documents highlight the importance of task decomposition and planning in autonomous agent systems powered by LLMs, as well as the challenges that still need to be addressed.'"
-      ]
-     },
-     "execution_count": 8,
-     "metadata": {},
-     "output_type": "execute_result"
-    }
-   ],
-   "source": [
-    "from langchain_core.output_parsers import StrOutputParser\n",
-    "from langchain_core.prompts import ChatPromptTemplate\n",
-    "\n",
-    "prompt = ChatPromptTemplate.from_template(\n",
-    "    \"Summarize the main themes in these retrieved docs: {docs}\"\n",
-    ")\n",
-    "\n",
-    "\n",
-    "# Convert loaded documents into strings by concatenating their content\n",
-    "# and ignoring metadata\n",
-    "def format_docs(docs):\n",
-    "    return \"\\n\\n\".join(doc.page_content for doc in docs)\n",
-    "\n",
-    "\n",
-    "chain = {\"docs\": format_docs} | prompt | model | StrOutputParser()\n",
-    "\n",
-    "question = \"What are the approaches to Task Decomposition?\"\n",
-    "\n",
-    "docs = vectorstore.similarity_search(question)\n",
-    "\n",
-    "chain.invoke(docs)"
-   ]
-  },
-  {
-   "cell_type": "markdown",
-   "id": "3cce6977-52e7-4944-89b4-c161d04f6698",
-   "metadata": {},
-   "source": [
-    "## Q&A\n",
-    "\n",
-    "You can also perform question-answering with your local model and vector store. Here's an example with a simple string prompt:"
-   ]
-  },
-  {
-   "cell_type": "code",
-   "execution_count": 9,
-   "id": "67cefb46-acd3-4c2a-a8f6-b62c7c3e30dc",
-   "metadata": {},
-   "outputs": [
-    {
-     "data": {
-      "text/plain": [
-       "'Task decomposition can be done through (1) simple prompting using LLM, (2) task-specific instructions, or (3) human inputs. This approach helps break down large tasks into smaller, manageable subgoals for efficient handling of complex tasks. It enables agents to plan ahead and improve the quality of final results through reflection and refinement.'"
-      ]
-     },
-     "execution_count": 9,
-     "metadata": {},
-     "output_type": "execute_result"
-    }
-   ],
-   "source": [
-    "from langchain_core.runnables import RunnablePassthrough\n",
-    "\n",
-    "RAG_TEMPLATE = \"\"\"\n",
-    "You are an assistant for question-answering tasks. Use the following pieces of retrieved context to answer the question. If you don't know the answer, just say that you don't know. Use three sentences maximum and keep the answer concise.\n",
-    "\n",
-    "<context>\n",
-    "{context}\n",
-    "</context>\n",
-    "\n",
-    "Answer the following question:\n",
-    "\n",
-    "{question}\"\"\"\n",
-    "\n",
-    "rag_prompt = ChatPromptTemplate.from_template(RAG_TEMPLATE)\n",
-    "\n",
-    "chain = (\n",
-    "    RunnablePassthrough.assign(context=lambda input: format_docs(input[\"context\"]))\n",
-    "    | rag_prompt\n",
-    "    | model\n",
-    "    | StrOutputParser()\n",
-    ")\n",
-    "\n",
-    "question = \"What are the approaches to Task Decomposition?\"\n",
-    "\n",
-    "docs = vectorstore.similarity_search(question)\n",
-    "\n",
-    "# Run\n",
-    "chain.invoke({\"context\": docs, \"question\": question})"
-   ]
-  },
-  {
-   "cell_type": "markdown",
-   "id": "821729cb",
-   "metadata": {},
-   "source": [
-    "## Q&A with retrieval\n",
-    "\n",
-    "Finally, instead of manually passing in docs, you can automatically retrieve them from our vector store based on the user question:"
-   ]
-  },
-  {
-   "cell_type": "code",
-   "execution_count": 10,
-   "id": "86c7a349",
-   "metadata": {},
-   "outputs": [],
-   "source": [
-    "retriever = vectorstore.as_retriever()\n",
-    "\n",
-    "qa_chain = (\n",
-    "    {\"context\": retriever | format_docs, \"question\": RunnablePassthrough()}\n",
-    "    | rag_prompt\n",
-    "    | model\n",
-    "    | StrOutputParser()\n",
-    ")"
-   ]
-  },
-  {
-   "cell_type": "code",
-   "execution_count": 11,
-   "id": "112ca227",
-   "metadata": {},
-   "outputs": [
-    {
-     "data": {
-      "text/plain": [
-       "'Task decomposition can be done through (1) simple prompting in Large Language Models (LLM), (2) using task-specific instructions, or (3) with human inputs. This process involves breaking down large tasks into smaller, manageable subgoals for efficient handling of complex tasks.'"
-      ]
-     },
-     "execution_count": 11,
-     "metadata": {},
-     "output_type": "execute_result"
-    }
-   ],
-   "source": [
-    "question = \"What are the approaches to Task Decomposition?\"\n",
-    "\n",
-    "qa_chain.invoke(question)"
-   ]
-  },
-  {
-   "cell_type": "markdown",
-   "id": "e75d3e9e",
-   "metadata": {},
-   "source": [
-    "## Next steps\n",
-    "\n",
-    "You've now seen how to build a RAG application using all local components. RAG is a very deep topic, and you might be interested in the following guides that discuss and demonstrate additional techniques:\n",
-    "\n",
-    "- [Video: Reliable, fully local RAG agents with LLaMA 3](https://www.youtube.com/watch?v=-ROS6gfYIts) for an agentic approach to RAG with local models\n",
-    "- [Video: Building Corrective RAG from scratch with open-source, local LLMs](https://www.youtube.com/watch?v=E2shqsYwxck)\n",
-    "- [Conceptual guide on retrieval](/docs/concepts/#retrieval) for an overview of various retrieval techniques you can apply to improve performance\n",
-    "- [How to guides on RAG](/docs/how_to/#qa-with-rag) for a deeper dive into different specifics around of RAG\n",
-    "- [How to run models locally](/docs/how_to/local_llms/) for different approaches to setting up different providers"
-   ]
-  }
- ],
- "metadata": {
-  "kernelspec": {
-   "display_name": "Python 3 (ipykernel)",
-   "language": "python",
-   "name": "python3"
-  },
-  "language_info": {
-   "codemirror_mode": {
-    "name": "ipython",
-    "version": 3
-   },
-   "file_extension": ".py",
-   "mimetype": "text/x-python",
-   "name": "python",
-   "nbconvert_exporter": "python",
-   "pygments_lexer": "ipython3",
-   "version": "3.10.5"
-  }
- },
- "nbformat": 4,
- "nbformat_minor": 5
->>>>>>> 6eb42c65
 }