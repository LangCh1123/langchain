--- conflicted
+++ resolved
@@ -1,476 +1,4 @@
 {
-<<<<<<< HEAD
-    "cells": [
-        {
-            "cell_type": "markdown",
-            "id": "3ea857b1",
-            "metadata": {},
-            "source": [
-                "# Build a Local RAG Application\n",
-                "\n",
-                ":::info Prerequisites\n",
-                "\n",
-                "This guide assumes familiarity with the following concepts:\n",
-                "\n",
-                "- [Chat Models](/docs/concepts/#chat-models)\n",
-                "- [Chaining runnables](/docs/how_to/sequence/)\n",
-                "- [Embeddings](/docs/concepts/#embedding-models)\n",
-                "- [Vector stores](/docs/concepts/#vector-stores)\n",
-                "- [Retrieval-augmented generation](/docs/tutorials/rag/)\n",
-                "\n",
-                ":::\n",
-                "\n",
-                "The popularity of projects like [llama.cpp](https://github.com/ggerganov/llama.cpp), [Ollama](https://github.com/ollama/ollama), and [llamafile](https://github.com/Mozilla-Ocho/llamafile) underscore the importance of running LLMs locally.\n",
-                "\n",
-                "LangChain has integrations with [many open-source LLM providers](/docs/how_to/local_llms) that can be run locally.\n",
-                "\n",
-                "This guide will show how to run `LLaMA 3.1` via one provider, [Ollama](/docs/integrations/providers/ollama/) locally (e.g., on your laptop) using local embeddings and a local LLM. However, you can set up and swap in other local providers, such as [LlamaCPP](/docs/integrations/chat/llamacpp/) if you prefer.\n",
-                "\n",
-                "**Note:** This guide uses a [chat model](/docs/concepts/#chat-models) wrapper that takes care of formatting your input prompt for the specific local model you're using. However, if you are prompting local models directly with a [text-in/text-out LLM](/docs/concepts/#llms) wrapper, you may need to use a prompt tailed for your specific model. This will often [require the inclusion of special tokens](https://huggingface.co/blog/llama2#how-to-prompt-llama-2). [Here's an example for LLaMA 2](https://smith.langchain.com/hub/rlm/rag-prompt-llama).\n",
-                "\n",
-                "## Setup\n",
-                "\n",
-                "First we'll need to set up Ollama.\n",
-                "\n",
-                "The instructions [on their GitHub repo](https://github.com/ollama/ollama) provide details, which we summarize here:\n",
-                "\n",
-                "- [Download](https://ollama.com/download) and run their desktop app\n",
-                "- From command line, fetch models from [this list of options](https://ollama.com/library). For this guide, you'll need:\n",
-                "  - A general purpose model like `llama3.1:8b`, which you can pull with something like `ollama pull llama3.1:8b`\n",
-                "  - A [text embedding model](https://ollama.com/search?c=embedding) like `nomic-embed-text`, which you can pull with something like `ollama pull nomic-embed-text`\n",
-                "- When the app is running, all models are automatically served on `localhost:11434`\n",
-                "- Note that your model choice will depend on your hardware capabilities\n",
-                "\n",
-                "Next, install packages needed for local embeddings, vector storage, and inference."
-            ]
-        },
-        {
-            "cell_type": "code",
-            "execution_count": null,
-            "id": "a7dc1ec5",
-            "metadata": {},
-            "outputs": [],
-            "source": [
-                "# Document loading, retrieval methods and text splitting\n",
-                "%pip install -qU langchain langchain_community\n",
-                "\n",
-                "# Local vector store via Chroma\n",
-                "%pip install -qU langchain_chroma\n",
-                "\n",
-                "# Local inference and embeddings via Ollama\n",
-                "%pip install -qU langchain_ollama"
-            ]
-        },
-        {
-            "cell_type": "markdown",
-            "id": "02b7914e",
-            "metadata": {},
-            "source": [
-                "You can also [see this page](/docs/integrations/text_embedding/) for a full list of available embeddings models"
-            ]
-        },
-        {
-            "cell_type": "markdown",
-            "id": "5e7543fa",
-            "metadata": {},
-            "source": [
-                "## Document Loading\n",
-                "\n",
-                "Now let's load and split an example document.\n",
-                "\n",
-                "We'll use a [blog post](https://lilianweng.github.io/posts/2023-06-23-agent/) by Lilian Weng on agents as an example."
-            ]
-        },
-        {
-            "cell_type": "code",
-            "execution_count": null,
-            "id": "f8cf5765",
-            "metadata": {},
-            "outputs": [],
-            "source": [
-                "from langchain.text_splitter import RecursiveCharacterTextSplitter\n",
-                "from langchain_community.document_loaders import WebBaseLoader\n",
-                "\n",
-                "loader = WebBaseLoader(\"https://lilianweng.github.io/posts/2023-06-23-agent/\")\n",
-                "data = loader.load()\n",
-                "\n",
-                "text_splitter = RecursiveCharacterTextSplitter(chunk_size=500, chunk_overlap=0)\n",
-                "all_splits = text_splitter.split_documents(data)"
-            ]
-        },
-        {
-            "cell_type": "markdown",
-            "id": "131d5059",
-            "metadata": {},
-            "source": [
-                "Next, the below steps will initialize your vector store. We use [`nomic-embed-text`](https://ollama.com/library/nomic-embed-text), but you can explore other providers or options as well:"
-            ]
-        },
-        {
-            "cell_type": "code",
-            "execution_count": 3,
-            "id": "fdce8923",
-            "metadata": {},
-            "outputs": [],
-            "source": [
-                "from langchain_chroma import Chroma\n",
-                "from langchain_ollama import OllamaEmbeddings\n",
-                "\n",
-                "local_embeddings = OllamaEmbeddings(model=\"nomic-embed-text\")\n",
-                "\n",
-                "vectorstore = Chroma.from_documents(documents=all_splits, embedding=local_embeddings)"
-            ]
-        },
-        {
-            "cell_type": "markdown",
-            "id": "29137915",
-            "metadata": {},
-            "source": [
-                "And now we have a working vector store! Test that similarity search is working:"
-            ]
-        },
-        {
-            "cell_type": "code",
-            "execution_count": 4,
-            "id": "b0c55e98",
-            "metadata": {},
-            "outputs": [
-                {
-                    "data": {
-                        "text/plain": [
-                            "4"
-                        ]
-                    },
-                    "execution_count": 4,
-                    "metadata": {},
-                    "output_type": "execute_result"
-                }
-            ],
-            "source": [
-                "question = \"What are the approaches to Task Decomposition?\"\n",
-                "docs = vectorstore.similarity_search(question)\n",
-                "len(docs)"
-            ]
-        },
-        {
-            "cell_type": "code",
-            "execution_count": 5,
-            "id": "32b43339",
-            "metadata": {},
-            "outputs": [
-                {
-                    "data": {
-                        "text/plain": [
-                            "Document(metadata={'description': 'Building agents with LLM (large language model) as its core controller is a cool concept. Several proof-of-concepts demos, such as AutoGPT, GPT-Engineer and BabyAGI, serve as inspiring examples. The potentiality of LLM extends beyond generating well-written copies, stories, essays and programs; it can be framed as a powerful general problem solver.\\nAgent System Overview In a LLM-powered autonomous agent system, LLM functions as the agent’s brain, complemented by several key components:', 'language': 'en', 'source': 'https://lilianweng.github.io/posts/2023-06-23-agent/', 'title': \"LLM Powered Autonomous Agents | Lil'Log\"}, page_content='Task decomposition can be done (1) by LLM with simple prompting like \"Steps for XYZ.\\\\n1.\", \"What are the subgoals for achieving XYZ?\", (2) by using task-specific instructions; e.g. \"Write a story outline.\" for writing a novel, or (3) with human inputs.')"
-                        ]
-                    },
-                    "execution_count": 5,
-                    "metadata": {},
-                    "output_type": "execute_result"
-                }
-            ],
-            "source": [
-                "docs[0]"
-            ]
-        },
-        {
-            "cell_type": "markdown",
-            "id": "fcf81052",
-            "metadata": {},
-            "source": [
-                "Next, set up a model. We use Ollama with `llama3.1:8b` here, but you can [explore other providers](/docs/how_to/local_llms/) or [model options depending on your hardware setup](https://ollama.com/library):"
-            ]
-        },
-        {
-            "cell_type": "code",
-            "execution_count": 6,
-            "id": "af1176bb-d52a-4cf0-b983-8b7433d45b4f",
-            "metadata": {},
-            "outputs": [],
-            "source": [
-                "from langchain_ollama import ChatOllama\n",
-                "\n",
-                "model = ChatOllama(\n",
-                "    model=\"llama3.1:8b\",\n",
-                ")"
-            ]
-        },
-        {
-            "cell_type": "markdown",
-            "id": "8c4f7adf",
-            "metadata": {},
-            "source": [
-                "Test it to make sure you've set everything up properly:"
-            ]
-        },
-        {
-            "cell_type": "code",
-            "execution_count": 7,
-            "id": "bf0162e0-8c41-4344-88ae-ff2bbaeb12eb",
-            "metadata": {},
-            "outputs": [
-                {
-                    "name": "stdout",
-                    "output_type": "stream",
-                    "text": [
-                        "**The scene is set: a packed arena, the crowd on their feet. In the blue corner, we have Stephen Colbert, aka \"The O'Reilly Factor\" himself. In the red corner, the challenger, John Oliver. The judges are announced as Tina Fey, Larry Wilmore, and Patton Oswalt. The crowd roars as the two opponents face off.**\n",
-                        "\n",
-                        "**Stephen Colbert (aka \"The Truth with a Twist\"):**\n",
-                        "Yo, I'm the king of satire, the one they all fear\n",
-                        "My show's on late, but my jokes are clear\n",
-                        "I skewer the politicians, with precision and might\n",
-                        "They tremble at my wit, day and night\n",
-                        "\n",
-                        "**John Oliver:**\n",
-                        "Hold up, Stevie boy, you may have had your time\n",
-                        "But I'm the new kid on the block, with a different prime\n",
-                        "Time to wake up from that 90s coma, son\n",
-                        "My show's got bite, and my facts are never done\n",
-                        "\n",
-                        "**Stephen Colbert:**\n",
-                        "Oh, so you think you're the one, with the \"Last Week\" crown\n",
-                        "But your jokes are stale, like the ones I wore down\n",
-                        "I'm the master of absurdity, the lord of the spin\n",
-                        "You're just a British import, trying to fit in\n",
-                        "\n",
-                        "**John Oliver:**\n",
-                        "Stevie, my friend, you may have been the first\n",
-                        "But I've got the skill and the wit, that's never blurred\n",
-                        "My show's not afraid, to take on the fray\n",
-                        "I'm the one who'll make you think, come what may\n",
-                        "\n",
-                        "**Stephen Colbert:**\n",
-                        "Well, it's time for a showdown, like two old friends\n",
-                        "Let's see whose satire reigns supreme, till the very end\n",
-                        "But I've got a secret, that might just seal your fate\n",
-                        "My humor's contagious, and it's already too late!\n",
-                        "\n",
-                        "**John Oliver:**\n",
-                        "Bring it on, Stevie! I'm ready for you\n",
-                        "I'll take on your jokes, and show them what to do\n",
-                        "My sarcasm's sharp, like a scalpel in the night\n",
-                        "You're just a relic of the past, without a fight\n",
-                        "\n",
-                        "**The judges deliberate, weighing the rhymes and the flow. Finally, they announce their decision:**\n",
-                        "\n",
-                        "Tina Fey: I've got to go with John Oliver. His jokes were sharper, and his delivery was smoother.\n",
-                        "\n",
-                        "Larry Wilmore: Agreed! But Stephen Colbert's still got that old-school charm.\n",
-                        "\n",
-                        "Patton Oswalt: You know what? It's a tie. Both of them brought the heat!\n",
-                        "\n",
-                        "**The crowd goes wild as both opponents take a bow. The rap battle may be over, but the satire war is just beginning...\n"
-                    ]
-                }
-            ],
-            "source": [
-                "response_message = model.invoke(\n",
-                "    \"Simulate a rap battle between Stephen Colbert and John Oliver\"\n",
-                ")\n",
-                "\n",
-                "print(response_message.content)"
-            ]
-        },
-        {
-            "cell_type": "markdown",
-            "id": "d58838ae",
-            "metadata": {},
-            "source": [
-                "## Using in a chain\n",
-                "\n",
-                "We can create a summarization chain with either model by passing in retrieved docs and a simple prompt.\n",
-                "\n",
-                "It formats the prompt template using the input key values provided and passes the formatted string to the specified model:"
-            ]
-        },
-        {
-            "cell_type": "code",
-            "execution_count": 8,
-            "id": "18a3716d",
-            "metadata": {},
-            "outputs": [
-                {
-                    "data": {
-                        "text/plain": [
-                            "'The main themes in these documents are:\\n\\n1. **Task Decomposition**: The process of breaking down complex tasks into smaller, manageable subgoals is crucial for efficient task handling.\\n2. **Autonomous Agent System**: A system powered by Large Language Models (LLMs) that can perform planning, reflection, and refinement to improve the quality of final results.\\n3. **Challenges in Planning and Decomposition**:\\n\\t* Long-term planning and task decomposition are challenging for LLMs.\\n\\t* Adjusting plans when faced with unexpected errors is difficult for LLMs.\\n\\t* Humans learn from trial and error, making them more robust than LLMs in certain situations.\\n\\nOverall, the documents highlight the importance of task decomposition and planning in autonomous agent systems powered by LLMs, as well as the challenges that still need to be addressed.'"
-                        ]
-                    },
-                    "execution_count": 8,
-                    "metadata": {},
-                    "output_type": "execute_result"
-                }
-            ],
-            "source": [
-                "from langchain_core.output_parsers import StrOutputParser\n",
-                "from langchain_core.prompts import ChatPromptTemplate\n",
-                "\n",
-                "prompt = ChatPromptTemplate.from_template(\n",
-                "    \"Summarize the main themes in these retrieved docs: {docs}\"\n",
-                ")\n",
-                "\n",
-                "\n",
-                "# Convert loaded documents into strings by concatenating their content\n",
-                "# and ignoring metadata\n",
-                "def format_docs(docs):\n",
-                "    return \"\\n\\n\".join(doc.page_content for doc in docs)\n",
-                "\n",
-                "\n",
-                "chain = {\"docs\": format_docs} | prompt | model | StrOutputParser()\n",
-                "\n",
-                "question = \"What are the approaches to Task Decomposition?\"\n",
-                "\n",
-                "docs = vectorstore.similarity_search(question)\n",
-                "\n",
-                "chain.invoke(docs)"
-            ]
-        },
-        {
-            "cell_type": "markdown",
-            "id": "3cce6977-52e7-4944-89b4-c161d04f6698",
-            "metadata": {},
-            "source": [
-                "## Q&A\n",
-                "\n",
-                "You can also perform question-answering with your local model and vector store. Here's an example with a simple string prompt:"
-            ]
-        },
-        {
-            "cell_type": "code",
-            "execution_count": 9,
-            "id": "67cefb46-acd3-4c2a-a8f6-b62c7c3e30dc",
-            "metadata": {},
-            "outputs": [
-                {
-                    "data": {
-                        "text/plain": [
-                            "'Task decomposition can be done through (1) simple prompting using LLM, (2) task-specific instructions, or (3) human inputs. This approach helps break down large tasks into smaller, manageable subgoals for efficient handling of complex tasks. It enables agents to plan ahead and improve the quality of final results through reflection and refinement.'"
-                        ]
-                    },
-                    "execution_count": 9,
-                    "metadata": {},
-                    "output_type": "execute_result"
-                }
-            ],
-            "source": [
-                "from langchain_core.runnables import RunnablePassthrough\n",
-                "\n",
-                "RAG_TEMPLATE = \"\"\"\n",
-                "You are an assistant for question-answering tasks. Use the following pieces of retrieved context to answer the question. If you don't know the answer, just say that you don't know. Use three sentences maximum and keep the answer concise.\n",
-                "\n",
-                "<context>\n",
-                "{context}\n",
-                "</context>\n",
-                "\n",
-                "Answer the following question:\n",
-                "\n",
-                "{question}\"\"\"\n",
-                "\n",
-                "rag_prompt = ChatPromptTemplate.from_template(RAG_TEMPLATE)\n",
-                "\n",
-                "chain = (\n",
-                "    RunnablePassthrough.assign(context=lambda input: format_docs(input[\"context\"]))\n",
-                "    | rag_prompt\n",
-                "    | model\n",
-                "    | StrOutputParser()\n",
-                ")\n",
-                "\n",
-                "question = \"What are the approaches to Task Decomposition?\"\n",
-                "\n",
-                "docs = vectorstore.similarity_search(question)\n",
-                "\n",
-                "# Run\n",
-                "chain.invoke({\"context\": docs, \"question\": question})"
-            ]
-        },
-        {
-            "cell_type": "markdown",
-            "id": "821729cb",
-            "metadata": {},
-            "source": [
-                "## Q&A with retrieval\n",
-                "\n",
-                "Finally, instead of manually passing in docs, you can automatically retrieve them from our vector store based on the user question:"
-            ]
-        },
-        {
-            "cell_type": "code",
-            "execution_count": 10,
-            "id": "86c7a349",
-            "metadata": {},
-            "outputs": [],
-            "source": [
-                "retriever = vectorstore.as_retriever()\n",
-                "\n",
-                "qa_chain = (\n",
-                "    {\"context\": retriever | format_docs, \"question\": RunnablePassthrough()}\n",
-                "    | rag_prompt\n",
-                "    | model\n",
-                "    | StrOutputParser()\n",
-                ")"
-            ]
-        },
-        {
-            "cell_type": "code",
-            "execution_count": 11,
-            "id": "112ca227",
-            "metadata": {},
-            "outputs": [
-                {
-                    "data": {
-                        "text/plain": [
-                            "'Task decomposition can be done through (1) simple prompting in Large Language Models (LLM), (2) using task-specific instructions, or (3) with human inputs. This process involves breaking down large tasks into smaller, manageable subgoals for efficient handling of complex tasks.'"
-                        ]
-                    },
-                    "execution_count": 11,
-                    "metadata": {},
-                    "output_type": "execute_result"
-                }
-            ],
-            "source": [
-                "question = \"What are the approaches to Task Decomposition?\"\n",
-                "\n",
-                "qa_chain.invoke(question)"
-            ]
-        },
-        {
-            "cell_type": "markdown",
-            "id": "e75d3e9e",
-            "metadata": {},
-            "source": [
-                "## Next steps\n",
-                "\n",
-                "You've now seen how to build a RAG application using all local components. RAG is a very deep topic, and you might be interested in the following guides that discuss and demonstrate additional techniques:\n",
-                "\n",
-                "- [Video: Reliable, fully local RAG agents with LLaMA 3](https://www.youtube.com/watch?v=-ROS6gfYIts) for an agentic approach to RAG with local models\n",
-                "- [Video: Building Corrective RAG from scratch with open-source, local LLMs](https://www.youtube.com/watch?v=E2shqsYwxck)\n",
-                "- [Conceptual guide on retrieval](/docs/concepts/#retrieval) for an overview of various retrieval techniques you can apply to improve performance\n",
-                "- [How to guides on RAG](/docs/how_to/#qa-with-rag) for a deeper dive into different specifics around of RAG\n",
-                "- [How to run models locally](/docs/how_to/local_llms/) for different approaches to setting up different providers"
-            ]
-        }
-    ],
-    "metadata": {
-        "kernelspec": {
-            "display_name": "Python 3 (ipykernel)",
-            "language": "python",
-            "name": "python3"
-        },
-        "language_info": {
-            "codemirror_mode": {
-                "name": "ipython",
-                "version": 3
-            },
-            "file_extension": ".py",
-            "mimetype": "text/x-python",
-            "name": "python",
-            "nbconvert_exporter": "python",
-            "pygments_lexer": "ipython3",
-            "version": "3.10.5"
-        }
-    },
-    "nbformat": 4,
-    "nbformat_minor": 5
-=======
  "cells": [
   {
    "cell_type": "markdown",
@@ -944,5 +472,4 @@
  },
  "nbformat": 4,
  "nbformat_minor": 5
->>>>>>> 99f9a664
 }