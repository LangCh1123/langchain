{
<<<<<<< HEAD
    "cells": [
        {
            "cell_type": "raw",
            "id": "53fbf15f",
            "metadata": {},
            "source": [
                "---\n",
                "sidebar_label: Cohere\n",
                "---"
            ]
        },
        {
            "cell_type": "markdown",
            "id": "bf733a38-db84-4363-89e2-de6735c37230",
            "metadata": {},
            "source": [
                "# Cohere\n",
                "\n",
                "This notebook covers how to get started with [Cohere chat models](https://cohere.com/chat).\n",
                "\n",
                "Head to the [API reference](https://api.python.langchain.com/en/latest/chat_models/langchain_community.chat_models.cohere.ChatCohere.html) for detailed documentation of all attributes and methods."
            ]
        },
        {
            "cell_type": "markdown",
            "id": "3607d67e-e56c-4102-bbba-df2edc0e109e",
            "metadata": {},
            "source": [
                "## Setup\n",
                "\n",
                "The integration lives in the `langchain-cohere` package. We can install these with:\n",
                "\n",
                "```bash\n",
                "pip install -U langchain-cohere\n",
                "```\n",
                "\n",
                "We'll also need to get a [Cohere API key](https://cohere.com/) and set the `COHERE_API_KEY` environment variable:"
            ]
        },
        {
            "cell_type": "code",
            "execution_count": 11,
            "id": "2108b517-1e8d-473d-92fa-4f930e8072a7",
            "metadata": {},
            "outputs": [],
            "source": [
                "import getpass\n",
                "import os\n",
                "\n",
                "os.environ[\"COHERE_API_KEY\"] = getpass.getpass()"
            ]
        },
        {
            "cell_type": "markdown",
            "id": "cf690fbb",
            "metadata": {},
            "source": [
                "It's also helpful (but not needed) to set up [LangSmith](https://smith.langchain.com/) for best-in-class observability"
            ]
        },
        {
            "cell_type": "code",
            "execution_count": 12,
            "id": "7f11de02",
            "metadata": {},
            "outputs": [],
            "source": [
                "# os.environ[\"LANGCHAIN_TRACING_V2\"] = \"true\"\n",
                "# os.environ[\"LANGCHAIN_API_KEY\"] = getpass.getpass()"
            ]
        },
        {
            "cell_type": "markdown",
            "id": "4c26754b-b3c9-4d93-8f36-43049bd943bf",
            "metadata": {},
            "source": [
                "## Usage\n",
                "\n",
                "ChatCohere supports all [ChatModel](/docs/how_to#chat-models) functionality:"
            ]
        },
        {
            "cell_type": "code",
            "execution_count": 5,
            "id": "d4a7c55d-b235-4ca4-a579-c90cc9570da9",
            "metadata": {
                "tags": []
            },
            "outputs": [],
            "source": [
                "from langchain_cohere import ChatCohere\n",
                "from langchain_core.messages import HumanMessage"
            ]
        },
        {
            "cell_type": "code",
            "execution_count": 13,
            "id": "70cf04e8-423a-4ff6-8b09-f11fb711c817",
            "metadata": {
                "tags": []
            },
            "outputs": [],
            "source": [
                "chat = ChatCohere()"
            ]
        },
        {
            "cell_type": "code",
            "execution_count": 15,
            "id": "8199ef8f-eb8b-4253-9ea0-6c24a013ca4c",
            "metadata": {
                "tags": []
            },
            "outputs": [
                {
                    "data": {
                        "text/plain": [
                            "AIMessage(content='4 && 5 \\n6 || 7 \\n\\nWould you like to play a game of odds and evens?', additional_kwargs={'documents': None, 'citations': None, 'search_results': None, 'search_queries': None, 'is_search_required': None, 'generation_id': '2076b614-52b3-4082-a259-cc92cd3d9fea', 'token_count': {'prompt_tokens': 68, 'response_tokens': 23, 'total_tokens': 91, 'billed_tokens': 77}}, response_metadata={'documents': None, 'citations': None, 'search_results': None, 'search_queries': None, 'is_search_required': None, 'generation_id': '2076b614-52b3-4082-a259-cc92cd3d9fea', 'token_count': {'prompt_tokens': 68, 'response_tokens': 23, 'total_tokens': 91, 'billed_tokens': 77}}, id='run-3475e0c8-c89b-4937-9300-e07d652455e1-0')"
                        ]
                    },
                    "execution_count": 15,
                    "metadata": {},
                    "output_type": "execute_result"
                }
            ],
            "source": [
                "messages = [HumanMessage(content=\"1\"), HumanMessage(content=\"2 3\")]\n",
                "chat.invoke(messages)"
            ]
        },
        {
            "cell_type": "code",
            "execution_count": 16,
            "id": "c5fac0e9-05a4-4fc1-a3b3-e5bbb24b971b",
            "metadata": {
                "tags": []
            },
            "outputs": [
                {
                    "data": {
                        "text/plain": [
                            "AIMessage(content='4 && 5', additional_kwargs={'documents': None, 'citations': None, 'search_results': None, 'search_queries': None, 'is_search_required': None, 'generation_id': 'f0708a92-f874-46ee-9b93-334d616ad92e', 'token_count': {'prompt_tokens': 68, 'response_tokens': 3, 'total_tokens': 71, 'billed_tokens': 57}}, response_metadata={'documents': None, 'citations': None, 'search_results': None, 'search_queries': None, 'is_search_required': None, 'generation_id': 'f0708a92-f874-46ee-9b93-334d616ad92e', 'token_count': {'prompt_tokens': 68, 'response_tokens': 3, 'total_tokens': 71, 'billed_tokens': 57}}, id='run-1635e63e-2994-4e7f-986e-152ddfc95777-0')"
                        ]
                    },
                    "execution_count": 16,
                    "metadata": {},
                    "output_type": "execute_result"
                }
            ],
            "source": [
                "await chat.ainvoke(messages)"
            ]
        },
        {
            "cell_type": "code",
            "execution_count": 17,
            "id": "025be980-e50d-4a68-93dc-c9c7b500ce34",
            "metadata": {
                "tags": []
            },
            "outputs": [
                {
                    "name": "stdout",
                    "output_type": "stream",
                    "text": [
                        "4 && 5"
                    ]
                }
            ],
            "source": [
                "for chunk in chat.stream(messages):\n",
                "    print(chunk.content, end=\"\", flush=True)"
            ]
        },
        {
            "cell_type": "code",
            "execution_count": 18,
            "id": "064288e4-f184-4496-9427-bcf148fa055e",
            "metadata": {},
            "outputs": [
                {
                    "data": {
                        "text/plain": [
                            "[AIMessage(content='4 && 5', additional_kwargs={'documents': None, 'citations': None, 'search_results': None, 'search_queries': None, 'is_search_required': None, 'generation_id': '6770ca86-f6c3-4ba3-a285-c4772160612f', 'token_count': {'prompt_tokens': 68, 'response_tokens': 3, 'total_tokens': 71, 'billed_tokens': 57}}, response_metadata={'documents': None, 'citations': None, 'search_results': None, 'search_queries': None, 'is_search_required': None, 'generation_id': '6770ca86-f6c3-4ba3-a285-c4772160612f', 'token_count': {'prompt_tokens': 68, 'response_tokens': 3, 'total_tokens': 71, 'billed_tokens': 57}}, id='run-8d6fade2-1b39-4e31-ab23-4be622dd0027-0')]"
                        ]
                    },
                    "execution_count": 18,
                    "metadata": {},
                    "output_type": "execute_result"
                }
            ],
            "source": [
                "chat.batch([messages])"
            ]
        },
        {
            "cell_type": "markdown",
            "id": "f1c56460",
            "metadata": {},
            "source": [
                "## Chaining\n",
                "\n",
                "You can also easily combine with a prompt template for easy structuring of user input. We can do this using [LCEL](/docs/concepts#langchain-expression-language-lcel)"
            ]
        },
        {
            "cell_type": "code",
            "execution_count": 19,
            "id": "0851b103",
            "metadata": {},
            "outputs": [],
            "source": [
                "from langchain_core.prompts import ChatPromptTemplate\n",
                "\n",
                "prompt = ChatPromptTemplate.from_template(\"Tell me a joke about {topic}\")\n",
                "chain = prompt | chat"
            ]
        },
        {
            "cell_type": "code",
            "execution_count": 20,
            "id": "ae950c0f-1691-47f1-b609-273033cae707",
            "metadata": {},
            "outputs": [
                {
                    "data": {
                        "text/plain": [
                            "AIMessage(content='What color socks do bears wear?\\n\\nThey don’t wear socks, they have bear feet. \\n\\nHope you laughed! If not, maybe this will help: laughter is the best medicine, and a good sense of humor is infectious!', additional_kwargs={'documents': None, 'citations': None, 'search_results': None, 'search_queries': None, 'is_search_required': None, 'generation_id': '6edccf44-9bc8-4139-b30e-13b368f3563c', 'token_count': {'prompt_tokens': 68, 'response_tokens': 51, 'total_tokens': 119, 'billed_tokens': 108}}, response_metadata={'documents': None, 'citations': None, 'search_results': None, 'search_queries': None, 'is_search_required': None, 'generation_id': '6edccf44-9bc8-4139-b30e-13b368f3563c', 'token_count': {'prompt_tokens': 68, 'response_tokens': 51, 'total_tokens': 119, 'billed_tokens': 108}}, id='run-ef7f9789-0d4d-43bf-a4f7-f2a0e27a5320-0')"
                        ]
                    },
                    "execution_count": 20,
                    "metadata": {},
                    "output_type": "execute_result"
                }
            ],
            "source": [
                "chain.invoke({\"topic\": \"bears\"})"
            ]
        },
        {
            "cell_type": "markdown",
            "id": "12db8d69",
            "metadata": {},
            "source": [
                "## Tool calling\n",
                "\n",
                "Cohere supports tool calling functionalities!"
            ]
        },
        {
            "cell_type": "code",
            "execution_count": 7,
            "id": "337e24af",
            "metadata": {},
            "outputs": [],
            "source": [
                "from langchain_core.messages import (\n",
                "    HumanMessage,\n",
                "    ToolMessage,\n",
                ")\n",
                "from langchain_core.tools import tool"
            ]
        },
        {
            "cell_type": "code",
            "execution_count": 8,
            "id": "74d292e7",
            "metadata": {},
            "outputs": [],
            "source": [
                "@tool\n",
                "def magic_function(number: int) -> int:\n",
                "    \"\"\"Applies a magic operation to an integer\n",
                "    Args:\n",
                "        number: Number to have magic operation performed on\n",
                "    \"\"\"\n",
                "    return number + 10\n",
                "\n",
                "\n",
                "def invoke_tools(tool_calls, messages):\n",
                "    for tool_call in tool_calls:\n",
                "        selected_tool = {\"magic_function\": magic_function}[tool_call[\"name\"].lower()]\n",
                "        tool_output = selected_tool.invoke(tool_call[\"args\"])\n",
                "        messages.append(ToolMessage(tool_output, tool_call_id=tool_call[\"id\"]))\n",
                "    return messages\n",
                "\n",
                "\n",
                "tools = [magic_function]"
            ]
        },
        {
            "cell_type": "code",
            "execution_count": 9,
            "id": "ecafcbc6",
            "metadata": {},
            "outputs": [],
            "source": [
                "llm_with_tools = chat.bind_tools(tools=tools)\n",
                "messages = [HumanMessage(content=\"What is the value of magic_function(2)?\")]"
            ]
        },
        {
            "cell_type": "code",
            "execution_count": 11,
            "id": "aa34fc39",
            "metadata": {},
            "outputs": [
                {
                    "data": {
                        "text/plain": [
                            "AIMessage(content='The value of magic_function(2) is 12.', additional_kwargs={'documents': [{'id': 'magic_function:0:2:0', 'output': '12', 'tool_name': 'magic_function'}], 'citations': [ChatCitation(start=34, end=36, text='12', document_ids=['magic_function:0:2:0'])], 'search_results': None, 'search_queries': None, 'is_search_required': None, 'generation_id': '96a55791-0c58-4e2e-bc2a-8550e137c46d', 'token_count': {'input_tokens': 998, 'output_tokens': 59}}, response_metadata={'documents': [{'id': 'magic_function:0:2:0', 'output': '12', 'tool_name': 'magic_function'}], 'citations': [ChatCitation(start=34, end=36, text='12', document_ids=['magic_function:0:2:0'])], 'search_results': None, 'search_queries': None, 'is_search_required': None, 'generation_id': '96a55791-0c58-4e2e-bc2a-8550e137c46d', 'token_count': {'input_tokens': 998, 'output_tokens': 59}}, id='run-f318a9cf-55c8-44f4-91d1-27cf46c6a465-0')"
                        ]
                    },
                    "execution_count": 11,
                    "metadata": {},
                    "output_type": "execute_result"
                }
            ],
            "source": [
                "res = llm_with_tools.invoke(messages)\n",
                "while res.tool_calls:\n",
                "    messages.append(res)\n",
                "    messages = invoke_tools(res.tool_calls, messages)\n",
                "    res = llm_with_tools.invoke(messages)\n",
                "\n",
                "res"
            ]
        }
    ],
    "metadata": {
        "kernelspec": {
            "display_name": "Python 3 (ipykernel)",
            "language": "python",
            "name": "python3"
        },
        "language_info": {
            "codemirror_mode": {
                "name": "ipython",
                "version": 3
            },
            "file_extension": ".py",
            "mimetype": "text/x-python",
            "name": "python",
            "nbconvert_exporter": "python",
            "pygments_lexer": "ipython3",
            "version": "3.9.6"
        }
    },
    "nbformat": 4,
    "nbformat_minor": 5
=======
 "cells": [
  {
   "cell_type": "raw",
   "id": "53fbf15f",
   "metadata": {},
   "source": [
    "---\n",
    "sidebar_label: Cohere\n",
    "---"
   ]
  },
  {
   "cell_type": "markdown",
   "id": "bf733a38-db84-4363-89e2-de6735c37230",
   "metadata": {},
   "source": [
    "# Cohere\n",
    "\n",
    "This notebook covers how to get started with [Cohere chat models](https://cohere.com/chat).\n",
    "\n",
    "Head to the [API reference](https://python.langchain.com/v0.2/api_reference/community/chat_models/langchain_community.chat_models.cohere.ChatCohere.html) for detailed documentation of all attributes and methods."
   ]
  },
  {
   "cell_type": "markdown",
   "id": "3607d67e-e56c-4102-bbba-df2edc0e109e",
   "metadata": {},
   "source": [
    "## Setup\n",
    "\n",
    "The integration lives in the `langchain-cohere` package. We can install these with:\n",
    "\n",
    "```bash\n",
    "pip install -U langchain-cohere\n",
    "```\n",
    "\n",
    "We'll also need to get a [Cohere API key](https://cohere.com/) and set the `COHERE_API_KEY` environment variable:"
   ]
  },
  {
   "cell_type": "code",
   "execution_count": 11,
   "id": "2108b517-1e8d-473d-92fa-4f930e8072a7",
   "metadata": {},
   "outputs": [],
   "source": [
    "import getpass\n",
    "import os\n",
    "\n",
    "os.environ[\"COHERE_API_KEY\"] = getpass.getpass()"
   ]
  },
  {
   "cell_type": "markdown",
   "id": "cf690fbb",
   "metadata": {},
   "source": [
    "It's also helpful (but not needed) to set up [LangSmith](https://smith.langchain.com/) for best-in-class observability"
   ]
  },
  {
   "cell_type": "code",
   "execution_count": 12,
   "id": "7f11de02",
   "metadata": {},
   "outputs": [],
   "source": [
    "# os.environ[\"LANGCHAIN_TRACING_V2\"] = \"true\"\n",
    "# os.environ[\"LANGCHAIN_API_KEY\"] = getpass.getpass()"
   ]
  },
  {
   "cell_type": "markdown",
   "id": "4c26754b-b3c9-4d93-8f36-43049bd943bf",
   "metadata": {},
   "source": [
    "## Usage\n",
    "\n",
    "ChatCohere supports all [ChatModel](/docs/how_to#chat-models) functionality:"
   ]
  },
  {
   "cell_type": "code",
   "execution_count": 5,
   "id": "d4a7c55d-b235-4ca4-a579-c90cc9570da9",
   "metadata": {
    "tags": []
   },
   "outputs": [],
   "source": [
    "from langchain_cohere import ChatCohere\n",
    "from langchain_core.messages import HumanMessage"
   ]
  },
  {
   "cell_type": "code",
   "execution_count": 13,
   "id": "70cf04e8-423a-4ff6-8b09-f11fb711c817",
   "metadata": {
    "tags": []
   },
   "outputs": [],
   "source": [
    "chat = ChatCohere()"
   ]
  },
  {
   "cell_type": "code",
   "execution_count": 15,
   "id": "8199ef8f-eb8b-4253-9ea0-6c24a013ca4c",
   "metadata": {
    "tags": []
   },
   "outputs": [
    {
     "data": {
      "text/plain": [
       "AIMessage(content='4 && 5 \\n6 || 7 \\n\\nWould you like to play a game of odds and evens?', additional_kwargs={'documents': None, 'citations': None, 'search_results': None, 'search_queries': None, 'is_search_required': None, 'generation_id': '2076b614-52b3-4082-a259-cc92cd3d9fea', 'token_count': {'prompt_tokens': 68, 'response_tokens': 23, 'total_tokens': 91, 'billed_tokens': 77}}, response_metadata={'documents': None, 'citations': None, 'search_results': None, 'search_queries': None, 'is_search_required': None, 'generation_id': '2076b614-52b3-4082-a259-cc92cd3d9fea', 'token_count': {'prompt_tokens': 68, 'response_tokens': 23, 'total_tokens': 91, 'billed_tokens': 77}}, id='run-3475e0c8-c89b-4937-9300-e07d652455e1-0')"
      ]
     },
     "execution_count": 15,
     "metadata": {},
     "output_type": "execute_result"
    }
   ],
   "source": [
    "messages = [HumanMessage(content=\"1\"), HumanMessage(content=\"2 3\")]\n",
    "chat.invoke(messages)"
   ]
  },
  {
   "cell_type": "code",
   "execution_count": 16,
   "id": "c5fac0e9-05a4-4fc1-a3b3-e5bbb24b971b",
   "metadata": {
    "tags": []
   },
   "outputs": [
    {
     "data": {
      "text/plain": [
       "AIMessage(content='4 && 5', additional_kwargs={'documents': None, 'citations': None, 'search_results': None, 'search_queries': None, 'is_search_required': None, 'generation_id': 'f0708a92-f874-46ee-9b93-334d616ad92e', 'token_count': {'prompt_tokens': 68, 'response_tokens': 3, 'total_tokens': 71, 'billed_tokens': 57}}, response_metadata={'documents': None, 'citations': None, 'search_results': None, 'search_queries': None, 'is_search_required': None, 'generation_id': 'f0708a92-f874-46ee-9b93-334d616ad92e', 'token_count': {'prompt_tokens': 68, 'response_tokens': 3, 'total_tokens': 71, 'billed_tokens': 57}}, id='run-1635e63e-2994-4e7f-986e-152ddfc95777-0')"
      ]
     },
     "execution_count": 16,
     "metadata": {},
     "output_type": "execute_result"
    }
   ],
   "source": [
    "await chat.ainvoke(messages)"
   ]
  },
  {
   "cell_type": "code",
   "execution_count": 17,
   "id": "025be980-e50d-4a68-93dc-c9c7b500ce34",
   "metadata": {
    "tags": []
   },
   "outputs": [
    {
     "name": "stdout",
     "output_type": "stream",
     "text": [
      "4 && 5"
     ]
    }
   ],
   "source": [
    "for chunk in chat.stream(messages):\n",
    "    print(chunk.content, end=\"\", flush=True)"
   ]
  },
  {
   "cell_type": "code",
   "execution_count": 18,
   "id": "064288e4-f184-4496-9427-bcf148fa055e",
   "metadata": {},
   "outputs": [
    {
     "data": {
      "text/plain": [
       "[AIMessage(content='4 && 5', additional_kwargs={'documents': None, 'citations': None, 'search_results': None, 'search_queries': None, 'is_search_required': None, 'generation_id': '6770ca86-f6c3-4ba3-a285-c4772160612f', 'token_count': {'prompt_tokens': 68, 'response_tokens': 3, 'total_tokens': 71, 'billed_tokens': 57}}, response_metadata={'documents': None, 'citations': None, 'search_results': None, 'search_queries': None, 'is_search_required': None, 'generation_id': '6770ca86-f6c3-4ba3-a285-c4772160612f', 'token_count': {'prompt_tokens': 68, 'response_tokens': 3, 'total_tokens': 71, 'billed_tokens': 57}}, id='run-8d6fade2-1b39-4e31-ab23-4be622dd0027-0')]"
      ]
     },
     "execution_count": 18,
     "metadata": {},
     "output_type": "execute_result"
    }
   ],
   "source": [
    "chat.batch([messages])"
   ]
  },
  {
   "cell_type": "markdown",
   "id": "f1c56460",
   "metadata": {},
   "source": [
    "## Chaining\n",
    "\n",
    "You can also easily combine with a prompt template for easy structuring of user input. We can do this using [LCEL](/docs/concepts#langchain-expression-language-lcel)"
   ]
  },
  {
   "cell_type": "code",
   "execution_count": 19,
   "id": "0851b103",
   "metadata": {},
   "outputs": [],
   "source": [
    "from langchain_core.prompts import ChatPromptTemplate\n",
    "\n",
    "prompt = ChatPromptTemplate.from_template(\"Tell me a joke about {topic}\")\n",
    "chain = prompt | chat"
   ]
  },
  {
   "cell_type": "code",
   "execution_count": 20,
   "id": "ae950c0f-1691-47f1-b609-273033cae707",
   "metadata": {},
   "outputs": [
    {
     "data": {
      "text/plain": [
       "AIMessage(content='What color socks do bears wear?\\n\\nThey don’t wear socks, they have bear feet. \\n\\nHope you laughed! If not, maybe this will help: laughter is the best medicine, and a good sense of humor is infectious!', additional_kwargs={'documents': None, 'citations': None, 'search_results': None, 'search_queries': None, 'is_search_required': None, 'generation_id': '6edccf44-9bc8-4139-b30e-13b368f3563c', 'token_count': {'prompt_tokens': 68, 'response_tokens': 51, 'total_tokens': 119, 'billed_tokens': 108}}, response_metadata={'documents': None, 'citations': None, 'search_results': None, 'search_queries': None, 'is_search_required': None, 'generation_id': '6edccf44-9bc8-4139-b30e-13b368f3563c', 'token_count': {'prompt_tokens': 68, 'response_tokens': 51, 'total_tokens': 119, 'billed_tokens': 108}}, id='run-ef7f9789-0d4d-43bf-a4f7-f2a0e27a5320-0')"
      ]
     },
     "execution_count": 20,
     "metadata": {},
     "output_type": "execute_result"
    }
   ],
   "source": [
    "chain.invoke({\"topic\": \"bears\"})"
   ]
  },
  {
   "cell_type": "markdown",
   "id": "12db8d69",
   "metadata": {},
   "source": [
    "## Tool calling\n",
    "\n",
    "Cohere supports tool calling functionalities!"
   ]
  },
  {
   "cell_type": "code",
   "execution_count": 7,
   "id": "337e24af",
   "metadata": {},
   "outputs": [],
   "source": [
    "from langchain_core.messages import (\n",
    "    HumanMessage,\n",
    "    ToolMessage,\n",
    ")\n",
    "from langchain_core.tools import tool"
   ]
  },
  {
   "cell_type": "code",
   "execution_count": 8,
   "id": "74d292e7",
   "metadata": {},
   "outputs": [],
   "source": [
    "@tool\n",
    "def magic_function(number: int) -> int:\n",
    "    \"\"\"Applies a magic operation to an integer\n",
    "    Args:\n",
    "        number: Number to have magic operation performed on\n",
    "    \"\"\"\n",
    "    return number + 10\n",
    "\n",
    "\n",
    "def invoke_tools(tool_calls, messages):\n",
    "    for tool_call in tool_calls:\n",
    "        selected_tool = {\"magic_function\": magic_function}[tool_call[\"name\"].lower()]\n",
    "        tool_output = selected_tool.invoke(tool_call[\"args\"])\n",
    "        messages.append(ToolMessage(tool_output, tool_call_id=tool_call[\"id\"]))\n",
    "    return messages\n",
    "\n",
    "\n",
    "tools = [magic_function]"
   ]
  },
  {
   "cell_type": "code",
   "execution_count": 9,
   "id": "ecafcbc6",
   "metadata": {},
   "outputs": [],
   "source": [
    "llm_with_tools = chat.bind_tools(tools=tools)\n",
    "messages = [HumanMessage(content=\"What is the value of magic_function(2)?\")]"
   ]
  },
  {
   "cell_type": "code",
   "execution_count": 11,
   "id": "aa34fc39",
   "metadata": {},
   "outputs": [
    {
     "data": {
      "text/plain": [
       "AIMessage(content='The value of magic_function(2) is 12.', additional_kwargs={'documents': [{'id': 'magic_function:0:2:0', 'output': '12', 'tool_name': 'magic_function'}], 'citations': [ChatCitation(start=34, end=36, text='12', document_ids=['magic_function:0:2:0'])], 'search_results': None, 'search_queries': None, 'is_search_required': None, 'generation_id': '96a55791-0c58-4e2e-bc2a-8550e137c46d', 'token_count': {'input_tokens': 998, 'output_tokens': 59}}, response_metadata={'documents': [{'id': 'magic_function:0:2:0', 'output': '12', 'tool_name': 'magic_function'}], 'citations': [ChatCitation(start=34, end=36, text='12', document_ids=['magic_function:0:2:0'])], 'search_results': None, 'search_queries': None, 'is_search_required': None, 'generation_id': '96a55791-0c58-4e2e-bc2a-8550e137c46d', 'token_count': {'input_tokens': 998, 'output_tokens': 59}}, id='run-f318a9cf-55c8-44f4-91d1-27cf46c6a465-0')"
      ]
     },
     "execution_count": 11,
     "metadata": {},
     "output_type": "execute_result"
    }
   ],
   "source": [
    "res = llm_with_tools.invoke(messages)\n",
    "while res.tool_calls:\n",
    "    messages.append(res)\n",
    "    messages = invoke_tools(res.tool_calls, messages)\n",
    "    res = llm_with_tools.invoke(messages)\n",
    "\n",
    "res"
   ]
  }
 ],
 "metadata": {
  "kernelspec": {
   "display_name": "Python 3 (ipykernel)",
   "language": "python",
   "name": "python3"
  },
  "language_info": {
   "codemirror_mode": {
    "name": "ipython",
    "version": 3
   },
   "file_extension": ".py",
   "mimetype": "text/x-python",
   "name": "python",
   "nbconvert_exporter": "python",
   "pygments_lexer": "ipython3",
   "version": "3.9.6"
  }
 },
 "nbformat": 4,
 "nbformat_minor": 5
>>>>>>> 99f9a664
}<|MERGE_RESOLUTION|>--- conflicted
+++ resolved
@@ -1,356 +1,4 @@
 {
-<<<<<<< HEAD
-    "cells": [
-        {
-            "cell_type": "raw",
-            "id": "53fbf15f",
-            "metadata": {},
-            "source": [
-                "---\n",
-                "sidebar_label: Cohere\n",
-                "---"
-            ]
-        },
-        {
-            "cell_type": "markdown",
-            "id": "bf733a38-db84-4363-89e2-de6735c37230",
-            "metadata": {},
-            "source": [
-                "# Cohere\n",
-                "\n",
-                "This notebook covers how to get started with [Cohere chat models](https://cohere.com/chat).\n",
-                "\n",
-                "Head to the [API reference](https://api.python.langchain.com/en/latest/chat_models/langchain_community.chat_models.cohere.ChatCohere.html) for detailed documentation of all attributes and methods."
-            ]
-        },
-        {
-            "cell_type": "markdown",
-            "id": "3607d67e-e56c-4102-bbba-df2edc0e109e",
-            "metadata": {},
-            "source": [
-                "## Setup\n",
-                "\n",
-                "The integration lives in the `langchain-cohere` package. We can install these with:\n",
-                "\n",
-                "```bash\n",
-                "pip install -U langchain-cohere\n",
-                "```\n",
-                "\n",
-                "We'll also need to get a [Cohere API key](https://cohere.com/) and set the `COHERE_API_KEY` environment variable:"
-            ]
-        },
-        {
-            "cell_type": "code",
-            "execution_count": 11,
-            "id": "2108b517-1e8d-473d-92fa-4f930e8072a7",
-            "metadata": {},
-            "outputs": [],
-            "source": [
-                "import getpass\n",
-                "import os\n",
-                "\n",
-                "os.environ[\"COHERE_API_KEY\"] = getpass.getpass()"
-            ]
-        },
-        {
-            "cell_type": "markdown",
-            "id": "cf690fbb",
-            "metadata": {},
-            "source": [
-                "It's also helpful (but not needed) to set up [LangSmith](https://smith.langchain.com/) for best-in-class observability"
-            ]
-        },
-        {
-            "cell_type": "code",
-            "execution_count": 12,
-            "id": "7f11de02",
-            "metadata": {},
-            "outputs": [],
-            "source": [
-                "# os.environ[\"LANGCHAIN_TRACING_V2\"] = \"true\"\n",
-                "# os.environ[\"LANGCHAIN_API_KEY\"] = getpass.getpass()"
-            ]
-        },
-        {
-            "cell_type": "markdown",
-            "id": "4c26754b-b3c9-4d93-8f36-43049bd943bf",
-            "metadata": {},
-            "source": [
-                "## Usage\n",
-                "\n",
-                "ChatCohere supports all [ChatModel](/docs/how_to#chat-models) functionality:"
-            ]
-        },
-        {
-            "cell_type": "code",
-            "execution_count": 5,
-            "id": "d4a7c55d-b235-4ca4-a579-c90cc9570da9",
-            "metadata": {
-                "tags": []
-            },
-            "outputs": [],
-            "source": [
-                "from langchain_cohere import ChatCohere\n",
-                "from langchain_core.messages import HumanMessage"
-            ]
-        },
-        {
-            "cell_type": "code",
-            "execution_count": 13,
-            "id": "70cf04e8-423a-4ff6-8b09-f11fb711c817",
-            "metadata": {
-                "tags": []
-            },
-            "outputs": [],
-            "source": [
-                "chat = ChatCohere()"
-            ]
-        },
-        {
-            "cell_type": "code",
-            "execution_count": 15,
-            "id": "8199ef8f-eb8b-4253-9ea0-6c24a013ca4c",
-            "metadata": {
-                "tags": []
-            },
-            "outputs": [
-                {
-                    "data": {
-                        "text/plain": [
-                            "AIMessage(content='4 && 5 \\n6 || 7 \\n\\nWould you like to play a game of odds and evens?', additional_kwargs={'documents': None, 'citations': None, 'search_results': None, 'search_queries': None, 'is_search_required': None, 'generation_id': '2076b614-52b3-4082-a259-cc92cd3d9fea', 'token_count': {'prompt_tokens': 68, 'response_tokens': 23, 'total_tokens': 91, 'billed_tokens': 77}}, response_metadata={'documents': None, 'citations': None, 'search_results': None, 'search_queries': None, 'is_search_required': None, 'generation_id': '2076b614-52b3-4082-a259-cc92cd3d9fea', 'token_count': {'prompt_tokens': 68, 'response_tokens': 23, 'total_tokens': 91, 'billed_tokens': 77}}, id='run-3475e0c8-c89b-4937-9300-e07d652455e1-0')"
-                        ]
-                    },
-                    "execution_count": 15,
-                    "metadata": {},
-                    "output_type": "execute_result"
-                }
-            ],
-            "source": [
-                "messages = [HumanMessage(content=\"1\"), HumanMessage(content=\"2 3\")]\n",
-                "chat.invoke(messages)"
-            ]
-        },
-        {
-            "cell_type": "code",
-            "execution_count": 16,
-            "id": "c5fac0e9-05a4-4fc1-a3b3-e5bbb24b971b",
-            "metadata": {
-                "tags": []
-            },
-            "outputs": [
-                {
-                    "data": {
-                        "text/plain": [
-                            "AIMessage(content='4 && 5', additional_kwargs={'documents': None, 'citations': None, 'search_results': None, 'search_queries': None, 'is_search_required': None, 'generation_id': 'f0708a92-f874-46ee-9b93-334d616ad92e', 'token_count': {'prompt_tokens': 68, 'response_tokens': 3, 'total_tokens': 71, 'billed_tokens': 57}}, response_metadata={'documents': None, 'citations': None, 'search_results': None, 'search_queries': None, 'is_search_required': None, 'generation_id': 'f0708a92-f874-46ee-9b93-334d616ad92e', 'token_count': {'prompt_tokens': 68, 'response_tokens': 3, 'total_tokens': 71, 'billed_tokens': 57}}, id='run-1635e63e-2994-4e7f-986e-152ddfc95777-0')"
-                        ]
-                    },
-                    "execution_count": 16,
-                    "metadata": {},
-                    "output_type": "execute_result"
-                }
-            ],
-            "source": [
-                "await chat.ainvoke(messages)"
-            ]
-        },
-        {
-            "cell_type": "code",
-            "execution_count": 17,
-            "id": "025be980-e50d-4a68-93dc-c9c7b500ce34",
-            "metadata": {
-                "tags": []
-            },
-            "outputs": [
-                {
-                    "name": "stdout",
-                    "output_type": "stream",
-                    "text": [
-                        "4 && 5"
-                    ]
-                }
-            ],
-            "source": [
-                "for chunk in chat.stream(messages):\n",
-                "    print(chunk.content, end=\"\", flush=True)"
-            ]
-        },
-        {
-            "cell_type": "code",
-            "execution_count": 18,
-            "id": "064288e4-f184-4496-9427-bcf148fa055e",
-            "metadata": {},
-            "outputs": [
-                {
-                    "data": {
-                        "text/plain": [
-                            "[AIMessage(content='4 && 5', additional_kwargs={'documents': None, 'citations': None, 'search_results': None, 'search_queries': None, 'is_search_required': None, 'generation_id': '6770ca86-f6c3-4ba3-a285-c4772160612f', 'token_count': {'prompt_tokens': 68, 'response_tokens': 3, 'total_tokens': 71, 'billed_tokens': 57}}, response_metadata={'documents': None, 'citations': None, 'search_results': None, 'search_queries': None, 'is_search_required': None, 'generation_id': '6770ca86-f6c3-4ba3-a285-c4772160612f', 'token_count': {'prompt_tokens': 68, 'response_tokens': 3, 'total_tokens': 71, 'billed_tokens': 57}}, id='run-8d6fade2-1b39-4e31-ab23-4be622dd0027-0')]"
-                        ]
-                    },
-                    "execution_count": 18,
-                    "metadata": {},
-                    "output_type": "execute_result"
-                }
-            ],
-            "source": [
-                "chat.batch([messages])"
-            ]
-        },
-        {
-            "cell_type": "markdown",
-            "id": "f1c56460",
-            "metadata": {},
-            "source": [
-                "## Chaining\n",
-                "\n",
-                "You can also easily combine with a prompt template for easy structuring of user input. We can do this using [LCEL](/docs/concepts#langchain-expression-language-lcel)"
-            ]
-        },
-        {
-            "cell_type": "code",
-            "execution_count": 19,
-            "id": "0851b103",
-            "metadata": {},
-            "outputs": [],
-            "source": [
-                "from langchain_core.prompts import ChatPromptTemplate\n",
-                "\n",
-                "prompt = ChatPromptTemplate.from_template(\"Tell me a joke about {topic}\")\n",
-                "chain = prompt | chat"
-            ]
-        },
-        {
-            "cell_type": "code",
-            "execution_count": 20,
-            "id": "ae950c0f-1691-47f1-b609-273033cae707",
-            "metadata": {},
-            "outputs": [
-                {
-                    "data": {
-                        "text/plain": [
-                            "AIMessage(content='What color socks do bears wear?\\n\\nThey don’t wear socks, they have bear feet. \\n\\nHope you laughed! If not, maybe this will help: laughter is the best medicine, and a good sense of humor is infectious!', additional_kwargs={'documents': None, 'citations': None, 'search_results': None, 'search_queries': None, 'is_search_required': None, 'generation_id': '6edccf44-9bc8-4139-b30e-13b368f3563c', 'token_count': {'prompt_tokens': 68, 'response_tokens': 51, 'total_tokens': 119, 'billed_tokens': 108}}, response_metadata={'documents': None, 'citations': None, 'search_results': None, 'search_queries': None, 'is_search_required': None, 'generation_id': '6edccf44-9bc8-4139-b30e-13b368f3563c', 'token_count': {'prompt_tokens': 68, 'response_tokens': 51, 'total_tokens': 119, 'billed_tokens': 108}}, id='run-ef7f9789-0d4d-43bf-a4f7-f2a0e27a5320-0')"
-                        ]
-                    },
-                    "execution_count": 20,
-                    "metadata": {},
-                    "output_type": "execute_result"
-                }
-            ],
-            "source": [
-                "chain.invoke({\"topic\": \"bears\"})"
-            ]
-        },
-        {
-            "cell_type": "markdown",
-            "id": "12db8d69",
-            "metadata": {},
-            "source": [
-                "## Tool calling\n",
-                "\n",
-                "Cohere supports tool calling functionalities!"
-            ]
-        },
-        {
-            "cell_type": "code",
-            "execution_count": 7,
-            "id": "337e24af",
-            "metadata": {},
-            "outputs": [],
-            "source": [
-                "from langchain_core.messages import (\n",
-                "    HumanMessage,\n",
-                "    ToolMessage,\n",
-                ")\n",
-                "from langchain_core.tools import tool"
-            ]
-        },
-        {
-            "cell_type": "code",
-            "execution_count": 8,
-            "id": "74d292e7",
-            "metadata": {},
-            "outputs": [],
-            "source": [
-                "@tool\n",
-                "def magic_function(number: int) -> int:\n",
-                "    \"\"\"Applies a magic operation to an integer\n",
-                "    Args:\n",
-                "        number: Number to have magic operation performed on\n",
-                "    \"\"\"\n",
-                "    return number + 10\n",
-                "\n",
-                "\n",
-                "def invoke_tools(tool_calls, messages):\n",
-                "    for tool_call in tool_calls:\n",
-                "        selected_tool = {\"magic_function\": magic_function}[tool_call[\"name\"].lower()]\n",
-                "        tool_output = selected_tool.invoke(tool_call[\"args\"])\n",
-                "        messages.append(ToolMessage(tool_output, tool_call_id=tool_call[\"id\"]))\n",
-                "    return messages\n",
-                "\n",
-                "\n",
-                "tools = [magic_function]"
-            ]
-        },
-        {
-            "cell_type": "code",
-            "execution_count": 9,
-            "id": "ecafcbc6",
-            "metadata": {},
-            "outputs": [],
-            "source": [
-                "llm_with_tools = chat.bind_tools(tools=tools)\n",
-                "messages = [HumanMessage(content=\"What is the value of magic_function(2)?\")]"
-            ]
-        },
-        {
-            "cell_type": "code",
-            "execution_count": 11,
-            "id": "aa34fc39",
-            "metadata": {},
-            "outputs": [
-                {
-                    "data": {
-                        "text/plain": [
-                            "AIMessage(content='The value of magic_function(2) is 12.', additional_kwargs={'documents': [{'id': 'magic_function:0:2:0', 'output': '12', 'tool_name': 'magic_function'}], 'citations': [ChatCitation(start=34, end=36, text='12', document_ids=['magic_function:0:2:0'])], 'search_results': None, 'search_queries': None, 'is_search_required': None, 'generation_id': '96a55791-0c58-4e2e-bc2a-8550e137c46d', 'token_count': {'input_tokens': 998, 'output_tokens': 59}}, response_metadata={'documents': [{'id': 'magic_function:0:2:0', 'output': '12', 'tool_name': 'magic_function'}], 'citations': [ChatCitation(start=34, end=36, text='12', document_ids=['magic_function:0:2:0'])], 'search_results': None, 'search_queries': None, 'is_search_required': None, 'generation_id': '96a55791-0c58-4e2e-bc2a-8550e137c46d', 'token_count': {'input_tokens': 998, 'output_tokens': 59}}, id='run-f318a9cf-55c8-44f4-91d1-27cf46c6a465-0')"
-                        ]
-                    },
-                    "execution_count": 11,
-                    "metadata": {},
-                    "output_type": "execute_result"
-                }
-            ],
-            "source": [
-                "res = llm_with_tools.invoke(messages)\n",
-                "while res.tool_calls:\n",
-                "    messages.append(res)\n",
-                "    messages = invoke_tools(res.tool_calls, messages)\n",
-                "    res = llm_with_tools.invoke(messages)\n",
-                "\n",
-                "res"
-            ]
-        }
-    ],
-    "metadata": {
-        "kernelspec": {
-            "display_name": "Python 3 (ipykernel)",
-            "language": "python",
-            "name": "python3"
-        },
-        "language_info": {
-            "codemirror_mode": {
-                "name": "ipython",
-                "version": 3
-            },
-            "file_extension": ".py",
-            "mimetype": "text/x-python",
-            "name": "python",
-            "nbconvert_exporter": "python",
-            "pygments_lexer": "ipython3",
-            "version": "3.9.6"
-        }
-    },
-    "nbformat": 4,
-    "nbformat_minor": 5
-=======
  "cells": [
   {
    "cell_type": "raw",
@@ -701,5 +349,4 @@
  },
  "nbformat": 4,
  "nbformat_minor": 5
->>>>>>> 99f9a664
 }