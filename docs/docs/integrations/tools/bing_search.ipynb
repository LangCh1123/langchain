{
 "cells": [
  {
   "cell_type": "markdown",
   "metadata": {},
   "source": [
    "# Bing Search\n",
    "\n",
    "> [Bing Search](https://learn.microsoft.com/en-us/bing/search-apis/bing-web-search/) is an Azure service and enables safe, ad-free, location-aware search results, surfacing relevant information from billions of web documents. Help your users find what they're looking for from the world-wide-web by harnessing Bing's ability to comb billions of webpages, images, videos, and news with a single API call. "
   ]
  },
  {
   "cell_type": "markdown",
   "metadata": {},
   "source": [
    "## Setup\n",
    "Following the [instruction](https://learn.microsoft.com/en-us/bing/search-apis/bing-web-search/create-bing-search-service-resource) to create Azure Bing Search v7 service, and get the subscription key\n",
    "\n",
<<<<<<< HEAD
    "Then we will need to set some environment variables."
=======
    "The integration lives in the `langchain-community` package."
>>>>>>> 29aa9d67
   ]
  },
  {
   "cell_type": "code",
   "execution_count": null,
   "metadata": {},
   "outputs": [],
   "source": [
    "%pip install -U langchain-community"
   ]
  },
  {
   "cell_type": "code",
   "execution_count": 12,
   "metadata": {},
   "outputs": [],
   "source": [
    "import getpass\n",
    "import os\n",
    "\n",
    "os.environ[\"BING_SUBSCRIPTION_KEY\"] = getpass.getpass()\n",
    "os.environ[\"BING_SEARCH_URL\"] = \"https://api.bing.microsoft.com/v7.0/search\""
   ]
  },
  {
   "cell_type": "code",
   "execution_count": 3,
   "metadata": {},
   "outputs": [],
   "source": [
    "from langchain_community.utilities import BingSearchAPIWrapper"
   ]
  },
  {
   "cell_type": "code",
   "execution_count": 4,
   "metadata": {},
   "outputs": [],
   "source": [
    "search = BingSearchAPIWrapper(k=4)"
   ]
  },
  {
   "cell_type": "code",
   "execution_count": 18,
   "metadata": {},
   "outputs": [
    {
     "data": {
      "text/plain": [
       "'<b>Python is a</b> versatile and powerful language that lets you work quickly and integrate systems more effectively. Learn how to get started, download the latest version, access documentation, find jobs, and join the Python community. <b>Python is a</b> popular programming language for various purposes. Find the latest version of Python for different operating systems, download release notes, and learn about the development process. Learn <b>Python,</b> a popular programming language for web applications, with examples, exercises, and references. Get certified by completing the PYTHON <b>course</b> at W3Schools. Learn the basic concepts and features of <b>Python,</b> a powerful and easy to learn programming language. The tutorial covers topics such as data structures, modules, classes, exceptions, input and output, and more. Learn why and how to use <b>Python,</b> a popular and easy-to-learn programming language. Find installation guides, tutorials, documentation, resources and FAQs for beginners and experienced programmers. Learn about <b>Python,</b> a high-level, general-purpose programming language with a focus on code readability and multiple paradigms. Find out its history, design, features, libraries, implementations, popularity, uses, and influences. Real <b>Python</b> offers tutorials, books, courses, and news for <b>Python</b> developers of all skill levels. Whether you want to learn <b>Python</b> basics, web development, data science, or machine learning, you can find useful articles and code examples here. Learn how to install, use, and extend <b>Python</b> 3.12.3, a popular programming language. Find tutorials, library references, API guides, FAQs, and more. <b>Python</b> is a powerful, fast, friendly and open-source language that runs everywhere. Learn how to get started, explore applications, join the community and access the latest news and events. Learn the basics of <b>Python</b> programming language with examples of numbers, text, variables, and operators. This tutorial covers the syntax, types, and features of <b>Python</b> for beginners.'"
      ]
     },
     "execution_count": 18,
     "metadata": {},
     "output_type": "execute_result"
    }
   ],
   "source": [
    "search.run(\"python\")"
   ]
  },
  {
   "cell_type": "markdown",
   "metadata": {},
   "source": [
    "## Number of results\n",
    "You can use the `k` parameter to set the number of results"
   ]
  },
  {
   "cell_type": "code",
   "execution_count": 6,
   "metadata": {},
   "outputs": [],
   "source": [
    "search = BingSearchAPIWrapper(k=1)"
   ]
  },
  {
   "cell_type": "code",
   "execution_count": 7,
   "metadata": {},
   "outputs": [
    {
     "data": {
      "text/plain": [
       "'<b>Python</b> is a versatile and powerful language that lets you work quickly and integrate systems more effectively. Learn how to get started, download the latest version, access documentation, find jobs, and join the Python community.'"
      ]
     },
     "execution_count": 7,
     "metadata": {},
     "output_type": "execute_result"
    }
   ],
   "source": [
    "search.run(\"python\")"
   ]
  },
  {
   "cell_type": "markdown",
   "metadata": {},
   "source": [
    "## Metadata Results"
   ]
  },
  {
   "cell_type": "markdown",
   "metadata": {},
   "source": [
    "Run query through BingSearch and return snippet, title, and link metadata.\n",
    "\n",
    "- Snippet: The description of the result.\n",
    "- Title: The title of the result.\n",
    "- Link: The link to the result."
   ]
  },
  {
   "cell_type": "code",
   "execution_count": 8,
   "metadata": {},
   "outputs": [],
   "source": [
    "search = BingSearchAPIWrapper()"
   ]
  },
  {
   "cell_type": "code",
   "execution_count": 9,
   "metadata": {},
   "outputs": [
    {
     "data": {
      "text/plain": [
       "[{'snippet': 'Learn about the nutrients, antioxidants, and potential health effects of<b> apples.</b> Find out how<b> apples</b> may help with weight loss, diabetes, heart disease, and cancer.',\n",
       "  'title': 'Apples 101: Nutrition Facts and Health Benefits',\n",
       "  'link': 'https://www.healthline.com/nutrition/foods/apples'},\n",
       " {'snippet': 'Learn how<b> apples</b> can improve your health with their fiber, antioxidants, and phytochemicals. Find out the best types of<b> apples</b> for different purposes, how to buy and store them, and what side effects to watch out for.',\n",
       "  'title': 'Apples: Nutrition and Health Benefits - WebMD',\n",
       "  'link': 'https://www.webmd.com/food-recipes/benefits-apples'},\n",
       " {'snippet': '<b>Apples</b> are nutritious, filling, and versatile fruits that may lower your risk of various diseases. Learn how<b> apples</b> can support your weight loss, heart health, gut health, and brain health with scientific evidence.',\n",
       "  'title': '10 Impressive Health Benefits of Apples',\n",
       "  'link': 'https://www.healthline.com/nutrition/10-health-benefits-of-apples'},\n",
       " {'snippet': 'An apple is a round, edible fruit produced by an apple tree (Malus spp., among them the domestic or orchard apple; Malus domestica).Apple trees are cultivated worldwide and are the most widely grown species in the genus Malus.The tree originated in Central Asia, where its wild ancestor, Malus sieversii, is still found.<b>Apples</b> have been grown for thousands of years in Eurasia and were introduced ...',\n",
       "  'title': 'Apple - Wikipedia',\n",
       "  'link': 'https://en.wikipedia.org/wiki/Apple'},\n",
       " {'snippet': 'Learn about the most popular and diverse<b> apples</b> in the world, from ambrosia to winesap, with photos and descriptions. Find out their origins, flavors, uses, and nutritional benefits in this comprehensive guide to<b> apples.</b>',\n",
       "  'title': '29 Types Of Apples From A to Z (With Photos!) - Live Eat Learn',\n",
       "  'link': 'https://www.liveeatlearn.com/types-of-apples/'}]"
      ]
     },
     "execution_count": 9,
     "metadata": {},
     "output_type": "execute_result"
    }
   ],
   "source": [
    "search.results(\"apples\", 5)"
   ]
  },
  {
   "cell_type": "markdown",
   "metadata": {},
   "source": [
    "## Tool Usage"
   ]
  },
  {
   "cell_type": "code",
   "execution_count": 13,
   "metadata": {},
   "outputs": [
    {
     "data": {
      "text/plain": [
       "BingSearchResults(api_wrapper=BingSearchAPIWrapper(bing_subscription_key='<your subscription key>', bing_search_url='https://api.bing.microsoft.com/v7.0/search', k=10, search_kwargs={}))"
      ]
     },
     "execution_count": 13,
     "metadata": {},
     "output_type": "execute_result"
    }
   ],
   "source": [
    "import os\n",
    "\n",
    "from langchain_community.tools.bing_search import BingSearchResults\n",
    "from langchain_community.utilities import BingSearchAPIWrapper\n",
    "\n",
    "api_wrapper = BingSearchAPIWrapper()\n",
    "tool = BingSearchResults(api_wrapper=api_wrapper)\n",
    "tool"
   ]
  },
  {
   "cell_type": "code",
   "execution_count": 14,
   "metadata": {},
   "outputs": [
    {
     "name": "stdout",
     "output_type": "stream",
     "text": [
      "{'snippet': '<b>Shanghai</b>, <b>Shanghai</b>, China <b>Weather</b> Forecast, with current conditions, wind, air quality, and what to expect for the next 3 days.', 'title': 'Shanghai, Shanghai, China Weather Forecast | AccuWeather', 'link': 'https://www.accuweather.com/en/cn/shanghai/106577/weather-forecast/106577'}\n",
      "{'snippet': 'Current <b>weather</b> <b>in Shanghai</b> and forecast for today, tomorrow, and next 14 days', 'title': 'Weather for Shanghai, Shanghai Municipality, China - timeanddate.com', 'link': 'https://www.timeanddate.com/weather/china/shanghai'}\n",
      "{'snippet': '<b>Shanghai</b> 14 Day Extended Forecast. <b>Weather</b> Today <b>Weather</b> Hourly 14 Day Forecast Yesterday/Past <b>Weather</b> Climate (Averages) Currently: 73 °F. Rain showers. Partly sunny. (<b>Weather</b> station: <b>Shanghai</b> Hongqiao Airport, China). See more current <b>weather</b>.', 'title': 'Shanghai, Shanghai Municipality, China 14 day weather forecast', 'link': 'https://www.timeanddate.com/weather/china/shanghai/ext'}\n",
      "{'snippet': '<b>Shanghai</b> - <b>Weather</b> warnings issued 14-day forecast. <b>Weather</b> warnings issued. Forecast - <b>Shanghai</b>. Day by day forecast. Last updated today at 18:00. Tonight, A clear sky and a gentle breeze. Clear Sky.', 'title': 'Shanghai - BBC Weather', 'link': 'https://www.bbc.com/weather/1796236'}\n"
     ]
    }
   ],
   "source": [
    "import json\n",
    "\n",
    "# .invoke wraps utility.results\n",
    "response = tool.invoke(\"What is the weather in Shanghai?\")\n",
    "response = json.loads(response.replace(\"'\", '\"'))\n",
    "for item in response:\n",
    "    print(item)"
   ]
  },
  {
   "cell_type": "markdown",
   "metadata": {},
   "source": [
    "## Chaining\n",
    "\n",
    "We show here how to use it as part of an [agent](/docs/tutorials/agents). We use the OpenAI Functions Agent, so we will need to setup and install the required dependencies for that. We will also use [LangSmith Hub](https://smith.langchain.com/hub) to pull the prompt from, so we will need to install that."
   ]
  },
  {
   "cell_type": "code",
   "execution_count": null,
   "metadata": {},
   "outputs": [],
   "source": [
    "# you need a model to use in the chain\n",
    "%pip install --upgrade --quiet langchain langchain-openai langchainhub langchain-community"
   ]
  },
  {
   "cell_type": "code",
   "execution_count": 11,
   "metadata": {},
   "outputs": [
    {
     "name": "stdout",
     "output_type": "stream",
     "text": [
      "\n",
      "\n",
      "\u001b[1m> Entering new AgentExecutor chain...\u001b[0m\n",
      "\u001b[32;1m\u001b[1;3m\n",
      "Invoking: `bing_search_results_json` with `{'query': 'latest burning man floods'}`\n",
      "\n",
      "\n",
      "\u001b[0m\u001b[36;1m\u001b[1;3m[{'snippet': 'Live Updates. Thousands stranded at <b>Burning</b> <b>Man</b> festival after heavy rains. By Maureen Chowdhury, Steve Almasyand Matt Meyer, CNN. Updated 9:00 PM EDT, Sun September 3, 2023. Link Copied!', 'title': 'Thousands stranded at Burning Man festival after heavy rains', 'link': 'https://www.cnn.com/us/live-news/nevada-desert-burning-man-weather-rain-09-03-23/index.html'}, {'snippet': 'Black Rock Forest, where around 70,000 <b>Burning</b> <b>Man</b> attendees are gathered for the festival, is in the northwest. &quot;Flash <b>flooding</b> caused by excessive rainfall&quot; is possible in parts of eastern ...', 'title': 'Burning Man flooding keeps thousands stranded at Nevada site as ...', 'link': 'https://www.nbcnews.com/news/us-news/live-blog/live-updates-burning-man-flooding-keeps-thousands-stranded-nevada-site-rcna103193'}, {'snippet': 'Thousands of <b>Burning</b> <b>Man</b> attendees finally made their mass exodus after intense rain over the weekend flooded camp sites and filled them with thick, ankle-deep mud – stranding more than 70,000 ...', 'title': 'Burning Man attendees make a mass exodus after a dramatic weekend ... - CNN', 'link': 'https://www.cnn.com/2023/09/05/us/burning-man-storms-shelter-exodus-tuesday/index.html'}, {'snippet': 'FILE - In this satellite photo provided by Maxar Technologies, an overview of <b>Burning</b> <b>Man</b> festival in Black Rock, Nev on Monday, Aug. 28, 2023. Authorities in Nevada were investigating a death at the site of the <b>Burning</b> <b>Man</b> festival where thousands of attendees remained stranded as <b>flooding</b> from storms swept through the Nevada desert.', 'title': 'Wait times to exit Burning Man drop after flooding left tens of ...', 'link': 'https://apnews.com/article/burning-man-flooding-nevada-stranded-0726190c9f8378935e2a3cce7f154785'}]\u001b[0m\u001b[32;1m\u001b[1;3mIn the latest Burning Man festival, heavy rains caused flooding and resulted in thousands of attendees being stranded. The festival took place in Black Rock Forest, Nevada, and around 70,000 people were gathered for the event. The excessive rainfall led to flash flooding in some parts of the area. As a result, camp sites were filled with ankle-deep mud, making it difficult for people to leave. Authorities were investigating a death at the festival site, which was affected by the flooding. However, in the following days, thousands of Burning Man attendees were able to make a mass exodus after the rain subsided.\u001b[0m\n",
      "\n",
      "\u001b[1m> Finished chain.\u001b[0m\n"
     ]
    },
    {
     "data": {
      "text/plain": [
       "{'input': 'What happened in the latest burning man floods?',\n",
       " 'output': 'In the latest Burning Man festival, heavy rains caused flooding and resulted in thousands of attendees being stranded. The festival took place in Black Rock Forest, Nevada, and around 70,000 people were gathered for the event. The excessive rainfall led to flash flooding in some parts of the area. As a result, camp sites were filled with ankle-deep mud, making it difficult for people to leave. Authorities were investigating a death at the festival site, which was affected by the flooding. However, in the following days, thousands of Burning Man attendees were able to make a mass exodus after the rain subsided.'}"
      ]
     },
     "execution_count": 11,
     "metadata": {},
     "output_type": "execute_result"
    }
   ],
   "source": [
    "import getpass\n",
    "import os\n",
    "\n",
    "from langchain import hub\n",
    "from langchain.agents import AgentExecutor, create_tool_calling_agent\n",
    "from langchain_openai import AzureChatOpenAI\n",
    "\n",
    "os.environ[\"AZURE_OPENAI_API_KEY\"] = getpass.getpass()\n",
    "os.environ[\"AZURE_OPENAI_ENDPOINT\"] = \"https://<your-endpoint>.openai.azure.com/\"\n",
    "os.environ[\"AZURE_OPENAI_API_VERSION\"] = \"2023-06-01-preview\"\n",
    "os.environ[\"AZURE_OPENAI_DEPLOYMENT_NAME\"] = \"<your-deployment-name>\"\n",
    "\n",
    "instructions = \"\"\"You are an assistant.\"\"\"\n",
    "base_prompt = hub.pull(\"langchain-ai/openai-functions-template\")\n",
    "prompt = base_prompt.partial(instructions=instructions)\n",
    "llm = AzureChatOpenAI(\n",
    "    openai_api_key=os.environ[\"AZURE_OPENAI_API_KEY\"],\n",
    "    azure_endpoint=os.environ[\"AZURE_OPENAI_ENDPOINT\"],\n",
    "    azure_deployment=os.environ[\"AZURE_OPENAI_DEPLOYMENT_NAME\"],\n",
    "    openai_api_version=os.environ[\"AZURE_OPENAI_API_VERSION\"],\n",
    ")\n",
    "tool = BingSearchResults(api_wrapper=api_wrapper)\n",
    "tools = [tool]\n",
    "agent = create_tool_calling_agent(llm, tools, prompt)\n",
    "agent_executor = AgentExecutor(\n",
    "    agent=agent,\n",
    "    tools=tools,\n",
    "    verbose=True,\n",
    ")\n",
    "agent_executor.invoke({\"input\": \"What happened in the latest burning man floods?\"})"
   ]
  }
 ],
 "metadata": {
  "kernelspec": {
   "display_name": "Python 3 (ipykernel)",
   "language": "python",
   "name": "python3"
  },
  "language_info": {
   "codemirror_mode": {
    "name": "ipython",
    "version": 3
   },
   "file_extension": ".py",
   "mimetype": "text/x-python",
   "name": "python",
   "nbconvert_exporter": "python",
   "pygments_lexer": "ipython3",
   "version": "3.10.14"
  },
  "vscode": {
   "interpreter": {
    "hash": "a0a0263b650d907a3bfe41c0f8d6a63a071b884df3cfdc1579f00cdc1aed6b03"
   }
  }
 },
 "nbformat": 4,
 "nbformat_minor": 4
}<|MERGE_RESOLUTION|>--- conflicted
+++ resolved
@@ -1,356 +1,352 @@
 {
- "cells": [
-  {
-   "cell_type": "markdown",
-   "metadata": {},
-   "source": [
-    "# Bing Search\n",
-    "\n",
-    "> [Bing Search](https://learn.microsoft.com/en-us/bing/search-apis/bing-web-search/) is an Azure service and enables safe, ad-free, location-aware search results, surfacing relevant information from billions of web documents. Help your users find what they're looking for from the world-wide-web by harnessing Bing's ability to comb billions of webpages, images, videos, and news with a single API call. "
-   ]
-  },
-  {
-   "cell_type": "markdown",
-   "metadata": {},
-   "source": [
-    "## Setup\n",
-    "Following the [instruction](https://learn.microsoft.com/en-us/bing/search-apis/bing-web-search/create-bing-search-service-resource) to create Azure Bing Search v7 service, and get the subscription key\n",
-    "\n",
-<<<<<<< HEAD
-    "Then we will need to set some environment variables."
-=======
-    "The integration lives in the `langchain-community` package."
->>>>>>> 29aa9d67
-   ]
-  },
-  {
-   "cell_type": "code",
-   "execution_count": null,
-   "metadata": {},
-   "outputs": [],
-   "source": [
-    "%pip install -U langchain-community"
-   ]
-  },
-  {
-   "cell_type": "code",
-   "execution_count": 12,
-   "metadata": {},
-   "outputs": [],
-   "source": [
-    "import getpass\n",
-    "import os\n",
-    "\n",
-    "os.environ[\"BING_SUBSCRIPTION_KEY\"] = getpass.getpass()\n",
-    "os.environ[\"BING_SEARCH_URL\"] = \"https://api.bing.microsoft.com/v7.0/search\""
-   ]
-  },
-  {
-   "cell_type": "code",
-   "execution_count": 3,
-   "metadata": {},
-   "outputs": [],
-   "source": [
-    "from langchain_community.utilities import BingSearchAPIWrapper"
-   ]
-  },
-  {
-   "cell_type": "code",
-   "execution_count": 4,
-   "metadata": {},
-   "outputs": [],
-   "source": [
-    "search = BingSearchAPIWrapper(k=4)"
-   ]
-  },
-  {
-   "cell_type": "code",
-   "execution_count": 18,
-   "metadata": {},
-   "outputs": [
-    {
-     "data": {
-      "text/plain": [
-       "'<b>Python is a</b> versatile and powerful language that lets you work quickly and integrate systems more effectively. Learn how to get started, download the latest version, access documentation, find jobs, and join the Python community. <b>Python is a</b> popular programming language for various purposes. Find the latest version of Python for different operating systems, download release notes, and learn about the development process. Learn <b>Python,</b> a popular programming language for web applications, with examples, exercises, and references. Get certified by completing the PYTHON <b>course</b> at W3Schools. Learn the basic concepts and features of <b>Python,</b> a powerful and easy to learn programming language. The tutorial covers topics such as data structures, modules, classes, exceptions, input and output, and more. Learn why and how to use <b>Python,</b> a popular and easy-to-learn programming language. Find installation guides, tutorials, documentation, resources and FAQs for beginners and experienced programmers. Learn about <b>Python,</b> a high-level, general-purpose programming language with a focus on code readability and multiple paradigms. Find out its history, design, features, libraries, implementations, popularity, uses, and influences. Real <b>Python</b> offers tutorials, books, courses, and news for <b>Python</b> developers of all skill levels. Whether you want to learn <b>Python</b> basics, web development, data science, or machine learning, you can find useful articles and code examples here. Learn how to install, use, and extend <b>Python</b> 3.12.3, a popular programming language. Find tutorials, library references, API guides, FAQs, and more. <b>Python</b> is a powerful, fast, friendly and open-source language that runs everywhere. Learn how to get started, explore applications, join the community and access the latest news and events. Learn the basics of <b>Python</b> programming language with examples of numbers, text, variables, and operators. This tutorial covers the syntax, types, and features of <b>Python</b> for beginners.'"
-      ]
-     },
-     "execution_count": 18,
-     "metadata": {},
-     "output_type": "execute_result"
-    }
-   ],
-   "source": [
-    "search.run(\"python\")"
-   ]
-  },
-  {
-   "cell_type": "markdown",
-   "metadata": {},
-   "source": [
-    "## Number of results\n",
-    "You can use the `k` parameter to set the number of results"
-   ]
-  },
-  {
-   "cell_type": "code",
-   "execution_count": 6,
-   "metadata": {},
-   "outputs": [],
-   "source": [
-    "search = BingSearchAPIWrapper(k=1)"
-   ]
-  },
-  {
-   "cell_type": "code",
-   "execution_count": 7,
-   "metadata": {},
-   "outputs": [
-    {
-     "data": {
-      "text/plain": [
-       "'<b>Python</b> is a versatile and powerful language that lets you work quickly and integrate systems more effectively. Learn how to get started, download the latest version, access documentation, find jobs, and join the Python community.'"
-      ]
-     },
-     "execution_count": 7,
-     "metadata": {},
-     "output_type": "execute_result"
-    }
-   ],
-   "source": [
-    "search.run(\"python\")"
-   ]
-  },
-  {
-   "cell_type": "markdown",
-   "metadata": {},
-   "source": [
-    "## Metadata Results"
-   ]
-  },
-  {
-   "cell_type": "markdown",
-   "metadata": {},
-   "source": [
-    "Run query through BingSearch and return snippet, title, and link metadata.\n",
-    "\n",
-    "- Snippet: The description of the result.\n",
-    "- Title: The title of the result.\n",
-    "- Link: The link to the result."
-   ]
-  },
-  {
-   "cell_type": "code",
-   "execution_count": 8,
-   "metadata": {},
-   "outputs": [],
-   "source": [
-    "search = BingSearchAPIWrapper()"
-   ]
-  },
-  {
-   "cell_type": "code",
-   "execution_count": 9,
-   "metadata": {},
-   "outputs": [
-    {
-     "data": {
-      "text/plain": [
-       "[{'snippet': 'Learn about the nutrients, antioxidants, and potential health effects of<b> apples.</b> Find out how<b> apples</b> may help with weight loss, diabetes, heart disease, and cancer.',\n",
-       "  'title': 'Apples 101: Nutrition Facts and Health Benefits',\n",
-       "  'link': 'https://www.healthline.com/nutrition/foods/apples'},\n",
-       " {'snippet': 'Learn how<b> apples</b> can improve your health with their fiber, antioxidants, and phytochemicals. Find out the best types of<b> apples</b> for different purposes, how to buy and store them, and what side effects to watch out for.',\n",
-       "  'title': 'Apples: Nutrition and Health Benefits - WebMD',\n",
-       "  'link': 'https://www.webmd.com/food-recipes/benefits-apples'},\n",
-       " {'snippet': '<b>Apples</b> are nutritious, filling, and versatile fruits that may lower your risk of various diseases. Learn how<b> apples</b> can support your weight loss, heart health, gut health, and brain health with scientific evidence.',\n",
-       "  'title': '10 Impressive Health Benefits of Apples',\n",
-       "  'link': 'https://www.healthline.com/nutrition/10-health-benefits-of-apples'},\n",
-       " {'snippet': 'An apple is a round, edible fruit produced by an apple tree (Malus spp., among them the domestic or orchard apple; Malus domestica).Apple trees are cultivated worldwide and are the most widely grown species in the genus Malus.The tree originated in Central Asia, where its wild ancestor, Malus sieversii, is still found.<b>Apples</b> have been grown for thousands of years in Eurasia and were introduced ...',\n",
-       "  'title': 'Apple - Wikipedia',\n",
-       "  'link': 'https://en.wikipedia.org/wiki/Apple'},\n",
-       " {'snippet': 'Learn about the most popular and diverse<b> apples</b> in the world, from ambrosia to winesap, with photos and descriptions. Find out their origins, flavors, uses, and nutritional benefits in this comprehensive guide to<b> apples.</b>',\n",
-       "  'title': '29 Types Of Apples From A to Z (With Photos!) - Live Eat Learn',\n",
-       "  'link': 'https://www.liveeatlearn.com/types-of-apples/'}]"
-      ]
-     },
-     "execution_count": 9,
-     "metadata": {},
-     "output_type": "execute_result"
-    }
-   ],
-   "source": [
-    "search.results(\"apples\", 5)"
-   ]
-  },
-  {
-   "cell_type": "markdown",
-   "metadata": {},
-   "source": [
-    "## Tool Usage"
-   ]
-  },
-  {
-   "cell_type": "code",
-   "execution_count": 13,
-   "metadata": {},
-   "outputs": [
-    {
-     "data": {
-      "text/plain": [
-       "BingSearchResults(api_wrapper=BingSearchAPIWrapper(bing_subscription_key='<your subscription key>', bing_search_url='https://api.bing.microsoft.com/v7.0/search', k=10, search_kwargs={}))"
-      ]
-     },
-     "execution_count": 13,
-     "metadata": {},
-     "output_type": "execute_result"
-    }
-   ],
-   "source": [
-    "import os\n",
-    "\n",
-    "from langchain_community.tools.bing_search import BingSearchResults\n",
-    "from langchain_community.utilities import BingSearchAPIWrapper\n",
-    "\n",
-    "api_wrapper = BingSearchAPIWrapper()\n",
-    "tool = BingSearchResults(api_wrapper=api_wrapper)\n",
-    "tool"
-   ]
-  },
-  {
-   "cell_type": "code",
-   "execution_count": 14,
-   "metadata": {},
-   "outputs": [
-    {
-     "name": "stdout",
-     "output_type": "stream",
-     "text": [
-      "{'snippet': '<b>Shanghai</b>, <b>Shanghai</b>, China <b>Weather</b> Forecast, with current conditions, wind, air quality, and what to expect for the next 3 days.', 'title': 'Shanghai, Shanghai, China Weather Forecast | AccuWeather', 'link': 'https://www.accuweather.com/en/cn/shanghai/106577/weather-forecast/106577'}\n",
-      "{'snippet': 'Current <b>weather</b> <b>in Shanghai</b> and forecast for today, tomorrow, and next 14 days', 'title': 'Weather for Shanghai, Shanghai Municipality, China - timeanddate.com', 'link': 'https://www.timeanddate.com/weather/china/shanghai'}\n",
-      "{'snippet': '<b>Shanghai</b> 14 Day Extended Forecast. <b>Weather</b> Today <b>Weather</b> Hourly 14 Day Forecast Yesterday/Past <b>Weather</b> Climate (Averages) Currently: 73 °F. Rain showers. Partly sunny. (<b>Weather</b> station: <b>Shanghai</b> Hongqiao Airport, China). See more current <b>weather</b>.', 'title': 'Shanghai, Shanghai Municipality, China 14 day weather forecast', 'link': 'https://www.timeanddate.com/weather/china/shanghai/ext'}\n",
-      "{'snippet': '<b>Shanghai</b> - <b>Weather</b> warnings issued 14-day forecast. <b>Weather</b> warnings issued. Forecast - <b>Shanghai</b>. Day by day forecast. Last updated today at 18:00. Tonight, A clear sky and a gentle breeze. Clear Sky.', 'title': 'Shanghai - BBC Weather', 'link': 'https://www.bbc.com/weather/1796236'}\n"
-     ]
-    }
-   ],
-   "source": [
-    "import json\n",
-    "\n",
-    "# .invoke wraps utility.results\n",
-    "response = tool.invoke(\"What is the weather in Shanghai?\")\n",
-    "response = json.loads(response.replace(\"'\", '\"'))\n",
-    "for item in response:\n",
-    "    print(item)"
-   ]
-  },
-  {
-   "cell_type": "markdown",
-   "metadata": {},
-   "source": [
-    "## Chaining\n",
-    "\n",
-    "We show here how to use it as part of an [agent](/docs/tutorials/agents). We use the OpenAI Functions Agent, so we will need to setup and install the required dependencies for that. We will also use [LangSmith Hub](https://smith.langchain.com/hub) to pull the prompt from, so we will need to install that."
-   ]
-  },
-  {
-   "cell_type": "code",
-   "execution_count": null,
-   "metadata": {},
-   "outputs": [],
-   "source": [
-    "# you need a model to use in the chain\n",
-    "%pip install --upgrade --quiet langchain langchain-openai langchainhub langchain-community"
-   ]
-  },
-  {
-   "cell_type": "code",
-   "execution_count": 11,
-   "metadata": {},
-   "outputs": [
-    {
-     "name": "stdout",
-     "output_type": "stream",
-     "text": [
-      "\n",
-      "\n",
-      "\u001b[1m> Entering new AgentExecutor chain...\u001b[0m\n",
-      "\u001b[32;1m\u001b[1;3m\n",
-      "Invoking: `bing_search_results_json` with `{'query': 'latest burning man floods'}`\n",
-      "\n",
-      "\n",
-      "\u001b[0m\u001b[36;1m\u001b[1;3m[{'snippet': 'Live Updates. Thousands stranded at <b>Burning</b> <b>Man</b> festival after heavy rains. By Maureen Chowdhury, Steve Almasyand Matt Meyer, CNN. Updated 9:00 PM EDT, Sun September 3, 2023. Link Copied!', 'title': 'Thousands stranded at Burning Man festival after heavy rains', 'link': 'https://www.cnn.com/us/live-news/nevada-desert-burning-man-weather-rain-09-03-23/index.html'}, {'snippet': 'Black Rock Forest, where around 70,000 <b>Burning</b> <b>Man</b> attendees are gathered for the festival, is in the northwest. &quot;Flash <b>flooding</b> caused by excessive rainfall&quot; is possible in parts of eastern ...', 'title': 'Burning Man flooding keeps thousands stranded at Nevada site as ...', 'link': 'https://www.nbcnews.com/news/us-news/live-blog/live-updates-burning-man-flooding-keeps-thousands-stranded-nevada-site-rcna103193'}, {'snippet': 'Thousands of <b>Burning</b> <b>Man</b> attendees finally made their mass exodus after intense rain over the weekend flooded camp sites and filled them with thick, ankle-deep mud – stranding more than 70,000 ...', 'title': 'Burning Man attendees make a mass exodus after a dramatic weekend ... - CNN', 'link': 'https://www.cnn.com/2023/09/05/us/burning-man-storms-shelter-exodus-tuesday/index.html'}, {'snippet': 'FILE - In this satellite photo provided by Maxar Technologies, an overview of <b>Burning</b> <b>Man</b> festival in Black Rock, Nev on Monday, Aug. 28, 2023. Authorities in Nevada were investigating a death at the site of the <b>Burning</b> <b>Man</b> festival where thousands of attendees remained stranded as <b>flooding</b> from storms swept through the Nevada desert.', 'title': 'Wait times to exit Burning Man drop after flooding left tens of ...', 'link': 'https://apnews.com/article/burning-man-flooding-nevada-stranded-0726190c9f8378935e2a3cce7f154785'}]\u001b[0m\u001b[32;1m\u001b[1;3mIn the latest Burning Man festival, heavy rains caused flooding and resulted in thousands of attendees being stranded. The festival took place in Black Rock Forest, Nevada, and around 70,000 people were gathered for the event. The excessive rainfall led to flash flooding in some parts of the area. As a result, camp sites were filled with ankle-deep mud, making it difficult for people to leave. Authorities were investigating a death at the festival site, which was affected by the flooding. However, in the following days, thousands of Burning Man attendees were able to make a mass exodus after the rain subsided.\u001b[0m\n",
-      "\n",
-      "\u001b[1m> Finished chain.\u001b[0m\n"
-     ]
+    "cells": [
+        {
+            "cell_type": "markdown",
+            "metadata": {},
+            "source": [
+                "# Bing Search\n",
+                "\n",
+                "> [Bing Search](https://learn.microsoft.com/en-us/bing/search-apis/bing-web-search/) is an Azure service and enables safe, ad-free, location-aware search results, surfacing relevant information from billions of web documents. Help your users find what they're looking for from the world-wide-web by harnessing Bing's ability to comb billions of webpages, images, videos, and news with a single API call. "
+            ]
+        },
+        {
+            "cell_type": "markdown",
+            "metadata": {},
+            "source": [
+                "## Setup\n",
+                "Following the [instruction](https://learn.microsoft.com/en-us/bing/search-apis/bing-web-search/create-bing-search-service-resource) to create Azure Bing Search v7 service, and get the subscription key\n",
+                "\n",
+                "The integration lives in the `langchain-community` package."
+            ]
+        },
+        {
+            "cell_type": "code",
+            "execution_count": null,
+            "metadata": {},
+            "outputs": [],
+            "source": [
+                "%pip install -U langchain-community"
+            ]
+        },
+        {
+            "cell_type": "code",
+            "execution_count": 12,
+            "metadata": {},
+            "outputs": [],
+            "source": [
+                "import getpass\n",
+                "import os\n",
+                "\n",
+                "os.environ[\"BING_SUBSCRIPTION_KEY\"] = getpass.getpass()\n",
+                "os.environ[\"BING_SEARCH_URL\"] = \"https://api.bing.microsoft.com/v7.0/search\""
+            ]
+        },
+        {
+            "cell_type": "code",
+            "execution_count": 3,
+            "metadata": {},
+            "outputs": [],
+            "source": [
+                "from langchain_community.utilities import BingSearchAPIWrapper"
+            ]
+        },
+        {
+            "cell_type": "code",
+            "execution_count": 4,
+            "metadata": {},
+            "outputs": [],
+            "source": [
+                "search = BingSearchAPIWrapper(k=4)"
+            ]
+        },
+        {
+            "cell_type": "code",
+            "execution_count": 18,
+            "metadata": {},
+            "outputs": [
+                {
+                    "data": {
+                        "text/plain": [
+                            "'<b>Python is a</b> versatile and powerful language that lets you work quickly and integrate systems more effectively. Learn how to get started, download the latest version, access documentation, find jobs, and join the Python community. <b>Python is a</b> popular programming language for various purposes. Find the latest version of Python for different operating systems, download release notes, and learn about the development process. Learn <b>Python,</b> a popular programming language for web applications, with examples, exercises, and references. Get certified by completing the PYTHON <b>course</b> at W3Schools. Learn the basic concepts and features of <b>Python,</b> a powerful and easy to learn programming language. The tutorial covers topics such as data structures, modules, classes, exceptions, input and output, and more. Learn why and how to use <b>Python,</b> a popular and easy-to-learn programming language. Find installation guides, tutorials, documentation, resources and FAQs for beginners and experienced programmers. Learn about <b>Python,</b> a high-level, general-purpose programming language with a focus on code readability and multiple paradigms. Find out its history, design, features, libraries, implementations, popularity, uses, and influences. Real <b>Python</b> offers tutorials, books, courses, and news for <b>Python</b> developers of all skill levels. Whether you want to learn <b>Python</b> basics, web development, data science, or machine learning, you can find useful articles and code examples here. Learn how to install, use, and extend <b>Python</b> 3.12.3, a popular programming language. Find tutorials, library references, API guides, FAQs, and more. <b>Python</b> is a powerful, fast, friendly and open-source language that runs everywhere. Learn how to get started, explore applications, join the community and access the latest news and events. Learn the basics of <b>Python</b> programming language with examples of numbers, text, variables, and operators. This tutorial covers the syntax, types, and features of <b>Python</b> for beginners.'"
+                        ]
+                    },
+                    "execution_count": 18,
+                    "metadata": {},
+                    "output_type": "execute_result"
+                }
+            ],
+            "source": [
+                "search.run(\"python\")"
+            ]
+        },
+        {
+            "cell_type": "markdown",
+            "metadata": {},
+            "source": [
+                "## Number of results\n",
+                "You can use the `k` parameter to set the number of results"
+            ]
+        },
+        {
+            "cell_type": "code",
+            "execution_count": 6,
+            "metadata": {},
+            "outputs": [],
+            "source": [
+                "search = BingSearchAPIWrapper(k=1)"
+            ]
+        },
+        {
+            "cell_type": "code",
+            "execution_count": 7,
+            "metadata": {},
+            "outputs": [
+                {
+                    "data": {
+                        "text/plain": [
+                            "'<b>Python</b> is a versatile and powerful language that lets you work quickly and integrate systems more effectively. Learn how to get started, download the latest version, access documentation, find jobs, and join the Python community.'"
+                        ]
+                    },
+                    "execution_count": 7,
+                    "metadata": {},
+                    "output_type": "execute_result"
+                }
+            ],
+            "source": [
+                "search.run(\"python\")"
+            ]
+        },
+        {
+            "cell_type": "markdown",
+            "metadata": {},
+            "source": [
+                "## Metadata Results"
+            ]
+        },
+        {
+            "cell_type": "markdown",
+            "metadata": {},
+            "source": [
+                "Run query through BingSearch and return snippet, title, and link metadata.\n",
+                "\n",
+                "- Snippet: The description of the result.\n",
+                "- Title: The title of the result.\n",
+                "- Link: The link to the result."
+            ]
+        },
+        {
+            "cell_type": "code",
+            "execution_count": 8,
+            "metadata": {},
+            "outputs": [],
+            "source": [
+                "search = BingSearchAPIWrapper()"
+            ]
+        },
+        {
+            "cell_type": "code",
+            "execution_count": 9,
+            "metadata": {},
+            "outputs": [
+                {
+                    "data": {
+                        "text/plain": [
+                            "[{'snippet': 'Learn about the nutrients, antioxidants, and potential health effects of<b> apples.</b> Find out how<b> apples</b> may help with weight loss, diabetes, heart disease, and cancer.',\n",
+                            "  'title': 'Apples 101: Nutrition Facts and Health Benefits',\n",
+                            "  'link': 'https://www.healthline.com/nutrition/foods/apples'},\n",
+                            " {'snippet': 'Learn how<b> apples</b> can improve your health with their fiber, antioxidants, and phytochemicals. Find out the best types of<b> apples</b> for different purposes, how to buy and store them, and what side effects to watch out for.',\n",
+                            "  'title': 'Apples: Nutrition and Health Benefits - WebMD',\n",
+                            "  'link': 'https://www.webmd.com/food-recipes/benefits-apples'},\n",
+                            " {'snippet': '<b>Apples</b> are nutritious, filling, and versatile fruits that may lower your risk of various diseases. Learn how<b> apples</b> can support your weight loss, heart health, gut health, and brain health with scientific evidence.',\n",
+                            "  'title': '10 Impressive Health Benefits of Apples',\n",
+                            "  'link': 'https://www.healthline.com/nutrition/10-health-benefits-of-apples'},\n",
+                            " {'snippet': 'An apple is a round, edible fruit produced by an apple tree (Malus spp., among them the domestic or orchard apple; Malus domestica).Apple trees are cultivated worldwide and are the most widely grown species in the genus Malus.The tree originated in Central Asia, where its wild ancestor, Malus sieversii, is still found.<b>Apples</b> have been grown for thousands of years in Eurasia and were introduced ...',\n",
+                            "  'title': 'Apple - Wikipedia',\n",
+                            "  'link': 'https://en.wikipedia.org/wiki/Apple'},\n",
+                            " {'snippet': 'Learn about the most popular and diverse<b> apples</b> in the world, from ambrosia to winesap, with photos and descriptions. Find out their origins, flavors, uses, and nutritional benefits in this comprehensive guide to<b> apples.</b>',\n",
+                            "  'title': '29 Types Of Apples From A to Z (With Photos!) - Live Eat Learn',\n",
+                            "  'link': 'https://www.liveeatlearn.com/types-of-apples/'}]"
+                        ]
+                    },
+                    "execution_count": 9,
+                    "metadata": {},
+                    "output_type": "execute_result"
+                }
+            ],
+            "source": [
+                "search.results(\"apples\", 5)"
+            ]
+        },
+        {
+            "cell_type": "markdown",
+            "metadata": {},
+            "source": [
+                "## Tool Usage"
+            ]
+        },
+        {
+            "cell_type": "code",
+            "execution_count": 13,
+            "metadata": {},
+            "outputs": [
+                {
+                    "data": {
+                        "text/plain": [
+                            "BingSearchResults(api_wrapper=BingSearchAPIWrapper(bing_subscription_key='<your subscription key>', bing_search_url='https://api.bing.microsoft.com/v7.0/search', k=10, search_kwargs={}))"
+                        ]
+                    },
+                    "execution_count": 13,
+                    "metadata": {},
+                    "output_type": "execute_result"
+                }
+            ],
+            "source": [
+                "import os\n",
+                "\n",
+                "from langchain_community.tools.bing_search import BingSearchResults\n",
+                "from langchain_community.utilities import BingSearchAPIWrapper\n",
+                "\n",
+                "api_wrapper = BingSearchAPIWrapper()\n",
+                "tool = BingSearchResults(api_wrapper=api_wrapper)\n",
+                "tool"
+            ]
+        },
+        {
+            "cell_type": "code",
+            "execution_count": 14,
+            "metadata": {},
+            "outputs": [
+                {
+                    "name": "stdout",
+                    "output_type": "stream",
+                    "text": [
+                        "{'snippet': '<b>Shanghai</b>, <b>Shanghai</b>, China <b>Weather</b> Forecast, with current conditions, wind, air quality, and what to expect for the next 3 days.', 'title': 'Shanghai, Shanghai, China Weather Forecast | AccuWeather', 'link': 'https://www.accuweather.com/en/cn/shanghai/106577/weather-forecast/106577'}\n",
+                        "{'snippet': 'Current <b>weather</b> <b>in Shanghai</b> and forecast for today, tomorrow, and next 14 days', 'title': 'Weather for Shanghai, Shanghai Municipality, China - timeanddate.com', 'link': 'https://www.timeanddate.com/weather/china/shanghai'}\n",
+                        "{'snippet': '<b>Shanghai</b> 14 Day Extended Forecast. <b>Weather</b> Today <b>Weather</b> Hourly 14 Day Forecast Yesterday/Past <b>Weather</b> Climate (Averages) Currently: 73 °F. Rain showers. Partly sunny. (<b>Weather</b> station: <b>Shanghai</b> Hongqiao Airport, China). See more current <b>weather</b>.', 'title': 'Shanghai, Shanghai Municipality, China 14 day weather forecast', 'link': 'https://www.timeanddate.com/weather/china/shanghai/ext'}\n",
+                        "{'snippet': '<b>Shanghai</b> - <b>Weather</b> warnings issued 14-day forecast. <b>Weather</b> warnings issued. Forecast - <b>Shanghai</b>. Day by day forecast. Last updated today at 18:00. Tonight, A clear sky and a gentle breeze. Clear Sky.', 'title': 'Shanghai - BBC Weather', 'link': 'https://www.bbc.com/weather/1796236'}\n"
+                    ]
+                }
+            ],
+            "source": [
+                "import json\n",
+                "\n",
+                "# .invoke wraps utility.results\n",
+                "response = tool.invoke(\"What is the weather in Shanghai?\")\n",
+                "response = json.loads(response.replace(\"'\", '\"'))\n",
+                "for item in response:\n",
+                "    print(item)"
+            ]
+        },
+        {
+            "cell_type": "markdown",
+            "metadata": {},
+            "source": [
+                "## Chaining\n",
+                "\n",
+                "We show here how to use it as part of an [agent](/docs/tutorials/agents). We use the OpenAI Functions Agent, so we will need to setup and install the required dependencies for that. We will also use [LangSmith Hub](https://smith.langchain.com/hub) to pull the prompt from, so we will need to install that."
+            ]
+        },
+        {
+            "cell_type": "code",
+            "execution_count": null,
+            "metadata": {},
+            "outputs": [],
+            "source": [
+                "# you need a model to use in the chain\n",
+                "%pip install --upgrade --quiet langchain langchain-openai langchainhub langchain-community"
+            ]
+        },
+        {
+            "cell_type": "code",
+            "execution_count": 11,
+            "metadata": {},
+            "outputs": [
+                {
+                    "name": "stdout",
+                    "output_type": "stream",
+                    "text": [
+                        "\n",
+                        "\n",
+                        "\u001b[1m> Entering new AgentExecutor chain...\u001b[0m\n",
+                        "\u001b[32;1m\u001b[1;3m\n",
+                        "Invoking: `bing_search_results_json` with `{'query': 'latest burning man floods'}`\n",
+                        "\n",
+                        "\n",
+                        "\u001b[0m\u001b[36;1m\u001b[1;3m[{'snippet': 'Live Updates. Thousands stranded at <b>Burning</b> <b>Man</b> festival after heavy rains. By Maureen Chowdhury, Steve Almasyand Matt Meyer, CNN. Updated 9:00 PM EDT, Sun September 3, 2023. Link Copied!', 'title': 'Thousands stranded at Burning Man festival after heavy rains', 'link': 'https://www.cnn.com/us/live-news/nevada-desert-burning-man-weather-rain-09-03-23/index.html'}, {'snippet': 'Black Rock Forest, where around 70,000 <b>Burning</b> <b>Man</b> attendees are gathered for the festival, is in the northwest. &quot;Flash <b>flooding</b> caused by excessive rainfall&quot; is possible in parts of eastern ...', 'title': 'Burning Man flooding keeps thousands stranded at Nevada site as ...', 'link': 'https://www.nbcnews.com/news/us-news/live-blog/live-updates-burning-man-flooding-keeps-thousands-stranded-nevada-site-rcna103193'}, {'snippet': 'Thousands of <b>Burning</b> <b>Man</b> attendees finally made their mass exodus after intense rain over the weekend flooded camp sites and filled them with thick, ankle-deep mud – stranding more than 70,000 ...', 'title': 'Burning Man attendees make a mass exodus after a dramatic weekend ... - CNN', 'link': 'https://www.cnn.com/2023/09/05/us/burning-man-storms-shelter-exodus-tuesday/index.html'}, {'snippet': 'FILE - In this satellite photo provided by Maxar Technologies, an overview of <b>Burning</b> <b>Man</b> festival in Black Rock, Nev on Monday, Aug. 28, 2023. Authorities in Nevada were investigating a death at the site of the <b>Burning</b> <b>Man</b> festival where thousands of attendees remained stranded as <b>flooding</b> from storms swept through the Nevada desert.', 'title': 'Wait times to exit Burning Man drop after flooding left tens of ...', 'link': 'https://apnews.com/article/burning-man-flooding-nevada-stranded-0726190c9f8378935e2a3cce7f154785'}]\u001b[0m\u001b[32;1m\u001b[1;3mIn the latest Burning Man festival, heavy rains caused flooding and resulted in thousands of attendees being stranded. The festival took place in Black Rock Forest, Nevada, and around 70,000 people were gathered for the event. The excessive rainfall led to flash flooding in some parts of the area. As a result, camp sites were filled with ankle-deep mud, making it difficult for people to leave. Authorities were investigating a death at the festival site, which was affected by the flooding. However, in the following days, thousands of Burning Man attendees were able to make a mass exodus after the rain subsided.\u001b[0m\n",
+                        "\n",
+                        "\u001b[1m> Finished chain.\u001b[0m\n"
+                    ]
+                },
+                {
+                    "data": {
+                        "text/plain": [
+                            "{'input': 'What happened in the latest burning man floods?',\n",
+                            " 'output': 'In the latest Burning Man festival, heavy rains caused flooding and resulted in thousands of attendees being stranded. The festival took place in Black Rock Forest, Nevada, and around 70,000 people were gathered for the event. The excessive rainfall led to flash flooding in some parts of the area. As a result, camp sites were filled with ankle-deep mud, making it difficult for people to leave. Authorities were investigating a death at the festival site, which was affected by the flooding. However, in the following days, thousands of Burning Man attendees were able to make a mass exodus after the rain subsided.'}"
+                        ]
+                    },
+                    "execution_count": 11,
+                    "metadata": {},
+                    "output_type": "execute_result"
+                }
+            ],
+            "source": [
+                "import getpass\n",
+                "import os\n",
+                "\n",
+                "from langchain import hub\n",
+                "from langchain.agents import AgentExecutor, create_tool_calling_agent\n",
+                "from langchain_openai import AzureChatOpenAI\n",
+                "\n",
+                "os.environ[\"AZURE_OPENAI_API_KEY\"] = getpass.getpass()\n",
+                "os.environ[\"AZURE_OPENAI_ENDPOINT\"] = \"https://<your-endpoint>.openai.azure.com/\"\n",
+                "os.environ[\"AZURE_OPENAI_API_VERSION\"] = \"2023-06-01-preview\"\n",
+                "os.environ[\"AZURE_OPENAI_DEPLOYMENT_NAME\"] = \"<your-deployment-name>\"\n",
+                "\n",
+                "instructions = \"\"\"You are an assistant.\"\"\"\n",
+                "base_prompt = hub.pull(\"langchain-ai/openai-functions-template\")\n",
+                "prompt = base_prompt.partial(instructions=instructions)\n",
+                "llm = AzureChatOpenAI(\n",
+                "    openai_api_key=os.environ[\"AZURE_OPENAI_API_KEY\"],\n",
+                "    azure_endpoint=os.environ[\"AZURE_OPENAI_ENDPOINT\"],\n",
+                "    azure_deployment=os.environ[\"AZURE_OPENAI_DEPLOYMENT_NAME\"],\n",
+                "    openai_api_version=os.environ[\"AZURE_OPENAI_API_VERSION\"],\n",
+                ")\n",
+                "tool = BingSearchResults(api_wrapper=api_wrapper)\n",
+                "tools = [tool]\n",
+                "agent = create_tool_calling_agent(llm, tools, prompt)\n",
+                "agent_executor = AgentExecutor(\n",
+                "    agent=agent,\n",
+                "    tools=tools,\n",
+                "    verbose=True,\n",
+                ")\n",
+                "agent_executor.invoke({\"input\": \"What happened in the latest burning man floods?\"})"
+            ]
+        }
+    ],
+    "metadata": {
+        "kernelspec": {
+            "display_name": "Python 3 (ipykernel)",
+            "language": "python",
+            "name": "python3"
+        },
+        "language_info": {
+            "codemirror_mode": {
+                "name": "ipython",
+                "version": 3
+            },
+            "file_extension": ".py",
+            "mimetype": "text/x-python",
+            "name": "python",
+            "nbconvert_exporter": "python",
+            "pygments_lexer": "ipython3",
+            "version": "3.10.14"
+        },
+        "vscode": {
+            "interpreter": {
+                "hash": "a0a0263b650d907a3bfe41c0f8d6a63a071b884df3cfdc1579f00cdc1aed6b03"
+            }
+        }
     },
-    {
-     "data": {
-      "text/plain": [
-       "{'input': 'What happened in the latest burning man floods?',\n",
-       " 'output': 'In the latest Burning Man festival, heavy rains caused flooding and resulted in thousands of attendees being stranded. The festival took place in Black Rock Forest, Nevada, and around 70,000 people were gathered for the event. The excessive rainfall led to flash flooding in some parts of the area. As a result, camp sites were filled with ankle-deep mud, making it difficult for people to leave. Authorities were investigating a death at the festival site, which was affected by the flooding. However, in the following days, thousands of Burning Man attendees were able to make a mass exodus after the rain subsided.'}"
-      ]
-     },
-     "execution_count": 11,
-     "metadata": {},
-     "output_type": "execute_result"
-    }
-   ],
-   "source": [
-    "import getpass\n",
-    "import os\n",
-    "\n",
-    "from langchain import hub\n",
-    "from langchain.agents import AgentExecutor, create_tool_calling_agent\n",
-    "from langchain_openai import AzureChatOpenAI\n",
-    "\n",
-    "os.environ[\"AZURE_OPENAI_API_KEY\"] = getpass.getpass()\n",
-    "os.environ[\"AZURE_OPENAI_ENDPOINT\"] = \"https://<your-endpoint>.openai.azure.com/\"\n",
-    "os.environ[\"AZURE_OPENAI_API_VERSION\"] = \"2023-06-01-preview\"\n",
-    "os.environ[\"AZURE_OPENAI_DEPLOYMENT_NAME\"] = \"<your-deployment-name>\"\n",
-    "\n",
-    "instructions = \"\"\"You are an assistant.\"\"\"\n",
-    "base_prompt = hub.pull(\"langchain-ai/openai-functions-template\")\n",
-    "prompt = base_prompt.partial(instructions=instructions)\n",
-    "llm = AzureChatOpenAI(\n",
-    "    openai_api_key=os.environ[\"AZURE_OPENAI_API_KEY\"],\n",
-    "    azure_endpoint=os.environ[\"AZURE_OPENAI_ENDPOINT\"],\n",
-    "    azure_deployment=os.environ[\"AZURE_OPENAI_DEPLOYMENT_NAME\"],\n",
-    "    openai_api_version=os.environ[\"AZURE_OPENAI_API_VERSION\"],\n",
-    ")\n",
-    "tool = BingSearchResults(api_wrapper=api_wrapper)\n",
-    "tools = [tool]\n",
-    "agent = create_tool_calling_agent(llm, tools, prompt)\n",
-    "agent_executor = AgentExecutor(\n",
-    "    agent=agent,\n",
-    "    tools=tools,\n",
-    "    verbose=True,\n",
-    ")\n",
-    "agent_executor.invoke({\"input\": \"What happened in the latest burning man floods?\"})"
-   ]
-  }
- ],
- "metadata": {
-  "kernelspec": {
-   "display_name": "Python 3 (ipykernel)",
-   "language": "python",
-   "name": "python3"
-  },
-  "language_info": {
-   "codemirror_mode": {
-    "name": "ipython",
-    "version": 3
-   },
-   "file_extension": ".py",
-   "mimetype": "text/x-python",
-   "name": "python",
-   "nbconvert_exporter": "python",
-   "pygments_lexer": "ipython3",
-   "version": "3.10.14"
-  },
-  "vscode": {
-   "interpreter": {
-    "hash": "a0a0263b650d907a3bfe41c0f8d6a63a071b884df3cfdc1579f00cdc1aed6b03"
-   }
-  }
- },
- "nbformat": 4,
- "nbformat_minor": 4
+    "nbformat": 4,
+    "nbformat_minor": 4
 }