# Pinecone

>[Pinecone](https://docs.pinecone.io/docs/overview) is a vector database with broad functionality.


## Installation and Setup

Install the Python SDK:

```bash
<<<<<<< HEAD
pip install gigachain-pinecone
=======
pip install langchain-pinecone
>>>>>>> cd4c5428
```


## Vector store

There exists a wrapper around Pinecone indexes, allowing you to use it as a vectorstore,
whether for semantic search or example selection.

```python
from langchain_pinecone import PineconeVectorStore
```

For a more detailed walkthrough of the Pinecone vectorstore, see [this notebook](/docs/integrations/vectorstores/pinecone)

## Retrievers

### Pinecone Hybrid Search

```bash
pip install pinecone-client pinecone-text
```

```python
from langchain_community.retrievers import (
    PineconeHybridSearchRetriever,
)
```

For more detailed information, see [this notebook](/docs/integrations/retrievers/pinecone_hybrid_search).


### Self Query retriever

Pinecone vector store can be used as a retriever for self-querying.

For more detailed information, see [this notebook](/docs/integrations/retrievers/self_query/pinecone).<|MERGE_RESOLUTION|>--- conflicted
+++ resolved
@@ -8,11 +8,7 @@
 Install the Python SDK:
 
 ```bash
-<<<<<<< HEAD
-pip install gigachain-pinecone
-=======
 pip install langchain-pinecone
->>>>>>> cd4c5428
 ```
 
 
