{
 "cells": [
  {
   "cell_type": "markdown",
   "metadata": {},
   "source": [
    "# Upstash Vector\n",
    "\n",
    "> [Upstash Vector](https://upstash.com/docs/vector/overall/whatisvector) is a serverless vector database designed for working with vector embeddings.\n",
    ">\n",
    "> The vector langchain integration is a wrapper around the [upstash-vector](https://github.com/upstash/vector-py) package.\n",
    ">\n",
    "> The python package uses the [vector rest api](https://upstash.com/docs/vector/api/get-started) behind the scenes."
   ]
  },
  {
   "cell_type": "markdown",
   "metadata": {},
   "source": [
    "## Installation\n",
    "\n",
    "Create a free vector database from [upstash console](https://console.upstash.com/vector) with the desired dimensions and distance metric.\n",
    "\n",
    "You can then create an `UpstashVectorStore` instance by:\n",
    "\n",
    "- Providing the environment variables `UPSTASH_VECTOR_URL` and `UPSTASH_VECTOR_TOKEN`\n",
    "\n",
    "- Giving them as parameters to the constructor\n",
    "\n",
    "- Passing an Upstash Vector `Index` instance to the constructor\n",
    "\n",
    "Also, an `Embeddings` instance is required to turn given texts into embeddings. Here we use `OpenAIEmbeddings` as an example"
   ]
  },
  {
   "cell_type": "code",
   "execution_count": null,
   "metadata": {},
   "outputs": [],
   "source": [
    "%pip install langchain-openai langchain langchain-community upstash-vector"
   ]
  },
  {
   "cell_type": "code",
<<<<<<< HEAD
   "execution_count": null,
=======
   "execution_count": 5,
>>>>>>> 99f9a664
   "metadata": {},
   "outputs": [],
   "source": [
    "import os\n",
    "\n",
    "from langchain_community.vectorstores.upstash import UpstashVectorStore\n",
    "from langchain_openai import OpenAIEmbeddings\n",
    "\n",
    "os.environ[\"OPENAI_API_KEY\"] = \"<YOUR_OPENAI_KEY>\"\n",
    "os.environ[\"UPSTASH_VECTOR_REST_URL\"] = \"<YOUR_UPSTASH_VECTOR_URL>\"\n",
    "os.environ[\"UPSTASH_VECTOR_REST_TOKEN\"] = \"<YOUR_UPSTASH_VECTOR_TOKEN>\"\n",
    "\n",
    "# Create an embeddings instance\n",
    "embeddings = OpenAIEmbeddings()\n",
    "\n",
    "# Create a vector store instance\n",
    "store = UpstashVectorStore(embedding=embeddings)"
   ]
  },
  {
   "cell_type": "markdown",
   "metadata": {},
   "source": [
    "An alternative way of creating `UpstashVectorStore` is to [create an Upstash Vector index by selecting a model](https://upstash.com/docs/vector/features/embeddingmodels#using-a-model) and passing `embedding=True`. In this configuration, documents or queries will be sent to Upstash as text and embedded there.\n",
    "\n",
    "```python\n",
    "store = UpstashVectorStore(embedding=True)\n",
    "```\n",
    "\n",
    "If you are interested in trying out this approach, you can update the initialization of `store` like above and run the rest of the tutorial."
   ]
  },
  {
   "cell_type": "markdown",
   "metadata": {},
   "source": [
    "## Load documents\n",
    "\n",
    "Load an example text file and split it into chunks which can be turned into vector embeddings."
   ]
  },
  {
   "cell_type": "code",
<<<<<<< HEAD
   "execution_count": null,
   "metadata": {},
   "outputs": [],
=======
   "execution_count": 6,
   "metadata": {},
   "outputs": [
    {
     "data": {
      "text/plain": [
       "[Document(metadata={'source': '../../how_to/state_of_the_union.txt'}, page_content='Madam Speaker, Madam Vice President, our First Lady and Second Gentleman. Members of Congress and the Cabinet. Justices of the Supreme Court. My fellow Americans.  \\n\\nLast year COVID-19 kept us apart. This year we are finally together again. \\n\\nTonight, we meet as Democrats Republicans and Independents. But most importantly as Americans. \\n\\nWith a duty to one another to the American people to the Constitution. \\n\\nAnd with an unwavering resolve that freedom will always triumph over tyranny. \\n\\nSix days ago, Russia’s Vladimir Putin sought to shake the foundations of the free world thinking he could make it bend to his menacing ways. But he badly miscalculated. \\n\\nHe thought he could roll into Ukraine and the world would roll over. Instead he met a wall of strength he never imagined. \\n\\nHe met the Ukrainian people. \\n\\nFrom President Zelenskyy to every Ukrainian, their fearlessness, their courage, their determination, inspires the world.'),\n",
       " Document(metadata={'source': '../../how_to/state_of_the_union.txt'}, page_content='Groups of citizens blocking tanks with their bodies. Everyone from students to retirees teachers turned soldiers defending their homeland. \\n\\nIn this struggle as President Zelenskyy said in his speech to the European Parliament “Light will win over darkness.” The Ukrainian Ambassador to the United States is here tonight. \\n\\nLet each of us here tonight in this Chamber send an unmistakable signal to Ukraine and to the world. \\n\\nPlease rise if you are able and show that, Yes, we the United States of America stand with the Ukrainian people. \\n\\nThroughout our history we’ve learned this lesson when dictators do not pay a price for their aggression they cause more chaos.   \\n\\nThey keep moving.   \\n\\nAnd the costs and the threats to America and the world keep rising.   \\n\\nThat’s why the NATO Alliance was created to secure peace and stability in Europe after World War 2. \\n\\nThe United States is a member along with 29 other nations. \\n\\nIt matters. American diplomacy matters. American resolve matters.'),\n",
       " Document(metadata={'source': '../../how_to/state_of_the_union.txt'}, page_content='Putin’s latest attack on Ukraine was premeditated and unprovoked. \\n\\nHe rejected repeated efforts at diplomacy. \\n\\nHe thought the West and NATO wouldn’t respond. And he thought he could divide us at home. Putin was wrong. We were ready.  Here is what we did.   \\n\\nWe prepared extensively and carefully. \\n\\nWe spent months building a coalition of other freedom-loving nations from Europe and the Americas to Asia and Africa to confront Putin. \\n\\nI spent countless hours unifying our European allies. We shared with the world in advance what we knew Putin was planning and precisely how he would try to falsely justify his aggression.  \\n\\nWe countered Russia’s lies with truth.   \\n\\nAnd now that he has acted the free world is holding him accountable. \\n\\nAlong with twenty-seven members of the European Union including France, Germany, Italy, as well as countries like the United Kingdom, Canada, Japan, Korea, Australia, New Zealand, and many others, even Switzerland.')]"
      ]
     },
     "execution_count": 6,
     "metadata": {},
     "output_type": "execute_result"
    }
   ],
>>>>>>> 99f9a664
   "source": [
    "from langchain_community.document_loaders import TextLoader\n",
    "from langchain_text_splitters import CharacterTextSplitter\n",
    "\n",
    "loader = TextLoader(\"../../how_to/state_of_the_union.txt\")\n",
    "documents = loader.load()\n",
    "text_splitter = CharacterTextSplitter(chunk_size=1000, chunk_overlap=0)\n",
    "docs = text_splitter.split_documents(documents)\n",
    "\n",
    "docs[:3]"
   ]
  },
  {
   "cell_type": "markdown",
   "metadata": {},
   "source": [
    "## Inserting documents\n",
    "\n",
    "The vectorstore embeds text chunks using the embedding object and batch inserts them into the database. This returns an id array of the inserted vectors."
   ]
  },
  {
   "cell_type": "code",
<<<<<<< HEAD
   "execution_count": null,
   "metadata": {},
   "outputs": [],
=======
   "execution_count": 7,
   "metadata": {},
   "outputs": [
    {
     "data": {
      "text/plain": [
       "['247aa3ae-9be9-43e2-98e4-48f94f920749',\n",
       " 'c4dfc886-0a2d-497c-b2b7-d923a5cb3832',\n",
       " '0350761d-ca68-414e-b8db-7eca78cb0d18',\n",
       " '902fe5eb-8543-486a-bd5f-79858a7a8af1',\n",
       " '28875612-c672-4de4-b40a-3b658c72036a']"
      ]
     },
     "execution_count": 7,
     "metadata": {},
     "output_type": "execute_result"
    }
   ],
>>>>>>> 99f9a664
   "source": [
    "inserted_vectors = store.add_documents(docs)\n",
    "\n",
    "inserted_vectors[:5]"
   ]
  },
  {
   "cell_type": "markdown",
   "metadata": {},
   "source": [
    "## Querying\n",
    "\n",
    "The database can be queried using a vector or a text prompt.\n",
    "If a text prompt is used, it's first converted into embedding and then queried.\n",
    "\n",
    "The `k` parameter specifies how many results to return from the query."
   ]
  },
  {
   "cell_type": "code",
<<<<<<< HEAD
   "execution_count": null,
   "metadata": {},
   "outputs": [],
=======
   "execution_count": 8,
   "metadata": {},
   "outputs": [
    {
     "data": {
      "text/plain": [
       "[Document(metadata={'source': '../../how_to/state_of_the_union.txt'}, page_content='If you travel 20 miles east of Columbus, Ohio, you’ll find 1,000 empty acres of land. \\n\\nIt won’t look like much, but if you stop and look closely, you’ll see a “Field of dreams,” the ground on which America’s future will be built. \\n\\nThis is where Intel, the American company that helped build Silicon Valley, is going to build its $20 billion semiconductor “mega site”. \\n\\nUp to eight state-of-the-art factories in one place. 10,000 new good-paying jobs. \\n\\nSome of the most sophisticated manufacturing in the world to make computer chips the size of a fingertip that power the world and our everyday lives. \\n\\nSmartphones. The Internet. Technology we have yet to invent. \\n\\nBut that’s just the beginning. \\n\\nIntel’s CEO, Pat Gelsinger, who is here tonight, told me they are ready to increase their investment from  \\n$20 billion to $100 billion. \\n\\nThat would be one of the biggest investments in manufacturing in American history. \\n\\nAnd all they’re waiting for is for you to pass this bill.'),\n",
       " Document(metadata={'source': '../../how_to/state_of_the_union.txt'}, page_content='So let’s not wait any longer. Send it to my desk. I’ll sign it.  \\n\\nAnd we will really take off. \\n\\nAnd Intel is not alone. \\n\\nThere’s something happening in America. \\n\\nJust look around and you’ll see an amazing story. \\n\\nThe rebirth of the pride that comes from stamping products “Made In America.” The revitalization of American manufacturing.   \\n\\nCompanies are choosing to build new factories here, when just a few years ago, they would have built them overseas. \\n\\nThat’s what is happening. Ford is investing $11 billion to build electric vehicles, creating 11,000 jobs across the country. \\n\\nGM is making the largest investment in its history—$7 billion to build electric vehicles, creating 4,000 jobs in Michigan. \\n\\nAll told, we created 369,000 new manufacturing jobs in America just last year. \\n\\nPowered by people I’ve met like JoJo Burgess, from generations of union steelworkers from Pittsburgh, who’s here with us tonight.'),\n",
       " Document(metadata={'source': '../../how_to/state_of_the_union.txt'}, page_content='When we use taxpayer dollars to rebuild America – we are going to Buy American: buy American products to support American jobs. \\n\\nThe federal government spends about $600 Billion a year to keep the country safe and secure. \\n\\nThere’s been a law on the books for almost a century \\nto make sure taxpayers’ dollars support American jobs and businesses. \\n\\nEvery Administration says they’ll do it, but we are actually doing it. \\n\\nWe will buy American to make sure everything from the deck of an aircraft carrier to the steel on highway guardrails are made in America. \\n\\nBut to compete for the best jobs of the future, we also need to level the playing field with China and other competitors. \\n\\nThat’s why it is so important to pass the Bipartisan Innovation Act sitting in Congress that will make record investments in emerging technologies and American manufacturing. \\n\\nLet me give you one example of why it’s so important to pass it.'),\n",
       " Document(metadata={'source': '../../how_to/state_of_the_union.txt'}, page_content='Last month, I announced our plan to supercharge  \\nthe Cancer Moonshot that President Obama asked me to lead six years ago. \\n\\nOur goal is to cut the cancer death rate by at least 50% over the next 25 years, turn more cancers from death sentences into treatable diseases.  \\n\\nMore support for patients and families. \\n\\nTo get there, I call on Congress to fund ARPA-H, the Advanced Research Projects Agency for Health. \\n\\nIt’s based on DARPA—the Defense Department project that led to the Internet, GPS, and so much more.  \\n\\nARPA-H will have a singular purpose—to drive breakthroughs in cancer, Alzheimer’s, diabetes, and more. \\n\\nA unity agenda for the nation. \\n\\nWe can do this. \\n\\nMy fellow Americans—tonight , we have gathered in a sacred space—the citadel of our democracy. \\n\\nIn this Capitol, generation after generation, Americans have debated great questions amid great strife, and have done great things. \\n\\nWe have fought for freedom, expanded liberty, defeated totalitarianism and terror.'),\n",
       " Document(metadata={'source': '../../how_to/state_of_the_union.txt'}, page_content='And based on the projections, more of the country will reach that point across the next couple of weeks. \\n\\nThanks to the progress we have made this past year, COVID-19 need no longer control our lives.  \\n\\nI know some are talking about “living with COVID-19”. Tonight – I say that we will never just accept living with COVID-19. \\n\\nWe will continue to combat the virus as we do other diseases. And because this is a virus that mutates and spreads, we will stay on guard. \\n\\nHere are four common sense steps as we move forward safely.  \\n\\nFirst, stay protected with vaccines and treatments. We know how incredibly effective vaccines are. If you’re vaccinated and boosted you have the highest degree of protection. \\n\\nWe will never give up on vaccinating more Americans. Now, I know parents with kids under 5 are eager to see a vaccine authorized for their children. \\n\\nThe scientists are working hard to get that done and we’ll be ready with plenty of vaccines when they do.')]"
      ]
     },
     "execution_count": 8,
     "metadata": {},
     "output_type": "execute_result"
    }
   ],
>>>>>>> 99f9a664
   "source": [
    "result = store.similarity_search(\"technology\", k=5)\n",
    "result"
   ]
  },
  {
   "cell_type": "markdown",
   "metadata": {},
   "source": [
    "## Querying with score\n",
    "\n",
    "The score of the query can be included for every result. \n",
    "\n",
    "> The score returned in the query requests is a normalized value between 0 and 1, where 1 indicates the highest similarity and 0 the lowest regardless of the similarity function used. For more information look at the [docs](https://upstash.com/docs/vector/overall/features#vector-similarity-functions)."
   ]
  },
  {
   "cell_type": "code",
   "execution_count": 9,
   "metadata": {},
   "outputs": [
    {
     "name": "stdout",
     "output_type": "stream",
     "text": [
      "{'source': '../../how_to/state_of_the_union.txt'} - 0.8968438\n",
      "{'source': '../../how_to/state_of_the_union.txt'} - 0.8895128\n",
      "{'source': '../../how_to/state_of_the_union.txt'} - 0.88626665\n",
      "{'source': '../../how_to/state_of_the_union.txt'} - 0.88538057\n",
      "{'source': '../../how_to/state_of_the_union.txt'} - 0.88432854\n"
     ]
    }
   ],
   "source": [
    "result = store.similarity_search_with_score(\"technology\", k=5)\n",
    "\n",
    "for doc, score in result:\n",
    "    print(f\"{doc.metadata} - {score}\")"
   ]
  },
  {
   "cell_type": "markdown",
   "metadata": {},
   "source": [
    "## Namespaces\n",
    "\n",
    "Namespaces can be used to separate different types of documents. This can increase the efficiency of the queries since the search space is reduced. When no namespace is provided, the default namespace is used."
   ]
  },
  {
   "cell_type": "code",
   "execution_count": 10,
   "metadata": {},
   "outputs": [],
   "source": [
    "store_books = UpstashVectorStore(embedding=embeddings, namespace=\"books\")"
   ]
  },
  {
   "cell_type": "code",
   "execution_count": 11,
   "metadata": {},
   "outputs": [
    {
     "data": {
      "text/plain": [
       "['928a5f12-900f-40b7-9406-3861741cc9d6',\n",
       " '4908670e-0b9c-455b-96b8-e0f83bc59204',\n",
       " '7083ff98-d900-4435-a67c-d9690fc555ba',\n",
       " 'b910f9b1-2be0-4e0a-8b6c-93ba9b367df5',\n",
       " '7c40e950-4d2b-4293-9fb8-623a49e72607',\n",
       " '25a70e79-4905-42af-8b08-09f13bd48512',\n",
       " '695e2bcf-23d9-44d4-af26-a7b554c0c375']"
      ]
     },
     "execution_count": 11,
     "metadata": {},
     "output_type": "execute_result"
    }
   ],
   "source": [
    "store_books.add_texts(\n",
    "    [\n",
    "        \"A timeless tale set in the Jazz Age, this novel delves into the lives of affluent socialites, their pursuits of wealth, love, and the elusive American Dream. Amidst extravagant parties and glittering opulence, the story unravels the complexities of desire, ambition, and the consequences of obsession.\",\n",
    "        \"Set in a small Southern town during the 1930s, this novel explores themes of racial injustice, moral growth, and empathy through the eyes of a young girl. It follows her father, a principled lawyer, as he defends a black man accused of assaulting a white woman, confronting deep-seated prejudices and challenging societal norms along the way.\",\n",
    "        \"A chilling portrayal of a totalitarian regime, this dystopian novel offers a bleak vision of a future world dominated by surveillance, propaganda, and thought control. Through the eyes of a disillusioned protagonist, it explores the dangers of totalitarianism and the erosion of individual freedom in a society ruled by fear and oppression.\",\n",
    "        \"Set in the English countryside during the early 19th century, this novel follows the lives of the Bennet sisters as they navigate the intricate social hierarchy of their time. Focusing on themes of marriage, class, and societal expectations, the story offers a witty and insightful commentary on the complexities of romantic relationships and the pursuit of happiness.\",\n",
    "        \"Narrated by a disillusioned teenager, this novel follows his journey of self-discovery and rebellion against the phoniness of the adult world. Through a series of encounters and reflections, it explores themes of alienation, identity, and the search for authenticity in a society marked by conformity and hypocrisy.\",\n",
    "        \"In a society where emotion is suppressed and individuality is forbidden, one man dares to defy the oppressive regime. Through acts of rebellion and forbidden love, he discovers the power of human connection and the importance of free will.\",\n",
    "        \"Set in a future world devastated by environmental collapse, this novel follows a group of survivors as they struggle to survive in a harsh, unforgiving landscape. Amidst scarcity and desperation, they must confront moral dilemmas and question the nature of humanity itself.\",\n",
    "    ],\n",
    "    [\n",
    "        {\"title\": \"The Great Gatsby\", \"author\": \"F. Scott Fitzgerald\", \"year\": 1925},\n",
    "        {\"title\": \"To Kill a Mockingbird\", \"author\": \"Harper Lee\", \"year\": 1960},\n",
    "        {\"title\": \"1984\", \"author\": \"George Orwell\", \"year\": 1949},\n",
    "        {\"title\": \"Pride and Prejudice\", \"author\": \"Jane Austen\", \"year\": 1813},\n",
    "        {\"title\": \"The Catcher in the Rye\", \"author\": \"J.D. Salinger\", \"year\": 1951},\n",
    "        {\"title\": \"Brave New World\", \"author\": \"Aldous Huxley\", \"year\": 1932},\n",
    "        {\"title\": \"The Road\", \"author\": \"Cormac McCarthy\", \"year\": 2006},\n",
    "    ],\n",
    ")"
   ]
  },
  {
   "cell_type": "code",
<<<<<<< HEAD
   "execution_count": null,
   "metadata": {},
   "outputs": [],
=======
   "execution_count": 13,
   "metadata": {},
   "outputs": [
    {
     "data": {
      "text/plain": [
       "[Document(metadata={'title': '1984', 'author': 'George Orwell', 'year': 1949}, page_content='A chilling portrayal of a totalitarian regime, this dystopian novel offers a bleak vision of a future world dominated by surveillance, propaganda, and thought control. Through the eyes of a disillusioned protagonist, it explores the dangers of totalitarianism and the erosion of individual freedom in a society ruled by fear and oppression.'),\n",
       " Document(metadata={'title': 'The Road', 'author': 'Cormac McCarthy', 'year': 2006}, page_content='Set in a future world devastated by environmental collapse, this novel follows a group of survivors as they struggle to survive in a harsh, unforgiving landscape. Amidst scarcity and desperation, they must confront moral dilemmas and question the nature of humanity itself.'),\n",
       " Document(metadata={'title': 'Brave New World', 'author': 'Aldous Huxley', 'year': 1932}, page_content='In a society where emotion is suppressed and individuality is forbidden, one man dares to defy the oppressive regime. Through acts of rebellion and forbidden love, he discovers the power of human connection and the importance of free will.')]"
      ]
     },
     "execution_count": 13,
     "metadata": {},
     "output_type": "execute_result"
    }
   ],
>>>>>>> 99f9a664
   "source": [
    "result = store_books.similarity_search(\"dystopia\", k=3)\n",
    "result"
   ]
  },
  {
   "cell_type": "markdown",
   "metadata": {},
   "source": [
    "## Metadata Filtering\n",
    "\n",
    "Metadata can be used to filter the results of a query. You can refer to the [docs](https://upstash.com/docs/vector/features/filtering) to see more complex ways of filtering."
   ]
  },
  {
   "cell_type": "code",
<<<<<<< HEAD
   "execution_count": null,
   "metadata": {},
   "outputs": [],
=======
   "execution_count": 14,
   "metadata": {},
   "outputs": [
    {
     "data": {
      "text/plain": [
       "[Document(metadata={'title': '1984', 'author': 'George Orwell', 'year': 1949}, page_content='A chilling portrayal of a totalitarian regime, this dystopian novel offers a bleak vision of a future world dominated by surveillance, propaganda, and thought control. Through the eyes of a disillusioned protagonist, it explores the dangers of totalitarianism and the erosion of individual freedom in a society ruled by fear and oppression.'),\n",
       " Document(metadata={'title': 'Brave New World', 'author': 'Aldous Huxley', 'year': 1932}, page_content='In a society where emotion is suppressed and individuality is forbidden, one man dares to defy the oppressive regime. Through acts of rebellion and forbidden love, he discovers the power of human connection and the importance of free will.'),\n",
       " Document(metadata={'title': 'The Catcher in the Rye', 'author': 'J.D. Salinger', 'year': 1951}, page_content='Narrated by a disillusioned teenager, this novel follows his journey of self-discovery and rebellion against the phoniness of the adult world. Through a series of encounters and reflections, it explores themes of alienation, identity, and the search for authenticity in a society marked by conformity and hypocrisy.')]"
      ]
     },
     "execution_count": 14,
     "metadata": {},
     "output_type": "execute_result"
    }
   ],
>>>>>>> 99f9a664
   "source": [
    "result = store_books.similarity_search(\"dystopia\", k=3, filter=\"year < 2000\")\n",
    "result"
   ]
  },
  {
   "cell_type": "markdown",
   "metadata": {},
   "source": [
    "## Getting info about vector database\n",
    "\n",
    "You can get information about your database like the distance metric dimension using the info function.\n",
    "\n",
    "> When an insert happens, the database an indexing takes place. While this is happening new vectors can not be queried. `pendingVectorCount` represents the number of vector that are currently being indexed. "
   ]
  },
  {
   "cell_type": "code",
<<<<<<< HEAD
   "execution_count": null,
   "metadata": {},
   "outputs": [],
=======
   "execution_count": 15,
   "metadata": {},
   "outputs": [
    {
     "data": {
      "text/plain": [
       "InfoResult(vector_count=49, pending_vector_count=0, index_size=2978163, dimension=1536, similarity_function='COSINE', namespaces={'': NamespaceInfo(vector_count=42, pending_vector_count=0), 'books': NamespaceInfo(vector_count=7, pending_vector_count=0)})"
      ]
     },
     "execution_count": 15,
     "metadata": {},
     "output_type": "execute_result"
    }
   ],
>>>>>>> 99f9a664
   "source": [
    "store.info()"
   ]
  },
  {
   "cell_type": "markdown",
   "metadata": {},
   "source": [
    "## Deleting vectors\n",
    "\n",
    "Vectors can be deleted by their ids"
   ]
  },
  {
   "cell_type": "code",
<<<<<<< HEAD
   "execution_count": null,
=======
   "execution_count": 16,
>>>>>>> 99f9a664
   "metadata": {},
   "outputs": [],
   "source": [
    "store.delete(inserted_vectors)"
   ]
  },
  {
   "cell_type": "markdown",
   "metadata": {},
   "source": [
    "## Clearing the vector database\n",
    "\n",
    "This will clear the vector database"
   ]
  },
  {
   "cell_type": "code",
<<<<<<< HEAD
   "execution_count": null,
   "metadata": {},
   "outputs": [],
   "source": [
    "store.delete(delete_all=True)"
   ]
  },
  {
   "cell_type": "markdown",
   "metadata": {},
   "source": [
    "## Getting info about vector database\n",
    "\n",
    "You can get information about your database like the distance metric dimension using the info function.\n",
    "\n",
    "> When an insert happens, the database an indexing takes place. While this is happening new vectors can not be queried. `pendingVectorCount` represents the number of vector that are currently being indexed. "
   ]
  },
  {
   "cell_type": "code",
   "execution_count": null,
   "metadata": {},
   "outputs": [],
   "source": [
    "store.info()"
=======
   "execution_count": 17,
   "metadata": {},
   "outputs": [],
   "source": [
    "store.delete(delete_all=True)\n",
    "store_books.delete(delete_all=True)"
>>>>>>> 99f9a664
   ]
  }
 ],
 "metadata": {
  "kernelspec": {
   "display_name": "ai",
   "language": "python",
   "name": "python3"
  },
  "language_info": {
   "codemirror_mode": {
    "name": "ipython",
    "version": 3
   },
   "file_extension": ".py",
   "mimetype": "text/x-python",
   "name": "python",
   "nbconvert_exporter": "python",
   "pygments_lexer": "ipython3",
   "version": "3.12.4"
  }
 },
 "nbformat": 4,
 "nbformat_minor": 2
}<|MERGE_RESOLUTION|>--- conflicted
+++ resolved
@@ -43,11 +43,7 @@
   },
   {
    "cell_type": "code",
-<<<<<<< HEAD
-   "execution_count": null,
-=======
-   "execution_count": 5,
->>>>>>> 99f9a664
+   "execution_count": null,
    "metadata": {},
    "outputs": [],
    "source": [
@@ -91,28 +87,9 @@
   },
   {
    "cell_type": "code",
-<<<<<<< HEAD
-   "execution_count": null,
-   "metadata": {},
-   "outputs": [],
-=======
-   "execution_count": 6,
-   "metadata": {},
-   "outputs": [
-    {
-     "data": {
-      "text/plain": [
-       "[Document(metadata={'source': '../../how_to/state_of_the_union.txt'}, page_content='Madam Speaker, Madam Vice President, our First Lady and Second Gentleman. Members of Congress and the Cabinet. Justices of the Supreme Court. My fellow Americans.  \\n\\nLast year COVID-19 kept us apart. This year we are finally together again. \\n\\nTonight, we meet as Democrats Republicans and Independents. But most importantly as Americans. \\n\\nWith a duty to one another to the American people to the Constitution. \\n\\nAnd with an unwavering resolve that freedom will always triumph over tyranny. \\n\\nSix days ago, Russia’s Vladimir Putin sought to shake the foundations of the free world thinking he could make it bend to his menacing ways. But he badly miscalculated. \\n\\nHe thought he could roll into Ukraine and the world would roll over. Instead he met a wall of strength he never imagined. \\n\\nHe met the Ukrainian people. \\n\\nFrom President Zelenskyy to every Ukrainian, their fearlessness, their courage, their determination, inspires the world.'),\n",
-       " Document(metadata={'source': '../../how_to/state_of_the_union.txt'}, page_content='Groups of citizens blocking tanks with their bodies. Everyone from students to retirees teachers turned soldiers defending their homeland. \\n\\nIn this struggle as President Zelenskyy said in his speech to the European Parliament “Light will win over darkness.” The Ukrainian Ambassador to the United States is here tonight. \\n\\nLet each of us here tonight in this Chamber send an unmistakable signal to Ukraine and to the world. \\n\\nPlease rise if you are able and show that, Yes, we the United States of America stand with the Ukrainian people. \\n\\nThroughout our history we’ve learned this lesson when dictators do not pay a price for their aggression they cause more chaos.   \\n\\nThey keep moving.   \\n\\nAnd the costs and the threats to America and the world keep rising.   \\n\\nThat’s why the NATO Alliance was created to secure peace and stability in Europe after World War 2. \\n\\nThe United States is a member along with 29 other nations. \\n\\nIt matters. American diplomacy matters. American resolve matters.'),\n",
-       " Document(metadata={'source': '../../how_to/state_of_the_union.txt'}, page_content='Putin’s latest attack on Ukraine was premeditated and unprovoked. \\n\\nHe rejected repeated efforts at diplomacy. \\n\\nHe thought the West and NATO wouldn’t respond. And he thought he could divide us at home. Putin was wrong. We were ready.  Here is what we did.   \\n\\nWe prepared extensively and carefully. \\n\\nWe spent months building a coalition of other freedom-loving nations from Europe and the Americas to Asia and Africa to confront Putin. \\n\\nI spent countless hours unifying our European allies. We shared with the world in advance what we knew Putin was planning and precisely how he would try to falsely justify his aggression.  \\n\\nWe countered Russia’s lies with truth.   \\n\\nAnd now that he has acted the free world is holding him accountable. \\n\\nAlong with twenty-seven members of the European Union including France, Germany, Italy, as well as countries like the United Kingdom, Canada, Japan, Korea, Australia, New Zealand, and many others, even Switzerland.')]"
-      ]
-     },
-     "execution_count": 6,
-     "metadata": {},
-     "output_type": "execute_result"
-    }
-   ],
->>>>>>> 99f9a664
+   "execution_count": null,
+   "metadata": {},
+   "outputs": [],
    "source": [
     "from langchain_community.document_loaders import TextLoader\n",
     "from langchain_text_splitters import CharacterTextSplitter\n",
@@ -136,30 +113,9 @@
   },
   {
    "cell_type": "code",
-<<<<<<< HEAD
-   "execution_count": null,
-   "metadata": {},
-   "outputs": [],
-=======
-   "execution_count": 7,
-   "metadata": {},
-   "outputs": [
-    {
-     "data": {
-      "text/plain": [
-       "['247aa3ae-9be9-43e2-98e4-48f94f920749',\n",
-       " 'c4dfc886-0a2d-497c-b2b7-d923a5cb3832',\n",
-       " '0350761d-ca68-414e-b8db-7eca78cb0d18',\n",
-       " '902fe5eb-8543-486a-bd5f-79858a7a8af1',\n",
-       " '28875612-c672-4de4-b40a-3b658c72036a']"
-      ]
-     },
-     "execution_count": 7,
-     "metadata": {},
-     "output_type": "execute_result"
-    }
-   ],
->>>>>>> 99f9a664
+   "execution_count": null,
+   "metadata": {},
+   "outputs": [],
    "source": [
     "inserted_vectors = store.add_documents(docs)\n",
     "\n",
@@ -180,30 +136,9 @@
   },
   {
    "cell_type": "code",
-<<<<<<< HEAD
-   "execution_count": null,
-   "metadata": {},
-   "outputs": [],
-=======
-   "execution_count": 8,
-   "metadata": {},
-   "outputs": [
-    {
-     "data": {
-      "text/plain": [
-       "[Document(metadata={'source': '../../how_to/state_of_the_union.txt'}, page_content='If you travel 20 miles east of Columbus, Ohio, you’ll find 1,000 empty acres of land. \\n\\nIt won’t look like much, but if you stop and look closely, you’ll see a “Field of dreams,” the ground on which America’s future will be built. \\n\\nThis is where Intel, the American company that helped build Silicon Valley, is going to build its $20 billion semiconductor “mega site”. \\n\\nUp to eight state-of-the-art factories in one place. 10,000 new good-paying jobs. \\n\\nSome of the most sophisticated manufacturing in the world to make computer chips the size of a fingertip that power the world and our everyday lives. \\n\\nSmartphones. The Internet. Technology we have yet to invent. \\n\\nBut that’s just the beginning. \\n\\nIntel’s CEO, Pat Gelsinger, who is here tonight, told me they are ready to increase their investment from  \\n$20 billion to $100 billion. \\n\\nThat would be one of the biggest investments in manufacturing in American history. \\n\\nAnd all they’re waiting for is for you to pass this bill.'),\n",
-       " Document(metadata={'source': '../../how_to/state_of_the_union.txt'}, page_content='So let’s not wait any longer. Send it to my desk. I’ll sign it.  \\n\\nAnd we will really take off. \\n\\nAnd Intel is not alone. \\n\\nThere’s something happening in America. \\n\\nJust look around and you’ll see an amazing story. \\n\\nThe rebirth of the pride that comes from stamping products “Made In America.” The revitalization of American manufacturing.   \\n\\nCompanies are choosing to build new factories here, when just a few years ago, they would have built them overseas. \\n\\nThat’s what is happening. Ford is investing $11 billion to build electric vehicles, creating 11,000 jobs across the country. \\n\\nGM is making the largest investment in its history—$7 billion to build electric vehicles, creating 4,000 jobs in Michigan. \\n\\nAll told, we created 369,000 new manufacturing jobs in America just last year. \\n\\nPowered by people I’ve met like JoJo Burgess, from generations of union steelworkers from Pittsburgh, who’s here with us tonight.'),\n",
-       " Document(metadata={'source': '../../how_to/state_of_the_union.txt'}, page_content='When we use taxpayer dollars to rebuild America – we are going to Buy American: buy American products to support American jobs. \\n\\nThe federal government spends about $600 Billion a year to keep the country safe and secure. \\n\\nThere’s been a law on the books for almost a century \\nto make sure taxpayers’ dollars support American jobs and businesses. \\n\\nEvery Administration says they’ll do it, but we are actually doing it. \\n\\nWe will buy American to make sure everything from the deck of an aircraft carrier to the steel on highway guardrails are made in America. \\n\\nBut to compete for the best jobs of the future, we also need to level the playing field with China and other competitors. \\n\\nThat’s why it is so important to pass the Bipartisan Innovation Act sitting in Congress that will make record investments in emerging technologies and American manufacturing. \\n\\nLet me give you one example of why it’s so important to pass it.'),\n",
-       " Document(metadata={'source': '../../how_to/state_of_the_union.txt'}, page_content='Last month, I announced our plan to supercharge  \\nthe Cancer Moonshot that President Obama asked me to lead six years ago. \\n\\nOur goal is to cut the cancer death rate by at least 50% over the next 25 years, turn more cancers from death sentences into treatable diseases.  \\n\\nMore support for patients and families. \\n\\nTo get there, I call on Congress to fund ARPA-H, the Advanced Research Projects Agency for Health. \\n\\nIt’s based on DARPA—the Defense Department project that led to the Internet, GPS, and so much more.  \\n\\nARPA-H will have a singular purpose—to drive breakthroughs in cancer, Alzheimer’s, diabetes, and more. \\n\\nA unity agenda for the nation. \\n\\nWe can do this. \\n\\nMy fellow Americans—tonight , we have gathered in a sacred space—the citadel of our democracy. \\n\\nIn this Capitol, generation after generation, Americans have debated great questions amid great strife, and have done great things. \\n\\nWe have fought for freedom, expanded liberty, defeated totalitarianism and terror.'),\n",
-       " Document(metadata={'source': '../../how_to/state_of_the_union.txt'}, page_content='And based on the projections, more of the country will reach that point across the next couple of weeks. \\n\\nThanks to the progress we have made this past year, COVID-19 need no longer control our lives.  \\n\\nI know some are talking about “living with COVID-19”. Tonight – I say that we will never just accept living with COVID-19. \\n\\nWe will continue to combat the virus as we do other diseases. And because this is a virus that mutates and spreads, we will stay on guard. \\n\\nHere are four common sense steps as we move forward safely.  \\n\\nFirst, stay protected with vaccines and treatments. We know how incredibly effective vaccines are. If you’re vaccinated and boosted you have the highest degree of protection. \\n\\nWe will never give up on vaccinating more Americans. Now, I know parents with kids under 5 are eager to see a vaccine authorized for their children. \\n\\nThe scientists are working hard to get that done and we’ll be ready with plenty of vaccines when they do.')]"
-      ]
-     },
-     "execution_count": 8,
-     "metadata": {},
-     "output_type": "execute_result"
-    }
-   ],
->>>>>>> 99f9a664
+   "execution_count": null,
+   "metadata": {},
+   "outputs": [],
    "source": [
     "result = store.similarity_search(\"technology\", k=5)\n",
     "result"
@@ -222,21 +157,9 @@
   },
   {
    "cell_type": "code",
-   "execution_count": 9,
-   "metadata": {},
-   "outputs": [
-    {
-     "name": "stdout",
-     "output_type": "stream",
-     "text": [
-      "{'source': '../../how_to/state_of_the_union.txt'} - 0.8968438\n",
-      "{'source': '../../how_to/state_of_the_union.txt'} - 0.8895128\n",
-      "{'source': '../../how_to/state_of_the_union.txt'} - 0.88626665\n",
-      "{'source': '../../how_to/state_of_the_union.txt'} - 0.88538057\n",
-      "{'source': '../../how_to/state_of_the_union.txt'} - 0.88432854\n"
-     ]
-    }
-   ],
+   "execution_count": null,
+   "metadata": {},
+   "outputs": [],
    "source": [
     "result = store.similarity_search_with_score(\"technology\", k=5)\n",
     "\n",
@@ -255,7 +178,7 @@
   },
   {
    "cell_type": "code",
-   "execution_count": 10,
+   "execution_count": null,
    "metadata": {},
    "outputs": [],
    "source": [
@@ -264,26 +187,9 @@
   },
   {
    "cell_type": "code",
-   "execution_count": 11,
-   "metadata": {},
-   "outputs": [
-    {
-     "data": {
-      "text/plain": [
-       "['928a5f12-900f-40b7-9406-3861741cc9d6',\n",
-       " '4908670e-0b9c-455b-96b8-e0f83bc59204',\n",
-       " '7083ff98-d900-4435-a67c-d9690fc555ba',\n",
-       " 'b910f9b1-2be0-4e0a-8b6c-93ba9b367df5',\n",
-       " '7c40e950-4d2b-4293-9fb8-623a49e72607',\n",
-       " '25a70e79-4905-42af-8b08-09f13bd48512',\n",
-       " '695e2bcf-23d9-44d4-af26-a7b554c0c375']"
-      ]
-     },
-     "execution_count": 11,
-     "metadata": {},
-     "output_type": "execute_result"
-    }
-   ],
+   "execution_count": null,
+   "metadata": {},
+   "outputs": [],
    "source": [
     "store_books.add_texts(\n",
     "    [\n",
@@ -309,28 +215,9 @@
   },
   {
    "cell_type": "code",
-<<<<<<< HEAD
-   "execution_count": null,
-   "metadata": {},
-   "outputs": [],
-=======
-   "execution_count": 13,
-   "metadata": {},
-   "outputs": [
-    {
-     "data": {
-      "text/plain": [
-       "[Document(metadata={'title': '1984', 'author': 'George Orwell', 'year': 1949}, page_content='A chilling portrayal of a totalitarian regime, this dystopian novel offers a bleak vision of a future world dominated by surveillance, propaganda, and thought control. Through the eyes of a disillusioned protagonist, it explores the dangers of totalitarianism and the erosion of individual freedom in a society ruled by fear and oppression.'),\n",
-       " Document(metadata={'title': 'The Road', 'author': 'Cormac McCarthy', 'year': 2006}, page_content='Set in a future world devastated by environmental collapse, this novel follows a group of survivors as they struggle to survive in a harsh, unforgiving landscape. Amidst scarcity and desperation, they must confront moral dilemmas and question the nature of humanity itself.'),\n",
-       " Document(metadata={'title': 'Brave New World', 'author': 'Aldous Huxley', 'year': 1932}, page_content='In a society where emotion is suppressed and individuality is forbidden, one man dares to defy the oppressive regime. Through acts of rebellion and forbidden love, he discovers the power of human connection and the importance of free will.')]"
-      ]
-     },
-     "execution_count": 13,
-     "metadata": {},
-     "output_type": "execute_result"
-    }
-   ],
->>>>>>> 99f9a664
+   "execution_count": null,
+   "metadata": {},
+   "outputs": [],
    "source": [
     "result = store_books.similarity_search(\"dystopia\", k=3)\n",
     "result"
@@ -347,28 +234,9 @@
   },
   {
    "cell_type": "code",
-<<<<<<< HEAD
-   "execution_count": null,
-   "metadata": {},
-   "outputs": [],
-=======
-   "execution_count": 14,
-   "metadata": {},
-   "outputs": [
-    {
-     "data": {
-      "text/plain": [
-       "[Document(metadata={'title': '1984', 'author': 'George Orwell', 'year': 1949}, page_content='A chilling portrayal of a totalitarian regime, this dystopian novel offers a bleak vision of a future world dominated by surveillance, propaganda, and thought control. Through the eyes of a disillusioned protagonist, it explores the dangers of totalitarianism and the erosion of individual freedom in a society ruled by fear and oppression.'),\n",
-       " Document(metadata={'title': 'Brave New World', 'author': 'Aldous Huxley', 'year': 1932}, page_content='In a society where emotion is suppressed and individuality is forbidden, one man dares to defy the oppressive regime. Through acts of rebellion and forbidden love, he discovers the power of human connection and the importance of free will.'),\n",
-       " Document(metadata={'title': 'The Catcher in the Rye', 'author': 'J.D. Salinger', 'year': 1951}, page_content='Narrated by a disillusioned teenager, this novel follows his journey of self-discovery and rebellion against the phoniness of the adult world. Through a series of encounters and reflections, it explores themes of alienation, identity, and the search for authenticity in a society marked by conformity and hypocrisy.')]"
-      ]
-     },
-     "execution_count": 14,
-     "metadata": {},
-     "output_type": "execute_result"
-    }
-   ],
->>>>>>> 99f9a664
+   "execution_count": null,
+   "metadata": {},
+   "outputs": [],
    "source": [
     "result = store_books.similarity_search(\"dystopia\", k=3, filter=\"year < 2000\")\n",
     "result"
@@ -387,26 +255,9 @@
   },
   {
    "cell_type": "code",
-<<<<<<< HEAD
-   "execution_count": null,
-   "metadata": {},
-   "outputs": [],
-=======
-   "execution_count": 15,
-   "metadata": {},
-   "outputs": [
-    {
-     "data": {
-      "text/plain": [
-       "InfoResult(vector_count=49, pending_vector_count=0, index_size=2978163, dimension=1536, similarity_function='COSINE', namespaces={'': NamespaceInfo(vector_count=42, pending_vector_count=0), 'books': NamespaceInfo(vector_count=7, pending_vector_count=0)})"
-      ]
-     },
-     "execution_count": 15,
-     "metadata": {},
-     "output_type": "execute_result"
-    }
-   ],
->>>>>>> 99f9a664
+   "execution_count": null,
+   "metadata": {},
+   "outputs": [],
    "source": [
     "store.info()"
    ]
@@ -422,11 +273,7 @@
   },
   {
    "cell_type": "code",
-<<<<<<< HEAD
-   "execution_count": null,
-=======
-   "execution_count": 16,
->>>>>>> 99f9a664
+   "execution_count": null,
    "metadata": {},
    "outputs": [],
    "source": [
@@ -444,40 +291,12 @@
   },
   {
    "cell_type": "code",
-<<<<<<< HEAD
-   "execution_count": null,
-   "metadata": {},
-   "outputs": [],
-   "source": [
-    "store.delete(delete_all=True)"
-   ]
-  },
-  {
-   "cell_type": "markdown",
-   "metadata": {},
-   "source": [
-    "## Getting info about vector database\n",
-    "\n",
-    "You can get information about your database like the distance metric dimension using the info function.\n",
-    "\n",
-    "> When an insert happens, the database an indexing takes place. While this is happening new vectors can not be queried. `pendingVectorCount` represents the number of vector that are currently being indexed. "
-   ]
-  },
-  {
-   "cell_type": "code",
-   "execution_count": null,
-   "metadata": {},
-   "outputs": [],
-   "source": [
-    "store.info()"
-=======
-   "execution_count": 17,
+   "execution_count": null,
    "metadata": {},
    "outputs": [],
    "source": [
     "store.delete(delete_all=True)\n",
     "store_books.delete(delete_all=True)"
->>>>>>> 99f9a664
    ]
   }
  ],
