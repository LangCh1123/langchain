--- conflicted
+++ resolved
@@ -1,5 +1,4 @@
 {
-<<<<<<< HEAD
     "cells": [
         {
             "cell_type": "raw",
@@ -25,10 +24,9 @@
                 "This guide assumes familiarity with the following concepts:\n",
                 "\n",
                 "- [Chat models](/docs/concepts/#chat-models)\n",
-                "- [LangChain Tools](/docs/concepts/#tools)\n",
                 "- [Tool calling](/docs/concepts/#functiontool-calling)\n",
+                "- [Tools](/docs/concepts/#tools)\n",
                 "- [Output parsers](/docs/concepts/#output-parsers)\n",
-                "\n",
                 ":::\n",
                 "\n",
                 "[Tool calling](/docs/concepts/#functiontool-calling) allows a chat model to respond to a given prompt by \"calling a tool\".\n",
@@ -39,15 +37,11 @@
                 "\n",
                 "![Diagram of calling a tool](/img/tool_call.png)\n",
                 "\n",
-                "If you want to see how to use the model-generated tool call to actually run a tool function [check out this guide](/docs/how_to/tool_results_pass_to_model/).\n",
+                "If you want to see how to use the model-generated tool call to actually run a tool [check out this guide](/docs/how_to/tool_results_pass_to_model/).\n",
                 "\n",
                 ":::note Supported models\n",
                 "\n",
-                "Tool calling is not universal, but is supported by many popular LLM providers, including [Anthropic](/docs/integrations/chat/anthropic/), \n",
-                "[Cohere](/docs/integrations/chat/cohere/), [Google](/docs/integrations/chat/google_vertex_ai_palm/), \n",
-                "[Mistral](/docs/integrations/chat/mistralai/), [OpenAI](/docs/integrations/chat/openai/), and even for locally-running models via [Ollama](/docs/integrations/chat/ollama/).\n",
-                "\n",
-                "You can find a [list of all models that support tool calling here](/docs/integrations/chat/).\n",
+                "Tool calling is not universal, but is supported by many popular LLM providers. You can find a [list of all models that support tool calling here](/docs/integrations/chat/).\n",
                 "\n",
                 ":::\n",
                 "\n",
@@ -59,14 +53,12 @@
             "cell_type": "markdown",
             "metadata": {},
             "source": [
-                "## Passing tools to chat models\n",
-                "\n",
-                "Chat models that support tool calling features implement a `.bind_tools` method, which \n",
-                "receives a list of functions, Pydantic models, or LangChain [tool objects](https://api.python.langchain.com/en/latest/tools/langchain_core.tools.BaseTool.html#langchain_core.tools.BaseTool) \n",
-                "and binds them to the chat model in its expected format. Subsequent invocations of the \n",
-                "chat model will include tool schemas in its calls to the LLM.\n",
-                "\n",
-                "For example, below we implement simple tools for arithmetic:"
+                "## Defining tool schemas\n",
+                "\n",
+                "For a model to be able to call tools, we need to pass in tool schemas that describe what the tool does and what it's arguments are. Chat models that support tool calling features implement a `.bind_tools()` method for passing tool schemas to the model. Tool schemas can be passed in as Python functions (with typehints and docstrings), Pydantic models, TypedDict classes, or LangChain [Tool objects](https://api.python.langchain.com/en/latest/tools/langchain_core.tools.BaseTool.html#langchain_core.tools.BaseTool). Subsequent invocations of the model will pass in these tool schemas along with the prompt.\n",
+                "\n",
+                "### Python functions\n",
+                "Our tool schemas can be Python functions:"
             ]
         },
         {
@@ -75,26 +67,41 @@
             "metadata": {},
             "outputs": [],
             "source": [
+                "# The function name, type hints, and docstring are all part of the tool\n",
+                "# schema that's passed to the model. Defining good, descriptive schemas\n",
+                "# is an extension of prompt engineering and is an important part of\n",
+                "# getting models to perform well.\n",
                 "def add(a: int, b: int) -> int:\n",
-                "    \"\"\"Adds a and b.\"\"\"\n",
+                "    \"\"\"Add two integers.\n",
+                "\n",
+                "    Args:\n",
+                "        a: First integer\n",
+                "        b: Second integer\n",
+                "    \"\"\"\n",
                 "    return a + b\n",
                 "\n",
                 "\n",
                 "def multiply(a: int, b: int) -> int:\n",
-                "    \"\"\"Multiplies a and b.\"\"\"\n",
-                "    return a * b\n",
-                "\n",
-                "\n",
-                "tools = [add, multiply]"
-            ]
-        },
-        {
-            "cell_type": "markdown",
-            "metadata": {},
-            "source": [
+                "    \"\"\"Multiply two integers.\n",
+                "\n",
+                "    Args:\n",
+                "        a: First integer\n",
+                "        b: Second integer\n",
+                "    \"\"\"\n",
+                "    return a * b"
+            ]
+        },
+        {
+            "cell_type": "markdown",
+            "metadata": {},
+            "source": [
+                "### LangChain Tool\n",
+                "\n",
                 "LangChain also implements a `@tool` decorator that allows for further control of the tool schema, such as tool names and argument descriptions. See the how-to guide [here](/docs/how_to/custom_tools/#creating-tools-from-functions) for details.\n",
                 "\n",
-                "We can also define the schemas without the accompanying functions using [Pydantic](https://docs.pydantic.dev):"
+                "### Pydantic class\n",
+                "\n",
+                "You can equivalently define the schemas without the accompanying functions using [Pydantic](https://docs.pydantic.dev):"
             ]
         },
         {
@@ -106,23 +113,57 @@
                 "from langchain_core.pydantic_v1 import BaseModel, Field\n",
                 "\n",
                 "\n",
-                "# Note that the docstrings here are crucial, as they will be passed along\n",
-                "# to the model along with the class name.\n",
-                "class Add(BaseModel):\n",
-                "    \"\"\"Add two integers together.\"\"\"\n",
+                "class add(BaseModel):\n",
+                "    \"\"\"Add two integers.\"\"\"\n",
                 "\n",
                 "    a: int = Field(..., description=\"First integer\")\n",
                 "    b: int = Field(..., description=\"Second integer\")\n",
                 "\n",
                 "\n",
-                "class Multiply(BaseModel):\n",
-                "    \"\"\"Multiply two integers together.\"\"\"\n",
+                "class multiply(BaseModel):\n",
+                "    \"\"\"Multiply two integers.\"\"\"\n",
                 "\n",
                 "    a: int = Field(..., description=\"First integer\")\n",
-                "    b: int = Field(..., description=\"Second integer\")\n",
-                "\n",
-                "\n",
-                "tools = [Add, Multiply]"
+                "    b: int = Field(..., description=\"Second integer\")"
+            ]
+        },
+        {
+            "cell_type": "markdown",
+            "metadata": {},
+            "source": [
+                "### TypedDict class\n",
+                "\n",
+                ":::info Requires `langchain-core>=0.2.25`\n",
+                ":::\n",
+                "\n",
+                "Or using TypedDicts and annotations:"
+            ]
+        },
+        {
+            "cell_type": "code",
+            "execution_count": 3,
+            "metadata": {},
+            "outputs": [],
+            "source": [
+                "from typing_extensions import Annotated, TypedDict\n",
+                "\n",
+                "\n",
+                "class add(TypedDict):\n",
+                "    \"\"\"Add two integers.\"\"\"\n",
+                "\n",
+                "    # Annotations must have the type and can optionally include a default value and description (in that order).\n",
+                "    a: Annotated[int, ..., \"First integer\"]\n",
+                "    b: Annotated[int, ..., \"Second integer\"]\n",
+                "\n",
+                "\n",
+                "class multiply(BaseModel):\n",
+                "    \"\"\"Multiply two integers.\"\"\"\n",
+                "\n",
+                "    a: Annotated[int, ..., \"First integer\"]\n",
+                "    b: Annotated[int, ..., \"Second integer\"]\n",
+                "\n",
+                "\n",
+                "tools = [add, multiply]"
             ]
         },
         {
@@ -130,7 +171,7 @@
             "metadata": {},
             "source": [
                 "To actually bind those schemas to a chat model, we'll use the `.bind_tools()` method. This handles converting\n",
-                "the `Add` and `Multiply` schemas to the proper format for the model. The tool schema will then be passed it in each time the model is invoked.\n",
+                "the `add` and `multiply` schemas to the proper format for the model. The tool schema will then be passed it in each time the model is invoked.\n",
                 "\n",
                 "```{=mdx}\n",
                 "import ChatModelTabs from \"@theme/ChatModelTabs\";\n",
@@ -165,70 +206,13 @@
         },
         {
             "cell_type": "code",
-            "execution_count": 4,
+            "execution_count": 5,
             "metadata": {},
             "outputs": [
                 {
                     "data": {
                         "text/plain": [
-                            "AIMessage(content='', additional_kwargs={'tool_calls': [{'id': 'call_wLTBasMppAwpdiA5CD92l9x7', 'function': {'arguments': '{\"a\":3,\"b\":12}', 'name': 'Multiply'}, 'type': 'function'}]}, response_metadata={'token_usage': {'completion_tokens': 18, 'prompt_tokens': 89, 'total_tokens': 107}, 'model_name': 'gpt-4o-mini-2024-07-18', 'system_fingerprint': 'fp_0f03d4f0ee', 'finish_reason': 'tool_calls', 'logprobs': None}, id='run-d3f36cca-f225-416f-ac16-0217046f0b38-0', tool_calls=[{'name': 'Multiply', 'args': {'a': 3, 'b': 12}, 'id': 'call_wLTBasMppAwpdiA5CD92l9x7', 'type': 'tool_call'}], usage_metadata={'input_tokens': 89, 'output_tokens': 18, 'total_tokens': 107})"
-                        ]
-                    },
-                    "execution_count": 4,
-                    "metadata": {},
-                    "output_type": "execute_result"
-                }
-            ],
-            "source": [
-                "llm_with_tools = llm.bind_tools(tools)\n",
-                "\n",
-                "query = \"What is 3 * 12?\"\n",
-                "\n",
-                "llm_with_tools.invoke(query)"
-            ]
-        },
-        {
-            "cell_type": "markdown",
-            "metadata": {},
-            "source": [
-                "As we can see our LLM generated arguments to a tool! You can look at the docs for [bind_tools()](https://api.python.langchain.com/en/latest/chat_models/langchain_openai.chat_models.base.BaseChatOpenAI.html#langchain_openai.chat_models.base.BaseChatOpenAI.bind_tools) to learn about all the ways to customize how your LLM selects tools, as well as [this guide on how to force the LLM to call a tool](/docs/how_to/tool_choice/) rather than letting it decide."
-            ]
-        },
-        {
-            "cell_type": "markdown",
-            "metadata": {},
-            "source": [
-                "## Tool calls\n",
-                "\n",
-                "If tool calls are included in a LLM response, they are attached to the corresponding \n",
-                "[message](https://api.python.langchain.com/en/latest/messages/langchain_core.messages.ai.AIMessage.html#langchain_core.messages.ai.AIMessage) \n",
-                "or [message chunk](https://api.python.langchain.com/en/latest/messages/langchain_core.messages.ai.AIMessageChunk.html#langchain_core.messages.ai.AIMessageChunk) \n",
-                "as a list of [tool call](https://api.python.langchain.com/en/latest/messages/langchain_core.messages.tool.ToolCall.html#langchain_core.messages.tool.ToolCall) \n",
-                "objects in the `.tool_calls` attribute.\n",
-                "\n",
-                "Note that chat models can call multiple tools at once.\n",
-                "\n",
-                "A `ToolCall` is a typed dict that includes a \n",
-                "tool name, dict of argument values, and (optionally) an identifier. Messages with no \n",
-                "tool calls default to an empty list for this attribute."
-            ]
-        },
-        {
-            "cell_type": "code",
-            "execution_count": 5,
-            "metadata": {},
-            "outputs": [
-                {
-                    "data": {
-                        "text/plain": [
-                            "[{'name': 'Multiply',\n",
-                            "  'args': {'a': 3, 'b': 12},\n",
-                            "  'id': 'call_uqJsNrDJ8ZZnFa1BHHYAllEv',\n",
-                            "  'type': 'tool_call'},\n",
-                            " {'name': 'Add',\n",
-                            "  'args': {'a': 11, 'b': 49},\n",
-                            "  'id': 'call_ud1uHAaYsdpWuxugwoJ63BDs',\n",
-                            "  'type': 'tool_call'}]"
+                            "AIMessage(content='', additional_kwargs={'tool_calls': [{'id': 'call_BwYJ4UgU5pRVCBOUmiu7NhF9', 'function': {'arguments': '{\"a\":3,\"b\":12}', 'name': 'multiply'}, 'type': 'function'}]}, response_metadata={'token_usage': {'completion_tokens': 17, 'prompt_tokens': 80, 'total_tokens': 97}, 'model_name': 'gpt-4o-mini-2024-07-18', 'system_fingerprint': 'fp_ba606877f9', 'finish_reason': 'tool_calls', 'logprobs': None}, id='run-7f05e19e-4561-40e2-a2d0-8f4e28e9a00f-0', tool_calls=[{'name': 'multiply', 'args': {'a': 3, 'b': 12}, 'id': 'call_BwYJ4UgU5pRVCBOUmiu7NhF9', 'type': 'tool_call'}], usage_metadata={'input_tokens': 80, 'output_tokens': 17, 'total_tokens': 97})"
                         ]
                     },
                     "execution_count": 5,
@@ -237,25 +221,37 @@
                 }
             ],
             "source": [
-                "query = \"What is 3 * 12? Also, what is 11 + 49?\"\n",
-                "\n",
-                "llm_with_tools.invoke(query).tool_calls"
-            ]
-        },
-        {
-            "cell_type": "markdown",
-            "metadata": {},
-            "source": [
-                "The `.tool_calls` attribute should contain valid tool calls. Note that on occasion, \n",
-                "model providers may output malformed tool calls (e.g., arguments that are not \n",
-                "valid JSON). When parsing fails in these cases, instances \n",
-                "of [InvalidToolCall](https://api.python.langchain.com/en/latest/messages/langchain_core.messages.tool.InvalidToolCall.html#langchain_core.messages.tool.InvalidToolCall) \n",
-                "are populated in the `.invalid_tool_calls` attribute. An `InvalidToolCall` can have \n",
-                "a name, string arguments, identifier, and error message.\n",
-                "\n",
-                "If desired, [output parsers](/docs/how_to#output-parsers) can further \n",
-                "process the output. For example, we can convert existing values populated on the `.tool_calls` attribute back to the original Pydantic class using the\n",
-                "[PydanticToolsParser](https://api.python.langchain.com/en/latest/output_parsers/langchain_core.output_parsers.openai_tools.PydanticToolsParser.html):"
+                "llm_with_tools = llm.bind_tools(tools)\n",
+                "\n",
+                "query = \"What is 3 * 12?\"\n",
+                "\n",
+                "llm_with_tools.invoke(query)"
+            ]
+        },
+        {
+            "cell_type": "markdown",
+            "metadata": {},
+            "source": [
+                "As we can see our LLM generated arguments to a tool! You can look at the docs for [bind_tools()](https://api.python.langchain.com/en/latest/chat_models/langchain_openai.chat_models.base.BaseChatOpenAI.html#langchain_openai.chat_models.base.BaseChatOpenAI.bind_tools) to learn about all the ways to customize how your LLM selects tools, as well as [this guide on how to force the LLM to call a tool](/docs/how_to/tool_choice/) rather than letting it decide."
+            ]
+        },
+        {
+            "cell_type": "markdown",
+            "metadata": {},
+            "source": [
+                "## Tool calls\n",
+                "\n",
+                "If tool calls are included in a LLM response, they are attached to the corresponding \n",
+                "[message](https://api.python.langchain.com/en/latest/messages/langchain_core.messages.ai.AIMessage.html#langchain_core.messages.ai.AIMessage) \n",
+                "or [message chunk](https://api.python.langchain.com/en/latest/messages/langchain_core.messages.ai.AIMessageChunk.html#langchain_core.messages.ai.AIMessageChunk) \n",
+                "as a list of [tool call](https://api.python.langchain.com/en/latest/messages/langchain_core.messages.tool.ToolCall.html#langchain_core.messages.tool.ToolCall) \n",
+                "objects in the `.tool_calls` attribute.\n",
+                "\n",
+                "Note that chat models can call multiple tools at once.\n",
+                "\n",
+                "A `ToolCall` is a typed dict that includes a \n",
+                "tool name, dict of argument values, and (optionally) an identifier. Messages with no \n",
+                "tool calls default to an empty list for this attribute."
             ]
         },
         {
@@ -266,7 +262,14 @@
                 {
                     "data": {
                         "text/plain": [
-                            "[Multiply(a=3, b=12), Add(a=11, b=49)]"
+                            "[{'name': 'multiply',\n",
+                            "  'args': {'a': 3, 'b': 12},\n",
+                            "  'id': 'call_rcdMie7E89Xx06lEKKxJyB5N',\n",
+                            "  'type': 'tool_call'},\n",
+                            " {'name': 'add',\n",
+                            "  'args': {'a': 11, 'b': 49},\n",
+                            "  'id': 'call_nheGN8yfvSJsnIuGZaXihou3',\n",
+                            "  'type': 'tool_call'}]"
                         ]
                     },
                     "execution_count": 6,
@@ -275,9 +278,65 @@
                 }
             ],
             "source": [
+                "query = \"What is 3 * 12? Also, what is 11 + 49?\"\n",
+                "\n",
+                "llm_with_tools.invoke(query).tool_calls"
+            ]
+        },
+        {
+            "cell_type": "markdown",
+            "metadata": {},
+            "source": [
+                "The `.tool_calls` attribute should contain valid tool calls. Note that on occasion, \n",
+                "model providers may output malformed tool calls (e.g., arguments that are not \n",
+                "valid JSON). When parsing fails in these cases, instances \n",
+                "of [InvalidToolCall](https://api.python.langchain.com/en/latest/messages/langchain_core.messages.tool.InvalidToolCall.html#langchain_core.messages.tool.InvalidToolCall) \n",
+                "are populated in the `.invalid_tool_calls` attribute. An `InvalidToolCall` can have \n",
+                "a name, string arguments, identifier, and error message.\n",
+                "\n",
+                "\n",
+                "## Parsing\n",
+                "\n",
+                "If desired, [output parsers](/docs/how_to#output-parsers) can further process the output. For example, we can convert existing values populated on the `.tool_calls` to Pydantic objects using the\n",
+                "[PydanticToolsParser](https://api.python.langchain.com/en/latest/output_parsers/langchain_core.output_parsers.openai_tools.PydanticToolsParser.html):"
+            ]
+        },
+        {
+            "cell_type": "code",
+            "execution_count": 7,
+            "metadata": {},
+            "outputs": [
+                {
+                    "data": {
+                        "text/plain": [
+                            "[multiply(a=3, b=12), add(a=11, b=49)]"
+                        ]
+                    },
+                    "execution_count": 7,
+                    "metadata": {},
+                    "output_type": "execute_result"
+                }
+            ],
+            "source": [
                 "from langchain_core.output_parsers import PydanticToolsParser\n",
-                "\n",
-                "chain = llm_with_tools | PydanticToolsParser(tools=[Multiply, Add])\n",
+                "from langchain_core.pydantic_v1 import BaseModel, Field\n",
+                "\n",
+                "\n",
+                "class add(BaseModel):\n",
+                "    \"\"\"Add two integers.\"\"\"\n",
+                "\n",
+                "    a: int = Field(..., description=\"First integer\")\n",
+                "    b: int = Field(..., description=\"Second integer\")\n",
+                "\n",
+                "\n",
+                "class multiply(BaseModel):\n",
+                "    \"\"\"Multiply two integers.\"\"\"\n",
+                "\n",
+                "    a: int = Field(..., description=\"First integer\")\n",
+                "    b: int = Field(..., description=\"Second integer\")\n",
+                "\n",
+                "\n",
+                "chain = llm_with_tools | PydanticToolsParser(tools=[add, multiply])\n",
                 "chain.invoke(query)"
             ]
         },
@@ -295,18 +354,18 @@
                 "\n",
                 "You can also check out some more specific uses of tool calling:\n",
                 "\n",
+                "- Getting [structured outputs](/docs/how_to/structured_output/) from models\n",
                 "- Few shot prompting [with tools](/docs/how_to/tools_few_shot/)\n",
                 "- Stream [tool calls](/docs/how_to/tool_streaming/)\n",
-                "- Pass [runtime values to tools](/docs/how_to/tool_runtime)\n",
-                "- Getting [structured outputs](/docs/how_to/structured_output/) from models"
+                "- Pass [runtime values to tools](/docs/how_to/tool_runtime)"
             ]
         }
     ],
     "metadata": {
         "kernelspec": {
-            "display_name": "Python 3 (ipykernel)",
+            "display_name": "poetry-venv-311",
             "language": "python",
-            "name": "python3"
+            "name": "poetry-venv-311"
         },
         "language_info": {
             "codemirror_mode": {
@@ -318,394 +377,9 @@
             "name": "python",
             "nbconvert_exporter": "python",
             "pygments_lexer": "ipython3",
-            "version": "3.10.5"
+            "version": "3.11.9"
         }
     },
     "nbformat": 4,
     "nbformat_minor": 4
-=======
- "cells": [
-  {
-   "cell_type": "raw",
-   "metadata": {
-    "vscode": {
-     "languageId": "raw"
-    }
-   },
-   "source": [
-    "---\n",
-    "keywords: [tool calling, tool call]\n",
-    "---"
-   ]
-  },
-  {
-   "cell_type": "markdown",
-   "metadata": {},
-   "source": [
-    "# How to use chat models to call tools\n",
-    "\n",
-    ":::info Prerequisites\n",
-    "\n",
-    "This guide assumes familiarity with the following concepts:\n",
-    "\n",
-    "- [Chat models](/docs/concepts/#chat-models)\n",
-    "- [Tool calling](/docs/concepts/#functiontool-calling)\n",
-    "- [Tools](/docs/concepts/#tools)\n",
-    "- [Output parsers](/docs/concepts/#output-parsers)\n",
-    ":::\n",
-    "\n",
-    "[Tool calling](/docs/concepts/#functiontool-calling) allows a chat model to respond to a given prompt by \"calling a tool\".\n",
-    "\n",
-    "Remember, while the name \"tool calling\" implies that the model is directly performing some action, this is actually not the case! The model only generates the arguments to a tool, and actually running the tool (or not) is up to the user.\n",
-    "\n",
-    "Tool calling is a general technique that generates structured output from a model, and you can use it even when you don't intend to invoke any tools. An example use-case of that is [extraction from unstructured text](/docs/tutorials/extraction/).\n",
-    "\n",
-    "![Diagram of calling a tool](/img/tool_call.png)\n",
-    "\n",
-    "If you want to see how to use the model-generated tool call to actually run a tool [check out this guide](/docs/how_to/tool_results_pass_to_model/).\n",
-    "\n",
-    ":::note Supported models\n",
-    "\n",
-    "Tool calling is not universal, but is supported by many popular LLM providers. You can find a [list of all models that support tool calling here](/docs/integrations/chat/).\n",
-    "\n",
-    ":::\n",
-    "\n",
-    "LangChain implements standard interfaces for defining tools, passing them to LLMs, and representing tool calls.\n",
-    "This guide will cover how to bind tools to an LLM, then invoke the LLM to generate these arguments."
-   ]
-  },
-  {
-   "cell_type": "markdown",
-   "metadata": {},
-   "source": [
-    "## Defining tool schemas\n",
-    "\n",
-    "For a model to be able to call tools, we need to pass in tool schemas that describe what the tool does and what it's arguments are. Chat models that support tool calling features implement a `.bind_tools()` method for passing tool schemas to the model. Tool schemas can be passed in as Python functions (with typehints and docstrings), Pydantic models, TypedDict classes, or LangChain [Tool objects](https://api.python.langchain.com/en/latest/tools/langchain_core.tools.BaseTool.html#langchain_core.tools.BaseTool). Subsequent invocations of the model will pass in these tool schemas along with the prompt.\n",
-    "\n",
-    "### Python functions\n",
-    "Our tool schemas can be Python functions:"
-   ]
-  },
-  {
-   "cell_type": "code",
-   "execution_count": 1,
-   "metadata": {},
-   "outputs": [],
-   "source": [
-    "# The function name, type hints, and docstring are all part of the tool\n",
-    "# schema that's passed to the model. Defining good, descriptive schemas\n",
-    "# is an extension of prompt engineering and is an important part of\n",
-    "# getting models to perform well.\n",
-    "def add(a: int, b: int) -> int:\n",
-    "    \"\"\"Add two integers.\n",
-    "\n",
-    "    Args:\n",
-    "        a: First integer\n",
-    "        b: Second integer\n",
-    "    \"\"\"\n",
-    "    return a + b\n",
-    "\n",
-    "\n",
-    "def multiply(a: int, b: int) -> int:\n",
-    "    \"\"\"Multiply two integers.\n",
-    "\n",
-    "    Args:\n",
-    "        a: First integer\n",
-    "        b: Second integer\n",
-    "    \"\"\"\n",
-    "    return a * b"
-   ]
-  },
-  {
-   "cell_type": "markdown",
-   "metadata": {},
-   "source": [
-    "### LangChain Tool\n",
-    "\n",
-    "LangChain also implements a `@tool` decorator that allows for further control of the tool schema, such as tool names and argument descriptions. See the how-to guide [here](/docs/how_to/custom_tools/#creating-tools-from-functions) for details.\n",
-    "\n",
-    "### Pydantic class\n",
-    "\n",
-    "You can equivalently define the schemas without the accompanying functions using [Pydantic](https://docs.pydantic.dev):"
-   ]
-  },
-  {
-   "cell_type": "code",
-   "execution_count": 2,
-   "metadata": {},
-   "outputs": [],
-   "source": [
-    "from langchain_core.pydantic_v1 import BaseModel, Field\n",
-    "\n",
-    "\n",
-    "class add(BaseModel):\n",
-    "    \"\"\"Add two integers.\"\"\"\n",
-    "\n",
-    "    a: int = Field(..., description=\"First integer\")\n",
-    "    b: int = Field(..., description=\"Second integer\")\n",
-    "\n",
-    "\n",
-    "class multiply(BaseModel):\n",
-    "    \"\"\"Multiply two integers.\"\"\"\n",
-    "\n",
-    "    a: int = Field(..., description=\"First integer\")\n",
-    "    b: int = Field(..., description=\"Second integer\")"
-   ]
-  },
-  {
-   "cell_type": "markdown",
-   "metadata": {},
-   "source": [
-    "### TypedDict class\n",
-    "\n",
-    ":::info Requires `langchain-core>=0.2.25`\n",
-    ":::\n",
-    "\n",
-    "Or using TypedDicts and annotations:"
-   ]
-  },
-  {
-   "cell_type": "code",
-   "execution_count": 3,
-   "metadata": {},
-   "outputs": [],
-   "source": [
-    "from typing_extensions import Annotated, TypedDict\n",
-    "\n",
-    "\n",
-    "class add(TypedDict):\n",
-    "    \"\"\"Add two integers.\"\"\"\n",
-    "\n",
-    "    # Annotations must have the type and can optionally include a default value and description (in that order).\n",
-    "    a: Annotated[int, ..., \"First integer\"]\n",
-    "    b: Annotated[int, ..., \"Second integer\"]\n",
-    "\n",
-    "\n",
-    "class multiply(BaseModel):\n",
-    "    \"\"\"Multiply two integers.\"\"\"\n",
-    "\n",
-    "    a: Annotated[int, ..., \"First integer\"]\n",
-    "    b: Annotated[int, ..., \"Second integer\"]\n",
-    "\n",
-    "\n",
-    "tools = [add, multiply]"
-   ]
-  },
-  {
-   "cell_type": "markdown",
-   "metadata": {},
-   "source": [
-    "To actually bind those schemas to a chat model, we'll use the `.bind_tools()` method. This handles converting\n",
-    "the `add` and `multiply` schemas to the proper format for the model. The tool schema will then be passed it in each time the model is invoked.\n",
-    "\n",
-    "```{=mdx}\n",
-    "import ChatModelTabs from \"@theme/ChatModelTabs\";\n",
-    "\n",
-    "<ChatModelTabs\n",
-    "  customVarName=\"llm\"\n",
-    "  fireworksParams={`model=\"accounts/fireworks/models/firefunction-v1\", temperature=0`}\n",
-    "/>\n",
-    "```"
-   ]
-  },
-  {
-   "cell_type": "code",
-   "execution_count": null,
-   "metadata": {},
-   "outputs": [],
-   "source": [
-    "# | output: false\n",
-    "# | echo: false\n",
-    "\n",
-    "%pip install -qU langchain_openai\n",
-    "\n",
-    "import os\n",
-    "from getpass import getpass\n",
-    "\n",
-    "from langchain_openai import ChatOpenAI\n",
-    "\n",
-    "os.environ[\"OPENAI_API_KEY\"] = getpass()\n",
-    "\n",
-    "llm = ChatOpenAI(model=\"gpt-4o-mini\", temperature=0)"
-   ]
-  },
-  {
-   "cell_type": "code",
-   "execution_count": 5,
-   "metadata": {},
-   "outputs": [
-    {
-     "data": {
-      "text/plain": [
-       "AIMessage(content='', additional_kwargs={'tool_calls': [{'id': 'call_BwYJ4UgU5pRVCBOUmiu7NhF9', 'function': {'arguments': '{\"a\":3,\"b\":12}', 'name': 'multiply'}, 'type': 'function'}]}, response_metadata={'token_usage': {'completion_tokens': 17, 'prompt_tokens': 80, 'total_tokens': 97}, 'model_name': 'gpt-4o-mini-2024-07-18', 'system_fingerprint': 'fp_ba606877f9', 'finish_reason': 'tool_calls', 'logprobs': None}, id='run-7f05e19e-4561-40e2-a2d0-8f4e28e9a00f-0', tool_calls=[{'name': 'multiply', 'args': {'a': 3, 'b': 12}, 'id': 'call_BwYJ4UgU5pRVCBOUmiu7NhF9', 'type': 'tool_call'}], usage_metadata={'input_tokens': 80, 'output_tokens': 17, 'total_tokens': 97})"
-      ]
-     },
-     "execution_count": 5,
-     "metadata": {},
-     "output_type": "execute_result"
-    }
-   ],
-   "source": [
-    "llm_with_tools = llm.bind_tools(tools)\n",
-    "\n",
-    "query = \"What is 3 * 12?\"\n",
-    "\n",
-    "llm_with_tools.invoke(query)"
-   ]
-  },
-  {
-   "cell_type": "markdown",
-   "metadata": {},
-   "source": [
-    "As we can see our LLM generated arguments to a tool! You can look at the docs for [bind_tools()](https://api.python.langchain.com/en/latest/chat_models/langchain_openai.chat_models.base.BaseChatOpenAI.html#langchain_openai.chat_models.base.BaseChatOpenAI.bind_tools) to learn about all the ways to customize how your LLM selects tools, as well as [this guide on how to force the LLM to call a tool](/docs/how_to/tool_choice/) rather than letting it decide."
-   ]
-  },
-  {
-   "cell_type": "markdown",
-   "metadata": {},
-   "source": [
-    "## Tool calls\n",
-    "\n",
-    "If tool calls are included in a LLM response, they are attached to the corresponding \n",
-    "[message](https://api.python.langchain.com/en/latest/messages/langchain_core.messages.ai.AIMessage.html#langchain_core.messages.ai.AIMessage) \n",
-    "or [message chunk](https://api.python.langchain.com/en/latest/messages/langchain_core.messages.ai.AIMessageChunk.html#langchain_core.messages.ai.AIMessageChunk) \n",
-    "as a list of [tool call](https://api.python.langchain.com/en/latest/messages/langchain_core.messages.tool.ToolCall.html#langchain_core.messages.tool.ToolCall) \n",
-    "objects in the `.tool_calls` attribute.\n",
-    "\n",
-    "Note that chat models can call multiple tools at once.\n",
-    "\n",
-    "A `ToolCall` is a typed dict that includes a \n",
-    "tool name, dict of argument values, and (optionally) an identifier. Messages with no \n",
-    "tool calls default to an empty list for this attribute."
-   ]
-  },
-  {
-   "cell_type": "code",
-   "execution_count": 6,
-   "metadata": {},
-   "outputs": [
-    {
-     "data": {
-      "text/plain": [
-       "[{'name': 'multiply',\n",
-       "  'args': {'a': 3, 'b': 12},\n",
-       "  'id': 'call_rcdMie7E89Xx06lEKKxJyB5N',\n",
-       "  'type': 'tool_call'},\n",
-       " {'name': 'add',\n",
-       "  'args': {'a': 11, 'b': 49},\n",
-       "  'id': 'call_nheGN8yfvSJsnIuGZaXihou3',\n",
-       "  'type': 'tool_call'}]"
-      ]
-     },
-     "execution_count": 6,
-     "metadata": {},
-     "output_type": "execute_result"
-    }
-   ],
-   "source": [
-    "query = \"What is 3 * 12? Also, what is 11 + 49?\"\n",
-    "\n",
-    "llm_with_tools.invoke(query).tool_calls"
-   ]
-  },
-  {
-   "cell_type": "markdown",
-   "metadata": {},
-   "source": [
-    "The `.tool_calls` attribute should contain valid tool calls. Note that on occasion, \n",
-    "model providers may output malformed tool calls (e.g., arguments that are not \n",
-    "valid JSON). When parsing fails in these cases, instances \n",
-    "of [InvalidToolCall](https://api.python.langchain.com/en/latest/messages/langchain_core.messages.tool.InvalidToolCall.html#langchain_core.messages.tool.InvalidToolCall) \n",
-    "are populated in the `.invalid_tool_calls` attribute. An `InvalidToolCall` can have \n",
-    "a name, string arguments, identifier, and error message.\n",
-    "\n",
-    "\n",
-    "## Parsing\n",
-    "\n",
-    "If desired, [output parsers](/docs/how_to#output-parsers) can further process the output. For example, we can convert existing values populated on the `.tool_calls` to Pydantic objects using the\n",
-    "[PydanticToolsParser](https://api.python.langchain.com/en/latest/output_parsers/langchain_core.output_parsers.openai_tools.PydanticToolsParser.html):"
-   ]
-  },
-  {
-   "cell_type": "code",
-   "execution_count": 7,
-   "metadata": {},
-   "outputs": [
-    {
-     "data": {
-      "text/plain": [
-       "[multiply(a=3, b=12), add(a=11, b=49)]"
-      ]
-     },
-     "execution_count": 7,
-     "metadata": {},
-     "output_type": "execute_result"
-    }
-   ],
-   "source": [
-    "from langchain_core.output_parsers import PydanticToolsParser\n",
-    "from langchain_core.pydantic_v1 import BaseModel, Field\n",
-    "\n",
-    "\n",
-    "class add(BaseModel):\n",
-    "    \"\"\"Add two integers.\"\"\"\n",
-    "\n",
-    "    a: int = Field(..., description=\"First integer\")\n",
-    "    b: int = Field(..., description=\"Second integer\")\n",
-    "\n",
-    "\n",
-    "class multiply(BaseModel):\n",
-    "    \"\"\"Multiply two integers.\"\"\"\n",
-    "\n",
-    "    a: int = Field(..., description=\"First integer\")\n",
-    "    b: int = Field(..., description=\"Second integer\")\n",
-    "\n",
-    "\n",
-    "chain = llm_with_tools | PydanticToolsParser(tools=[add, multiply])\n",
-    "chain.invoke(query)"
-   ]
-  },
-  {
-   "cell_type": "markdown",
-   "metadata": {},
-   "source": [
-    "## Next steps\n",
-    "\n",
-    "Now you've learned how to bind tool schemas to a chat model and have the model call the tool.\n",
-    "\n",
-    "Next, check out this guide on actually using the tool by invoking the function and passing the results back to the model:\n",
-    "\n",
-    "- Pass [tool results back to model](/docs/how_to/tool_results_pass_to_model)\n",
-    "\n",
-    "You can also check out some more specific uses of tool calling:\n",
-    "\n",
-    "- Getting [structured outputs](/docs/how_to/structured_output/) from models\n",
-    "- Few shot prompting [with tools](/docs/how_to/tools_few_shot/)\n",
-    "- Stream [tool calls](/docs/how_to/tool_streaming/)\n",
-    "- Pass [runtime values to tools](/docs/how_to/tool_runtime)"
-   ]
-  }
- ],
- "metadata": {
-  "kernelspec": {
-   "display_name": "poetry-venv-311",
-   "language": "python",
-   "name": "poetry-venv-311"
-  },
-  "language_info": {
-   "codemirror_mode": {
-    "name": "ipython",
-    "version": 3
-   },
-   "file_extension": ".py",
-   "mimetype": "text/x-python",
-   "name": "python",
-   "nbconvert_exporter": "python",
-   "pygments_lexer": "ipython3",
-   "version": "3.11.9"
-  }
- },
- "nbformat": 4,
- "nbformat_minor": 4
->>>>>>> 6eb42c65
 }