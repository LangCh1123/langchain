{
<<<<<<< HEAD
    "cells": [
        {
            "cell_type": "markdown",
            "metadata": {},
            "source": [
                "# Добавление значений к состоянию цепочки\n",
                "\n",
                ":::note\n",
                "\n",
                "С этим руководством будет проще работать, если ознакомиться с разделами:\n",
                "\n",
                "- [LangChain Expression Language (LCEL)](/docs/concepts/#langchain-expression-language)\n",
                "- [Chaining runnables](/docs/how_to/sequence/)\n",
                "- [Calling runnables in parallel](/docs/how_to/parallel/)\n",
                "- [Custom functions](/docs/how_to/functions/)\n",
                "- [Passing data through](/docs/how_to/passthrough)\n",
                "\n",
                ":::\n",
                "\n",
                "В качестве альтернативного сопособа [передачи данных внутри цепочки](/docs/how_to/passthrough) текущие значения состояния цепочки могут оставаться неизменными, в то время как новые значения сохраняются в соответствующих ключах.\n",
                "Статический метод `RunnablePassthrough.assign(...)` принимает входное значение и добавляет аргументы, переданные в функцию assign.\n",
                "\n",
                "Используйте метод для аддитивного создания словаря, который будет использоваться в качестве входных данных для последующего шага.\n",
                "Такой подход часто используется при работе с [LCEL](/docs/concepts/#langchain-expression-language)."
            ]
        },
        {
            "cell_type": "code",
            "execution_count": null,
            "metadata": {},
            "outputs": [],
            "source": [
                "%pip install --upgrade --quiet gigachain"
            ]
        },
        {
            "cell_type": "code",
            "execution_count": 2,
            "metadata": {},
            "outputs": [
                {
                    "data": {
                        "text/plain": [
                            "{'extra': {'num': 1, 'mult': 3}, 'modified': 2}"
                        ]
                    },
                    "execution_count": 2,
                    "metadata": {},
                    "output_type": "execute_result"
                }
            ],
            "source": [
                "from langchain_core.runnables import RunnableParallel, RunnablePassthrough\n",
                "\n",
                "runnable = RunnableParallel(\n",
                "    extra=RunnablePassthrough.assign(mult=lambda x: x[\"num\"] * 3),\n",
                "    modified=lambda x: x[\"num\"] + 1,\n",
                ")\n",
                "\n",
                "runnable.invoke({\"num\": 1})"
            ]
        },
        {
            "cell_type": "markdown",
            "metadata": {},
            "source": [
                "Разберем представленный пример:\n",
                "\n",
                "* На вход в цепочку передается значение `{\"num\": 1}`. Значение попадает в экземпляр `RunnableParallel`, который использует его при параллельном вызове Runnable-объектов.\n",
                "* Вызывается поле `extra`. Метод `RunnablePassthrough.assign()` сохраняет первичное значение `{\"num\": 1}` в словаре и создает поле `mult` со значением `lambda x: x[\"num\"] * 3)` (то есть `3`). Итоговый результат: `{\"num\": 1, \"mult\": 3}`.\n",
                "* Значение `{\"num\": 1, \"mult\": 3}` возвращается в `RunnableParallel` и помещается в поле `exrtra`.\n",
                "* В это же время вызывается поле `modified`. Значение поля — лямбда-функция, которая добавляет единицу к `\"num\"`. Поэтому `modified` принимает значение `2`.\n",
                "\n",
                "Таким образом, результат работы примера — `{'extra': {'num': 1, 'mult': 3}, 'modified': 2}`.\n",
                "\n",
                "## Обработка потоковой генерации\n",
                "\n",
                "Отличительной особенностью метода является возможность передавать значения по мере их поступления.\n",
                "Для демострации используем `RunnablePassthrough.assign()`, чтобы сразу возвращать исходные документы цепочки."
            ]
        },
        {
            "cell_type": "code",
            "execution_count": 3,
            "metadata": {},
            "outputs": [
                {
                    "name": "stdout",
                    "output_type": "stream",
                    "text": [
                        "{'question': 'where did harrison work?'}\n",
                        "{'context': [Document(page_content='harrison worked at kensho')]}\n",
                        "{'output': ''}\n",
                        "{'output': 'H'}\n",
                        "{'output': 'arrison'}\n",
                        "{'output': ' worked'}\n",
                        "{'output': ' at'}\n",
                        "{'output': ' Kens'}\n",
                        "{'output': 'ho'}\n",
                        "{'output': '.'}\n",
                        "{'output': ''}\n"
                    ]
                }
            ],
            "source": [
                "from langchain.chat_models.gigachat import GigaChat\n",
                "from langchain_community.embeddings.gigachat import GigaChatEmbeddings\n",
                "from langchain_community.vectorstores import FAISS\n",
                "from langchain_core.output_parsers import StrOutputParser\n",
                "from langchain_core.prompts import ChatPromptTemplate\n",
                "from langchain_core.runnables import RunnablePassthrough\n",
                "\n",
                "vectorstore = FAISS.from_texts(\n",
                "    [\"harrison worked at kensho\"],\n",
                "    embedding=GigaChatEmbeddings(\n",
                "        credentials=\"<авторизационные_данные>\", verify_ssl_certs=False\n",
                "    ),\n",
                ")\n",
                "retriever = vectorstore.as_retriever()\n",
                "template = \"\"\"Answer the question based only on the following context:\n",
                "{context}\n",
                "\n",
                "Question: {question}\n",
                "\"\"\"\n",
                "prompt = ChatPromptTemplate.from_template(template)\n",
                "model = GigaChat(credentials=\"<авторизационные_данные>\", verify_ssl_certs=False)\n",
                "\n",
                "generation_chain = prompt | model | StrOutputParser()\n",
                "\n",
                "retrieval_chain = {\n",
                "    \"context\": retriever,\n",
                "    \"question\": RunnablePassthrough(),\n",
                "} | RunnablePassthrough.assign(output=generation_chain)\n",
                "\n",
                "stream = retrieval_chain.stream(\"where did harrison work?\")\n",
                "\n",
                "for chunk in stream:\n",
                "    print(chunk)"
            ]
        },
        {
            "cell_type": "markdown",
            "metadata": {},
            "source": [
                "Так как оригинальный вопрос `\"question\"` доступен сразу после запуска цепочки, его можно будет найти в первом фрагменте.\n",
                "Второй фрагмент содержит контекст `\"context\"`, так как ретривер вызывается после запуска цепочки.\n",
                "Остальные фрагменты содержат результат потоковой генерации токенов."
            ]
        }
    ],
    "metadata": {
        "kernelspec": {
            "display_name": "Python 3 (ipykernel)",
            "language": "python",
            "name": "python3"
        },
        "language_info": {
            "codemirror_mode": {
                "name": "ipython",
                "version": 3
            },
            "file_extension": ".py",
            "mimetype": "text/x-python",
            "name": "python",
            "nbconvert_exporter": "python",
            "pygments_lexer": "ipython3",
            "version": "3.9.1"
        }
    },
    "nbformat": 4,
    "nbformat_minor": 4
=======
 "cells": [
  {
   "cell_type": "raw",
   "metadata": {},
   "source": [
    "---\n",
    "sidebar_position: 6\n",
    "keywords: [RunnablePassthrough, assign, LCEL]\n",
    "---"
   ]
  },
  {
   "cell_type": "markdown",
   "metadata": {},
   "source": [
    "# How to add values to a chain's state\n",
    "\n",
    ":::info Prerequisites\n",
    "\n",
    "This guide assumes familiarity with the following concepts:\n",
    "- [LangChain Expression Language (LCEL)](/docs/concepts/#langchain-expression-language)\n",
    "- [Chaining runnables](/docs/how_to/sequence/)\n",
    "- [Calling runnables in parallel](/docs/how_to/parallel/)\n",
    "- [Custom functions](/docs/how_to/functions/)\n",
    "- [Passing data through](/docs/how_to/passthrough)\n",
    "\n",
    ":::\n",
    "\n",
    "An alternate way of [passing data through](/docs/how_to/passthrough) steps of a chain is to leave the current values of the chain state unchanged while assigning a new value under a given key. The [`RunnablePassthrough.assign()`](https://python.langchain.com/v0.2/api_reference/core/runnables/langchain_core.runnables.passthrough.RunnablePassthrough.html#langchain_core.runnables.passthrough.RunnablePassthrough.assign) static method takes an input value and adds the extra arguments passed to the assign function.\n",
    "\n",
    "This is useful in the common [LangChain Expression Language](/docs/concepts/#langchain-expression-language) pattern of additively creating a dictionary to use as input to a later step.\n",
    "\n",
    "Here's an example:"
   ]
  },
  {
   "cell_type": "code",
   "execution_count": null,
   "metadata": {},
   "outputs": [],
   "source": [
    "%pip install --upgrade --quiet langchain langchain-openai\n",
    "\n",
    "import os\n",
    "from getpass import getpass\n",
    "\n",
    "os.environ[\"OPENAI_API_KEY\"] = getpass()"
   ]
  },
  {
   "cell_type": "code",
   "execution_count": 2,
   "metadata": {},
   "outputs": [
    {
     "data": {
      "text/plain": [
       "{'extra': {'num': 1, 'mult': 3}, 'modified': 2}"
      ]
     },
     "execution_count": 2,
     "metadata": {},
     "output_type": "execute_result"
    }
   ],
   "source": [
    "from langchain_core.runnables import RunnableParallel, RunnablePassthrough\n",
    "\n",
    "runnable = RunnableParallel(\n",
    "    extra=RunnablePassthrough.assign(mult=lambda x: x[\"num\"] * 3),\n",
    "    modified=lambda x: x[\"num\"] + 1,\n",
    ")\n",
    "\n",
    "runnable.invoke({\"num\": 1})"
   ]
  },
  {
   "cell_type": "markdown",
   "metadata": {},
   "source": [
    "Let's break down what's happening here.\n",
    "\n",
    "- The input to the chain is `{\"num\": 1}`. This is passed into a `RunnableParallel`, which invokes the runnables it is passed in parallel with that input.\n",
    "- The value under the `extra` key is invoked. `RunnablePassthrough.assign()` keeps the original keys in the input dict (`{\"num\": 1}`), and assigns a new key called `mult`. The value is `lambda x: x[\"num\"] * 3)`, which is `3`. Thus, the result is `{\"num\": 1, \"mult\": 3}`.\n",
    "- `{\"num\": 1, \"mult\": 3}` is returned to the `RunnableParallel` call, and is set as the value to the key `extra`.\n",
    "- At the same time, the `modified` key is called. The result is `2`, since the lambda extracts a key called `\"num\"` from its input and adds one.\n",
    "\n",
    "Thus, the result is `{'extra': {'num': 1, 'mult': 3}, 'modified': 2}`.\n",
    "\n",
    "## Streaming\n",
    "\n",
    "One convenient feature of this method is that it allows values to pass through as soon as they are available. To show this off, we'll use `RunnablePassthrough.assign()` to immediately return source docs in a retrieval chain:"
   ]
  },
  {
   "cell_type": "code",
   "execution_count": 3,
   "metadata": {},
   "outputs": [
    {
     "name": "stdout",
     "output_type": "stream",
     "text": [
      "{'question': 'where did harrison work?'}\n",
      "{'context': [Document(page_content='harrison worked at kensho')]}\n",
      "{'output': ''}\n",
      "{'output': 'H'}\n",
      "{'output': 'arrison'}\n",
      "{'output': ' worked'}\n",
      "{'output': ' at'}\n",
      "{'output': ' Kens'}\n",
      "{'output': 'ho'}\n",
      "{'output': '.'}\n",
      "{'output': ''}\n"
     ]
    }
   ],
   "source": [
    "from langchain_community.vectorstores import FAISS\n",
    "from langchain_core.output_parsers import StrOutputParser\n",
    "from langchain_core.prompts import ChatPromptTemplate\n",
    "from langchain_core.runnables import RunnablePassthrough\n",
    "from langchain_openai import ChatOpenAI, OpenAIEmbeddings\n",
    "\n",
    "vectorstore = FAISS.from_texts(\n",
    "    [\"harrison worked at kensho\"], embedding=OpenAIEmbeddings()\n",
    ")\n",
    "retriever = vectorstore.as_retriever()\n",
    "template = \"\"\"Answer the question based only on the following context:\n",
    "{context}\n",
    "\n",
    "Question: {question}\n",
    "\"\"\"\n",
    "prompt = ChatPromptTemplate.from_template(template)\n",
    "model = ChatOpenAI()\n",
    "\n",
    "generation_chain = prompt | model | StrOutputParser()\n",
    "\n",
    "retrieval_chain = {\n",
    "    \"context\": retriever,\n",
    "    \"question\": RunnablePassthrough(),\n",
    "} | RunnablePassthrough.assign(output=generation_chain)\n",
    "\n",
    "stream = retrieval_chain.stream(\"where did harrison work?\")\n",
    "\n",
    "for chunk in stream:\n",
    "    print(chunk)"
   ]
  },
  {
   "cell_type": "markdown",
   "metadata": {},
   "source": [
    "We can see that the first chunk contains the original `\"question\"` since that is immediately available. The second chunk contains `\"context\"` since the retriever finishes second. Finally, the output from the `generation_chain` streams in chunks as soon as it is available.\n",
    "\n",
    "## Next steps\n",
    "\n",
    "Now you've learned how to pass data through your chains to help to help format the data flowing through your chains.\n",
    "\n",
    "To learn more, see the other how-to guides on runnables in this section."
   ]
  },
  {
   "cell_type": "markdown",
   "metadata": {},
   "source": []
  }
 ],
 "metadata": {
  "kernelspec": {
   "display_name": "Python 3 (ipykernel)",
   "language": "python",
   "name": "python3"
  },
  "language_info": {
   "codemirror_mode": {
    "name": "ipython",
    "version": 3
   },
   "file_extension": ".py",
   "mimetype": "text/x-python",
   "name": "python",
   "nbconvert_exporter": "python",
   "pygments_lexer": "ipython3",
   "version": "3.9.1"
  }
 },
 "nbformat": 4,
 "nbformat_minor": 4
>>>>>>> 99f9a664
}<|MERGE_RESOLUTION|>--- conflicted
+++ resolved
@@ -1,5 +1,4 @@
 {
-<<<<<<< HEAD
     "cells": [
         {
             "cell_type": "markdown",
@@ -171,195 +170,4 @@
     },
     "nbformat": 4,
     "nbformat_minor": 4
-=======
- "cells": [
-  {
-   "cell_type": "raw",
-   "metadata": {},
-   "source": [
-    "---\n",
-    "sidebar_position: 6\n",
-    "keywords: [RunnablePassthrough, assign, LCEL]\n",
-    "---"
-   ]
-  },
-  {
-   "cell_type": "markdown",
-   "metadata": {},
-   "source": [
-    "# How to add values to a chain's state\n",
-    "\n",
-    ":::info Prerequisites\n",
-    "\n",
-    "This guide assumes familiarity with the following concepts:\n",
-    "- [LangChain Expression Language (LCEL)](/docs/concepts/#langchain-expression-language)\n",
-    "- [Chaining runnables](/docs/how_to/sequence/)\n",
-    "- [Calling runnables in parallel](/docs/how_to/parallel/)\n",
-    "- [Custom functions](/docs/how_to/functions/)\n",
-    "- [Passing data through](/docs/how_to/passthrough)\n",
-    "\n",
-    ":::\n",
-    "\n",
-    "An alternate way of [passing data through](/docs/how_to/passthrough) steps of a chain is to leave the current values of the chain state unchanged while assigning a new value under a given key. The [`RunnablePassthrough.assign()`](https://python.langchain.com/v0.2/api_reference/core/runnables/langchain_core.runnables.passthrough.RunnablePassthrough.html#langchain_core.runnables.passthrough.RunnablePassthrough.assign) static method takes an input value and adds the extra arguments passed to the assign function.\n",
-    "\n",
-    "This is useful in the common [LangChain Expression Language](/docs/concepts/#langchain-expression-language) pattern of additively creating a dictionary to use as input to a later step.\n",
-    "\n",
-    "Here's an example:"
-   ]
-  },
-  {
-   "cell_type": "code",
-   "execution_count": null,
-   "metadata": {},
-   "outputs": [],
-   "source": [
-    "%pip install --upgrade --quiet langchain langchain-openai\n",
-    "\n",
-    "import os\n",
-    "from getpass import getpass\n",
-    "\n",
-    "os.environ[\"OPENAI_API_KEY\"] = getpass()"
-   ]
-  },
-  {
-   "cell_type": "code",
-   "execution_count": 2,
-   "metadata": {},
-   "outputs": [
-    {
-     "data": {
-      "text/plain": [
-       "{'extra': {'num': 1, 'mult': 3}, 'modified': 2}"
-      ]
-     },
-     "execution_count": 2,
-     "metadata": {},
-     "output_type": "execute_result"
-    }
-   ],
-   "source": [
-    "from langchain_core.runnables import RunnableParallel, RunnablePassthrough\n",
-    "\n",
-    "runnable = RunnableParallel(\n",
-    "    extra=RunnablePassthrough.assign(mult=lambda x: x[\"num\"] * 3),\n",
-    "    modified=lambda x: x[\"num\"] + 1,\n",
-    ")\n",
-    "\n",
-    "runnable.invoke({\"num\": 1})"
-   ]
-  },
-  {
-   "cell_type": "markdown",
-   "metadata": {},
-   "source": [
-    "Let's break down what's happening here.\n",
-    "\n",
-    "- The input to the chain is `{\"num\": 1}`. This is passed into a `RunnableParallel`, which invokes the runnables it is passed in parallel with that input.\n",
-    "- The value under the `extra` key is invoked. `RunnablePassthrough.assign()` keeps the original keys in the input dict (`{\"num\": 1}`), and assigns a new key called `mult`. The value is `lambda x: x[\"num\"] * 3)`, which is `3`. Thus, the result is `{\"num\": 1, \"mult\": 3}`.\n",
-    "- `{\"num\": 1, \"mult\": 3}` is returned to the `RunnableParallel` call, and is set as the value to the key `extra`.\n",
-    "- At the same time, the `modified` key is called. The result is `2`, since the lambda extracts a key called `\"num\"` from its input and adds one.\n",
-    "\n",
-    "Thus, the result is `{'extra': {'num': 1, 'mult': 3}, 'modified': 2}`.\n",
-    "\n",
-    "## Streaming\n",
-    "\n",
-    "One convenient feature of this method is that it allows values to pass through as soon as they are available. To show this off, we'll use `RunnablePassthrough.assign()` to immediately return source docs in a retrieval chain:"
-   ]
-  },
-  {
-   "cell_type": "code",
-   "execution_count": 3,
-   "metadata": {},
-   "outputs": [
-    {
-     "name": "stdout",
-     "output_type": "stream",
-     "text": [
-      "{'question': 'where did harrison work?'}\n",
-      "{'context': [Document(page_content='harrison worked at kensho')]}\n",
-      "{'output': ''}\n",
-      "{'output': 'H'}\n",
-      "{'output': 'arrison'}\n",
-      "{'output': ' worked'}\n",
-      "{'output': ' at'}\n",
-      "{'output': ' Kens'}\n",
-      "{'output': 'ho'}\n",
-      "{'output': '.'}\n",
-      "{'output': ''}\n"
-     ]
-    }
-   ],
-   "source": [
-    "from langchain_community.vectorstores import FAISS\n",
-    "from langchain_core.output_parsers import StrOutputParser\n",
-    "from langchain_core.prompts import ChatPromptTemplate\n",
-    "from langchain_core.runnables import RunnablePassthrough\n",
-    "from langchain_openai import ChatOpenAI, OpenAIEmbeddings\n",
-    "\n",
-    "vectorstore = FAISS.from_texts(\n",
-    "    [\"harrison worked at kensho\"], embedding=OpenAIEmbeddings()\n",
-    ")\n",
-    "retriever = vectorstore.as_retriever()\n",
-    "template = \"\"\"Answer the question based only on the following context:\n",
-    "{context}\n",
-    "\n",
-    "Question: {question}\n",
-    "\"\"\"\n",
-    "prompt = ChatPromptTemplate.from_template(template)\n",
-    "model = ChatOpenAI()\n",
-    "\n",
-    "generation_chain = prompt | model | StrOutputParser()\n",
-    "\n",
-    "retrieval_chain = {\n",
-    "    \"context\": retriever,\n",
-    "    \"question\": RunnablePassthrough(),\n",
-    "} | RunnablePassthrough.assign(output=generation_chain)\n",
-    "\n",
-    "stream = retrieval_chain.stream(\"where did harrison work?\")\n",
-    "\n",
-    "for chunk in stream:\n",
-    "    print(chunk)"
-   ]
-  },
-  {
-   "cell_type": "markdown",
-   "metadata": {},
-   "source": [
-    "We can see that the first chunk contains the original `\"question\"` since that is immediately available. The second chunk contains `\"context\"` since the retriever finishes second. Finally, the output from the `generation_chain` streams in chunks as soon as it is available.\n",
-    "\n",
-    "## Next steps\n",
-    "\n",
-    "Now you've learned how to pass data through your chains to help to help format the data flowing through your chains.\n",
-    "\n",
-    "To learn more, see the other how-to guides on runnables in this section."
-   ]
-  },
-  {
-   "cell_type": "markdown",
-   "metadata": {},
-   "source": []
-  }
- ],
- "metadata": {
-  "kernelspec": {
-   "display_name": "Python 3 (ipykernel)",
-   "language": "python",
-   "name": "python3"
-  },
-  "language_info": {
-   "codemirror_mode": {
-    "name": "ipython",
-    "version": 3
-   },
-   "file_extension": ".py",
-   "mimetype": "text/x-python",
-   "name": "python",
-   "nbconvert_exporter": "python",
-   "pygments_lexer": "ipython3",
-   "version": "3.9.1"
-  }
- },
- "nbformat": 4,
- "nbformat_minor": 4
->>>>>>> 99f9a664
 }