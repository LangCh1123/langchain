# Conceptual Guide

## Overview

In this guide, you'll find explanations of the key concepts, providing a deeper understanding of core principles.

We recommend that you go through at least one of the [Tutorials](/docs/tutorials) before diving into the conceptual guide. This will help you understand the context and practical applications of the concepts discussed here.

The conceptual guide will not cover step-by-step instructions or specific implementation details — those are found in the [How-To Guides](/docs/how_to/) and [Tutorials](/docs/tutorials) sections. For detailed reference material, please visit the [API Reference](https://python.langchain.com/api_reference/).


## High Level

- **[Why LangChain?](/docs/concepts/why_langchain)**: Why LangChain is the best choice for building AI applications.
- **[Architecture](/docs/concepts/architecture)**: Overview of how packages are organized in the LangChain ecosystem.

## Concepts

- **[Chat models](/docs/concepts/chat_models)**: LLMs exposed via a chat interface which process sequences of messages as input and output a message.
- **[Messages](/docs/concepts/messages)**: Messages are the unit of communication in modern LLMs, used to represent input and output of a chat model, as well as any additional context or metadata that may be associated with the conversation.
- **[Chat history](/docs/concepts/chat_history)**: Chat history is a record of the conversation between the user and the chat model, used to maintain context and state throughout the conversation.
- **[Tools](/docs/concepts/tools)**: The tool abstraction in LangChain associates a Python function** with a schema defining the function's name, description, and input.
- **[Tool calling](/docs/concepts/tool_calling)**: Tool calling is a special type of chat model API that allows you to pass tool schemas to a model and get back invocations of those tools.
- **[Structured output](/docs/concepts/structured_outputs)**: A technique to make the chat model respond in a structured format, such as JSON that's matching a specified schema.
- **[Memory](https://langchain-ai.github.io/langgraph/concepts/memory/)**: Persisting information from conversations, so it can be used in future conversations.
- **[Multimodality](/docs/concepts/multimodality)**: The ability to work with data that comes in different forms, such as text, audio, images, and video.
- **[Tokens](/docs/concepts/tokens)**: Modern large language models (LLMs) are typically based on a transformer architecture that processes a sequence of units known as tokens.
- **[Runnable interface](/docs/concepts/runnables)**: A standard Runnable interface implemented across many in LangChain components.
- **[LangChain Expression Language (LCEL)](/docs/concepts/lcel)**: A declarative approach to building pipelines with LangChain components. LCEL servers as a simple orchestration language for LangChain.
- **[Document loaders](/docs/concepts/document_loaders)**: Components that help loading documents from various sources.
- **[Retrieval](/docs/concepts/retrieval)**: Information retrieval systems can retrieve structured or unstructured data from a datasource in response to a query.
- **[Text splitters](/docs/concepts/text_splitters)**: Use to split long content into smaller more manageable chunks.
- **[Embedding models](/docs/concepts/embedding_models)**: Embedding models are models that can represent data in a vector space.
- **[Vector stores](/docs/concepts/vectorstores)**: A datastore that can store embeddings and associated data and supports efficient vector search.
- **[Retriever](/docs/concepts/retrievers)**: A retriever is a component that retrieves relevant documents from a knowledge base in response to a query.
- **[Retrieval Augmented Generation (RAG)](/docs/concepts/rag)**: A technique that enhances language models by combining them with external knowledge bases.
- **[Agents](/docs/concepts/agents)**: Use a [language model](/docs/concepts/chat_models) to choose a sequence of actions to take. Agents can interact with external resources via [tools](/docs/concepts/tools).
- **[Prompt templates](/docs/concepts/prompt_templates)**: Used to define reusable structures for generating prompts dynamically, allowing for variables or placeholders to be filled in when needed. This is particularly useful with [LCEL](/docs/concepts/lcel) or when prompts need to be stored and retrieved from a database for repeated use.
- **[Async programming with LangChain](/docs/concepts/async)**: Guidelines about programming with LangChain in an asynchronous context.
- **[Callbacks](/docs/concepts/callbacks)**: Callbacks are used to stream outputs from LLMs in LangChain, observe the progress of an LLM application, and more.
- **[Output parsers](/docs/concepts/output_parsers)**: Components that take the output of a model and transform it into a more suitable format for downstream tasks. Output parsers were primarily useful prior to the general availability of [chat models](/docs/concepts/chat_models) that natively support [tool calling](/docs/concepts/tool_calling) and [structured outputs](/docs/concepts/structured_outputs).
- **[Few shot prompting](/docs/concepts/few_shot_prompting)**: Few-shot prompting is a technique used improve the performance of language models by providing them with a few examples of the task they are expected to perform.
<<<<<<< HEAD
- **[Example selectors](/docs/concepts/example_selectors)**: Example selectors are used to select examples from a dataset based on a given input. They can be used to select examples randomly, by semantic similarity, or based on some other constraints. Example selectors are used in few-shot prompting to select examples for a prompt.
=======
- **[Example Selectors](/docs/concepts/example_selectors)**: Example selectors are used to select examples from a dataset based on a given input. They can be used to select examples randomly, by semantic similarity, or based on some other constraints. Example selectors are used in few-shot prompting to select examples for a prompt.
- **[Tracing](/docs/concepts/tracing)**: Tracing is the process of recording the steps that an application takes to go from input to output. Tracing is essential for debugging and diagnosing issues in complex applications. For more information on tracing in LangChain, see the [LangSmith documentation](https://docs.smith.langchain.com/concepts/tracing).
- **[Evaluation](/docs/concepts/evaluation)**: Evaluation is the process of assessing the performance and effectiveness of your LLM-powered applications. It involves testing the model's responses against a set of predefined criteria or benchmarks to ensure it meets the desired quality standards and fulfills the intended purpose. This process is vital for building reliable applications. For more information on evaluation in LangChain, see the [LangSmith documentation](https://docs.smith.langchain.com/concepts/evaluation).
>>>>>>> 66ebd786

## Glossary

- **[AIMessageChunk](/docs/concepts/messages#aimessagechunk)**: A partial response from an AI message. Used when streaming responses from a chat model.
- **[AIMessage](/docs/concepts/messages#aimessage)**: Represents a complete response from an AI model.
- **[astream_events](/docs/concepts/chat_models#key-methods)**: Stream granular information from [LCEL](/docs/concepts/lcel) chains.
- **[BaseTool](/docs/concepts/tools#basetool)**: The base class for all tools in LangChain.
- **[batch](/docs/concepts/runnables)**: Use to execute a runnable with batch inputs a Runnable.
- **[bind_tools](/docs/concepts/chat_models#bind-tools)**: Allows models to interact with tools.
- **[Caching](/docs/concepts/chat_models#caching)**: Storing results to avoid redundant calls to a chat model.
- **[Chat Models](/docs/concepts/multimodality#chat-models)**: Chat models that handle multiple data modalities.
- **[Configurable Runnables](/docs/concepts/runnables#configurable-Runnables)**: Creating configurable Runnables.
- **[Context window](/docs/concepts/chat_models#context-window)**: The maximum size of input a chat model can process.
- **[Conversation patterns](/docs/concepts/chat_history#conversation-patterns)**: Common patterns in chat interactions.
- **[Document](https://python.langchain.com/api_reference/core/documents/langchain_core.documents.base.Document.html)**: LangChain's representation of a document.
- **[Embedding models](/docs/concepts/multimodality#embedding-models)**: Models that generate vector embeddings for various data types.
- **[HumanMessage](/docs/concepts/messages#humanmessage)**: Represents a message from a human user.
- **[InjectedState](/docs/concepts/tools#injectedstate)**: A state injected into a tool function.
- **[InjectedStore](/docs/concepts/tools#injectedstore)**: A store that can be injected into a tool for data persistence.
- **[InjectedToolArg](/docs/concepts/tools#injectedtoolarg)**: Mechanism to inject arguments into tool functions.
- **[input and output types](/docs/concepts/runnables#input-and-output-types)**: Types used for input and output in Runnables.
- **[invoke](/docs/concepts/runnables)**: A standard method to invoke a Runnable.
- **[JSON mode](/docs/concepts/structured_outputs#json-mode)**: Returning responses in JSON format.
- **[langchain-community](/docs/concepts/architecture#langchain-community)**: Community-driven components for LangChain.
- **[langchain-core](/docs/concepts/architecture#langchain-core)**: Core langchain package. Includes base interfaces and in-memory implementations.
- **[langchain](/docs/concepts/architecture#langchain)**: A package for higher level components (e.g., some pre-built chains).
- **[langgraph](/docs/concepts/architecture#langgraph)**: Powerful orchestration layer for LangChain. Use to build complex pipelines and workflows.
- **[langserve](/docs/concepts/architecture#langserve)**: Use to deploy LangChain Runnables as REST endpoints. Uses FastAPI. Works primarily for LangChain Runnables, does not currently integrate with LangGraph.
- **[Managing chat history](/docs/concepts/chat_history#managing-chat-history)**: Techniques to maintain and manage the chat history.
- **[Multimodality](/docs/concepts/chat_models#multimodality)**: Capability to process different types of data like text, audio, and images.
- **[OpenAI format](/docs/concepts/messages#openai-format)**: OpenAI's message format for chat models.
- **[Partner packages](/docs/concepts/architecture#partner-packages)**: Third-party packages that integrate with LangChain.
- **[Propagation of RunnableConfig](/docs/concepts/runnables#propagation-runnableconfig)**: Propagating configuration through Runnables. Read if working with python 3.9, 3.10 and async.
- **[rate-limiting](/docs/concepts/chat_models#rate-limiting)**: Client side rate limiting for chat models.
- **[RemoveMessage](/docs/concepts/messages#remove-message)**: An abstraction used to remove a message from chat history, used primarily in LangGraph.
- **[role](/docs/concepts/messages#role)**: Represents the role (e.g., user, assistant) of a chat message.
- **[RunnableConfig](/docs/concepts/runnables#runnableconfig)**: Use to pass run time information to Runnables (e.g., `run_name`, `run_id`, `tags`, `metadata`, `max_concurrency`, `recursion_limit`, `configurable`).
- **[Standard parameters for chat models](/docs/concepts/chat_models#standard-parameters)**: Parameters such as API key, `temperature`, and `max_tokens`,
- **[stream](/docs/concepts/streaming)**: Use to stream output from a Runnable or a graph.
- **[Tokenization](/docs/concepts/tokens)**: The process of converting data into tokens and vice versa.
- **[Tokens](/docs/concepts/tokens)**: The basic unit that a language model reads, processes, and generates.
- **[Tool artifacts](/docs/concepts/tools#tool-artifacts)**: Add artifacts to the output of a tool that will not be sent to the model, but will be available for downstream processing.
- **[Tool binding](/docs/concepts/tool_calling#tool-binding)**: Binding tools to models.
- **[@tool](/docs/concepts/tools#@tool)**: Decorator for creating tools in LangChain.
- **[Toolkits](/docs/concepts/tools#toolkits)**: A collection of tools that can be used together.
- **[ToolMessage](/docs/concepts/messages#toolmessage)**: Represents a message that contains the results of a tool execution.
- **[Vectorstores](/docs/concepts/vectorstores)**: Datastores specialized for storing and efficiently searching vector embeddings.
- **[with_structured_output](/docs/concepts/chat_models#with-structured-output)**: A helper method for chat models that natively support [tool calling](/docs/concepts/tool_calling) to get structured output matching a given schema specified via Pydantic, JSON schema or a function.
- **[with_types](/docs/concepts/runnables#with_types)**: Method to overwrite the input and output types of a runnable. Useful when working with complex LCEL chains and deploying with LangServe.<|MERGE_RESOLUTION|>--- conflicted
+++ resolved
@@ -40,13 +40,9 @@
 - **[Callbacks](/docs/concepts/callbacks)**: Callbacks are used to stream outputs from LLMs in LangChain, observe the progress of an LLM application, and more.
 - **[Output parsers](/docs/concepts/output_parsers)**: Components that take the output of a model and transform it into a more suitable format for downstream tasks. Output parsers were primarily useful prior to the general availability of [chat models](/docs/concepts/chat_models) that natively support [tool calling](/docs/concepts/tool_calling) and [structured outputs](/docs/concepts/structured_outputs).
 - **[Few shot prompting](/docs/concepts/few_shot_prompting)**: Few-shot prompting is a technique used improve the performance of language models by providing them with a few examples of the task they are expected to perform.
-<<<<<<< HEAD
 - **[Example selectors](/docs/concepts/example_selectors)**: Example selectors are used to select examples from a dataset based on a given input. They can be used to select examples randomly, by semantic similarity, or based on some other constraints. Example selectors are used in few-shot prompting to select examples for a prompt.
-=======
-- **[Example Selectors](/docs/concepts/example_selectors)**: Example selectors are used to select examples from a dataset based on a given input. They can be used to select examples randomly, by semantic similarity, or based on some other constraints. Example selectors are used in few-shot prompting to select examples for a prompt.
 - **[Tracing](/docs/concepts/tracing)**: Tracing is the process of recording the steps that an application takes to go from input to output. Tracing is essential for debugging and diagnosing issues in complex applications. For more information on tracing in LangChain, see the [LangSmith documentation](https://docs.smith.langchain.com/concepts/tracing).
 - **[Evaluation](/docs/concepts/evaluation)**: Evaluation is the process of assessing the performance and effectiveness of your LLM-powered applications. It involves testing the model's responses against a set of predefined criteria or benchmarks to ensure it meets the desired quality standards and fulfills the intended purpose. This process is vital for building reliable applications. For more information on evaluation in LangChain, see the [LangSmith documentation](https://docs.smith.langchain.com/concepts/evaluation).
->>>>>>> 66ebd786
 
 ## Glossary
 
