{
 "cells": [
  {
   "cell_type": "markdown",
   "id": "d31df93e",
   "metadata": {},
   "source": [
    "# Getting Started\n",
    "\n",
    "This notebook walks through how LangChain thinks about memory. \n",
    "\n",
    "Memory involves keeping a concept of state around throughout a user's interactions with an language model. A user's interactions with a language model are captured in the concept of ChatMessages, so this boils down to ingesting, capturing, transforming and extracting knowledge from a sequence of chat messages. There are many different ways to do this, each of which exists as its own memory type.\n",
    "\n",
    "In general, for each type of memory there are two ways to understanding using memory. These are the standalone functions which extract information from a sequence of messages, and then there is the way you can use this type of memory in a chain. \n",
    "\n",
    "Memory can return multiple pieces of information (for example, the most recent N messages and a summary of all previous messages). The returned information can either be a string or a list of messages.\n",
    "\n",
    "In this notebook, we will walk through the simplest form of memory: \"buffer\" memory, which just involves keeping a buffer of all prior messages. We will show how to use the modular utility functions here, then show how it can be used in a chain (both returning a string as well as a list of messages).\n",
    "\n",
    "## ChatMessageHistory\n",
    "One of the core utility classes underpinning most (if not all) memory modules is the `ChatMessageHistory` class. This is a super lightweight wrapper which exposes convienence methods for saving Human messages, AI messages, and then fetching them all. \n",
    "\n",
    "You may want to use this class directly if you are managing memory outside of a chain."
   ]
  },
  {
   "cell_type": "code",
   "execution_count": 1,
<<<<<<< HEAD
   "id": "87235cf1",
=======
   "id": "356e7c73",
>>>>>>> 7bec4617
   "metadata": {},
   "outputs": [],
   "source": [
    "from langchain.memory import ChatMessageHistory"
   ]
  },
  {
   "cell_type": "code",
   "execution_count": 2,
<<<<<<< HEAD
   "id": "4404d509",
=======
   "id": "54f90bd7",
>>>>>>> 7bec4617
   "metadata": {},
   "outputs": [],
   "source": [
    "history = ChatMessageHistory()"
   ]
  },
  {
   "cell_type": "code",
   "execution_count": 3,
<<<<<<< HEAD
   "id": "78c1a67b",
=======
   "id": "3884ff81",
>>>>>>> 7bec4617
   "metadata": {},
   "outputs": [],
   "source": [
    "history.add_user_message(\"hi!\")"
   ]
  },
  {
   "cell_type": "code",
   "execution_count": 4,
<<<<<<< HEAD
   "id": "525ce606",
=======
   "id": "b48d5844",
>>>>>>> 7bec4617
   "metadata": {},
   "outputs": [],
   "source": [
    "history.add_ai_message(\"whats up?\")"
   ]
  },
  {
   "cell_type": "code",
   "execution_count": 5,
<<<<<<< HEAD
   "id": "be030822",
=======
   "id": "495dcff0",
>>>>>>> 7bec4617
   "metadata": {},
   "outputs": [
    {
     "data": {
      "text/plain": [
       "[HumanMessage(content='hi!', additional_kwargs={}),\n",
       " AIMessage(content='whats up?', additional_kwargs={})]"
      ]
     },
     "execution_count": 5,
     "metadata": {},
     "output_type": "execute_result"
    }
   ],
   "source": [
    "history.messages"
   ]
  },
  {
   "cell_type": "markdown",
<<<<<<< HEAD
   "id": "2c0328fb",
=======
   "id": "46196aa3",
>>>>>>> 7bec4617
   "metadata": {},
   "source": [
    "## ConversationBufferMemory\n",
    "\n",
    "We now show how to use this simple concept in a chain. We first showcase `ConversationBufferMemory` which is just a wrapper around ChatMessageHistory that extracts the messages in a variable.\n",
    "\n",
    "We can first extract it as a string."
   ]
  },
  {
   "cell_type": "code",
   "execution_count": 7,
<<<<<<< HEAD
   "id": "a382b160",
=======
   "id": "3bac84f3",
>>>>>>> 7bec4617
   "metadata": {},
   "outputs": [],
   "source": [
    "from langchain.memory import ConversationBufferMemory"
   ]
  },
  {
   "cell_type": "code",
   "execution_count": 10,
<<<<<<< HEAD
   "id": "a280d337",
=======
   "id": "cef35e7f",
>>>>>>> 7bec4617
   "metadata": {},
   "outputs": [],
   "source": [
    "memory = ConversationBufferMemory()\n",
    "memory.chat_memory.add_user_message(\"hi!\")\n",
    "memory.chat_memory.add_ai_message(\"whats up?\")"
   ]
  },
  {
   "cell_type": "code",
   "execution_count": 12,
<<<<<<< HEAD
   "id": "1b739c0a",
=======
   "id": "2c9b39af",
>>>>>>> 7bec4617
   "metadata": {},
   "outputs": [
    {
     "data": {
      "text/plain": [
       "{'history': 'Human: hi!\\nAI: whats up?'}"
      ]
     },
     "execution_count": 12,
     "metadata": {},
     "output_type": "execute_result"
    }
   ],
   "source": [
    "memory.load_memory_variables({})"
   ]
  },
  {
   "cell_type": "markdown",
<<<<<<< HEAD
   "id": "989e9425",
=======
   "id": "567f7c16",
>>>>>>> 7bec4617
   "metadata": {},
   "source": [
    "We can also get the history as a list of messages"
   ]
  },
  {
   "cell_type": "code",
   "execution_count": 13,
<<<<<<< HEAD
   "id": "798ceb1c",
=======
   "id": "a481a415",
>>>>>>> 7bec4617
   "metadata": {},
   "outputs": [],
   "source": [
    "memory = ConversationBufferMemory(return_messages=True)\n",
    "memory.chat_memory.add_user_message(\"hi!\")\n",
    "memory.chat_memory.add_ai_message(\"whats up?\")"
   ]
  },
  {
   "cell_type": "code",
   "execution_count": 14,
<<<<<<< HEAD
   "id": "698688fd",
=======
   "id": "86a56348",
>>>>>>> 7bec4617
   "metadata": {},
   "outputs": [
    {
     "data": {
      "text/plain": [
       "{'history': [HumanMessage(content='hi!', additional_kwargs={}),\n",
       "  AIMessage(content='whats up?', additional_kwargs={})]}"
      ]
     },
     "execution_count": 14,
     "metadata": {},
     "output_type": "execute_result"
    }
   ],
   "source": [
    "memory.load_memory_variables({})"
   ]
  },
  {
   "cell_type": "markdown",
   "id": "d051c1da",
   "metadata": {},
   "source": [
<<<<<<< HEAD
    "## Using in a chain\n",
=======
>>>>>>> 7bec4617
    "Finally, let's take a look at using this in a chain (setting `verbose=True` so we can see the prompt)."
   ]
  },
  {
   "cell_type": "code",
   "execution_count": 15,
   "id": "54301321",
   "metadata": {},
   "outputs": [],
   "source": [
    "from langchain.llms import OpenAI\n",
    "from langchain.chains import ConversationChain\n",
    "\n",
    "\n",
    "llm = OpenAI(temperature=0)\n",
    "conversation = ConversationChain(\n",
    "    llm=llm, \n",
    "    verbose=True, \n",
    "    memory=ConversationBufferMemory()\n",
    ")"
   ]
  },
  {
   "cell_type": "code",
   "execution_count": 16,
   "id": "ae046bff",
   "metadata": {},
   "outputs": [
    {
     "name": "stdout",
     "output_type": "stream",
     "text": [
      "\n",
      "\n",
      "\u001b[1m> Entering new ConversationChain chain...\u001b[0m\n",
      "Prompt after formatting:\n",
      "\u001b[32;1m\u001b[1;3mThe following is a friendly conversation between a human and an AI. The AI is talkative and provides lots of specific details from its context. If the AI does not know the answer to a question, it truthfully says it does not know.\n",
      "\n",
      "Current conversation:\n",
      "\n",
      "Human: Hi there!\n",
      "AI:\u001b[0m\n",
      "\n",
      "\u001b[1m> Finished chain.\u001b[0m\n"
     ]
    },
    {
     "data": {
      "text/plain": [
       "\" Hi there! It's nice to meet you. How can I help you today?\""
      ]
     },
     "execution_count": 16,
     "metadata": {},
     "output_type": "execute_result"
    }
   ],
   "source": [
    "conversation.predict(input=\"Hi there!\")"
   ]
  },
  {
   "cell_type": "code",
   "execution_count": 17,
   "id": "d8e2a6ff",
   "metadata": {},
   "outputs": [
    {
     "name": "stdout",
     "output_type": "stream",
     "text": [
      "\n",
      "\n",
      "\u001b[1m> Entering new ConversationChain chain...\u001b[0m\n",
      "Prompt after formatting:\n",
      "\u001b[32;1m\u001b[1;3mThe following is a friendly conversation between a human and an AI. The AI is talkative and provides lots of specific details from its context. If the AI does not know the answer to a question, it truthfully says it does not know.\n",
      "\n",
      "Current conversation:\n",
      "Human: Hi there!\n",
      "AI:  Hi there! It's nice to meet you. How can I help you today?\n",
      "Human: I'm doing well! Just having a conversation with an AI.\n",
      "AI:\u001b[0m\n",
      "\n",
      "\u001b[1m> Finished chain.\u001b[0m\n"
     ]
    },
    {
     "data": {
      "text/plain": [
       "\" That's great! It's always nice to have a conversation with someone new. What would you like to talk about?\""
      ]
     },
     "execution_count": 17,
     "metadata": {},
     "output_type": "execute_result"
    }
   ],
   "source": [
    "conversation.predict(input=\"I'm doing well! Just having a conversation with an AI.\")"
   ]
  },
  {
   "cell_type": "code",
   "execution_count": 18,
   "id": "15eda316",
   "metadata": {},
   "outputs": [
    {
     "name": "stdout",
     "output_type": "stream",
     "text": [
      "\n",
      "\n",
      "\u001b[1m> Entering new ConversationChain chain...\u001b[0m\n",
      "Prompt after formatting:\n",
      "\u001b[32;1m\u001b[1;3mThe following is a friendly conversation between a human and an AI. The AI is talkative and provides lots of specific details from its context. If the AI does not know the answer to a question, it truthfully says it does not know.\n",
      "\n",
      "Current conversation:\n",
      "Human: Hi there!\n",
      "AI:  Hi there! It's nice to meet you. How can I help you today?\n",
      "Human: I'm doing well! Just having a conversation with an AI.\n",
      "AI:  That's great! It's always nice to have a conversation with someone new. What would you like to talk about?\n",
      "Human: Tell me about yourself.\n",
      "AI:\u001b[0m\n",
      "\n",
      "\u001b[1m> Finished chain.\u001b[0m\n"
     ]
    },
    {
     "data": {
      "text/plain": [
       "\" Sure! I'm an AI created to help people with their everyday tasks. I'm programmed to understand natural language and provide helpful information. I'm also constantly learning and updating my knowledge base so I can provide more accurate and helpful answers.\""
      ]
     },
     "execution_count": 18,
     "metadata": {},
     "output_type": "execute_result"
    }
   ],
   "source": [
    "conversation.predict(input=\"Tell me about yourself.\")"
   ]
  },
  {
   "cell_type": "markdown",
<<<<<<< HEAD
   "id": "7826c210",
=======
   "id": "bd0146c2",
>>>>>>> 7bec4617
   "metadata": {},
   "source": [
    "And that's it for the getting started! There are plenty of different types of memory, check out our examples to see them all"
   ]
  },
  {
   "cell_type": "code",
   "execution_count": null,
<<<<<<< HEAD
   "id": "3dd37d93",
=======
   "id": "447c138d",
>>>>>>> 7bec4617
   "metadata": {},
   "outputs": [],
   "source": []
  }
 ],
 "metadata": {
  "kernelspec": {
   "display_name": "Python 3 (ipykernel)",
   "language": "python",
   "name": "python3"
  },
  "language_info": {
   "codemirror_mode": {
    "name": "ipython",
    "version": 3
   },
   "file_extension": ".py",
   "mimetype": "text/x-python",
   "name": "python",
   "nbconvert_exporter": "python",
   "pygments_lexer": "ipython3",
   "version": "3.9.1"
  }
 },
 "nbformat": 4,
 "nbformat_minor": 5
}<|MERGE_RESOLUTION|>--- conflicted
+++ resolved
@@ -26,11 +26,7 @@
   {
    "cell_type": "code",
    "execution_count": 1,
-<<<<<<< HEAD
-   "id": "87235cf1",
-=======
    "id": "356e7c73",
->>>>>>> 7bec4617
    "metadata": {},
    "outputs": [],
    "source": [
@@ -40,11 +36,7 @@
   {
    "cell_type": "code",
    "execution_count": 2,
-<<<<<<< HEAD
-   "id": "4404d509",
-=======
    "id": "54f90bd7",
->>>>>>> 7bec4617
    "metadata": {},
    "outputs": [],
    "source": [
@@ -54,11 +46,7 @@
   {
    "cell_type": "code",
    "execution_count": 3,
-<<<<<<< HEAD
-   "id": "78c1a67b",
-=======
    "id": "3884ff81",
->>>>>>> 7bec4617
    "metadata": {},
    "outputs": [],
    "source": [
@@ -68,11 +56,7 @@
   {
    "cell_type": "code",
    "execution_count": 4,
-<<<<<<< HEAD
-   "id": "525ce606",
-=======
    "id": "b48d5844",
->>>>>>> 7bec4617
    "metadata": {},
    "outputs": [],
    "source": [
@@ -82,11 +66,7 @@
   {
    "cell_type": "code",
    "execution_count": 5,
-<<<<<<< HEAD
-   "id": "be030822",
-=======
    "id": "495dcff0",
->>>>>>> 7bec4617
    "metadata": {},
    "outputs": [
     {
@@ -107,11 +87,7 @@
   },
   {
    "cell_type": "markdown",
-<<<<<<< HEAD
-   "id": "2c0328fb",
-=======
    "id": "46196aa3",
->>>>>>> 7bec4617
    "metadata": {},
    "source": [
     "## ConversationBufferMemory\n",
@@ -124,11 +100,7 @@
   {
    "cell_type": "code",
    "execution_count": 7,
-<<<<<<< HEAD
-   "id": "a382b160",
-=======
    "id": "3bac84f3",
->>>>>>> 7bec4617
    "metadata": {},
    "outputs": [],
    "source": [
@@ -138,11 +110,7 @@
   {
    "cell_type": "code",
    "execution_count": 10,
-<<<<<<< HEAD
-   "id": "a280d337",
-=======
    "id": "cef35e7f",
->>>>>>> 7bec4617
    "metadata": {},
    "outputs": [],
    "source": [
@@ -154,11 +122,7 @@
   {
    "cell_type": "code",
    "execution_count": 12,
-<<<<<<< HEAD
-   "id": "1b739c0a",
-=======
    "id": "2c9b39af",
->>>>>>> 7bec4617
    "metadata": {},
    "outputs": [
     {
@@ -178,11 +142,7 @@
   },
   {
    "cell_type": "markdown",
-<<<<<<< HEAD
-   "id": "989e9425",
-=======
    "id": "567f7c16",
->>>>>>> 7bec4617
    "metadata": {},
    "source": [
     "We can also get the history as a list of messages"
@@ -191,11 +151,7 @@
   {
    "cell_type": "code",
    "execution_count": 13,
-<<<<<<< HEAD
-   "id": "798ceb1c",
-=======
    "id": "a481a415",
->>>>>>> 7bec4617
    "metadata": {},
    "outputs": [],
    "source": [
@@ -207,11 +163,7 @@
   {
    "cell_type": "code",
    "execution_count": 14,
-<<<<<<< HEAD
-   "id": "698688fd",
-=======
    "id": "86a56348",
->>>>>>> 7bec4617
    "metadata": {},
    "outputs": [
     {
@@ -235,10 +187,6 @@
    "id": "d051c1da",
    "metadata": {},
    "source": [
-<<<<<<< HEAD
-    "## Using in a chain\n",
-=======
->>>>>>> 7bec4617
     "Finally, let's take a look at using this in a chain (setting `verbose=True` so we can see the prompt)."
    ]
   },
@@ -384,11 +332,7 @@
   },
   {
    "cell_type": "markdown",
-<<<<<<< HEAD
-   "id": "7826c210",
-=======
    "id": "bd0146c2",
->>>>>>> 7bec4617
    "metadata": {},
    "source": [
     "And that's it for the getting started! There are plenty of different types of memory, check out our examples to see them all"
@@ -397,11 +341,7 @@
   {
    "cell_type": "code",
    "execution_count": null,
-<<<<<<< HEAD
-   "id": "3dd37d93",
-=======
    "id": "447c138d",
->>>>>>> 7bec4617
    "metadata": {},
    "outputs": [],
    "source": []
