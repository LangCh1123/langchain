{
  "cells": [
    {
      "cell_type": "markdown",
      "id": "bf920da0",
      "metadata": {},
      "source": [
        "# WebBaseLoader\n",
        "\n",
        "This covers how to use `WebBaseLoader` to load all text from `HTML` webpages into a document format that we can use downstream. For more custom logic for loading webpages look at some child class examples such as `IMSDbLoader`, `AZLyricsLoader`, and `CollegeConfidentialLoader`"
      ]
    },
    {
      "cell_type": "code",
      "execution_count": 1,
      "id": "00b6de21",
      "metadata": {},
      "outputs": [],
      "source": [
        "from langchain.document_loaders import WebBaseLoader"
      ]
    },
    {
      "cell_type": "code",
      "execution_count": 2,
      "id": "0231df35",
      "metadata": {},
      "outputs": [],
      "source": [
        "loader = WebBaseLoader(\"https://www.espn.com/\")"
      ]
    },
    {
      "cell_type": "markdown",
      "id": "c162b300-5f4b-4e37-bab3-17f590fc07cc",
      "metadata": {},
      "source": [
        "To bypass SSL verification errors during fetching, you can set the \"verify\" option:\n",
        "\n",
        "loader.requests_kwargs = {'verify':False}"
      ]
    },
    {
      "cell_type": "code",
      "execution_count": 3,
      "id": "f06bdc4e",
      "metadata": {},
      "outputs": [],
      "source": [
        "data = loader.load()"
      ]
    },
    {
      "cell_type": "code",
      "execution_count": 4,
      "id": "a390d79f",
      "metadata": {},
      "outputs": [
        {
          "data": {
            "text/plain": [
              "[Document(page_content=\"\\n\\n\\n\\n\\n\\n\\n\\n\\nESPN - Serving Sports Fans. Anytime. Anywhere.\\n\\n\\n\\n\\n\\n\\n\\n\\n\\n\\n\\n\\n\\n\\n\\n\\n\\n\\n\\n\\n\\n\\n\\n\\n\\n\\n\\n\\n\\n\\n\\n\\n\\n\\n\\n\\n\\n\\n\\n\\n\\n\\n\\n\\n\\n\\n\\n\\n\\n\\n\\n\\n\\n\\n\\n\\n\\n\\n\\n\\n\\n\\n\\n\\n\\n\\n\\n\\n\\n\\n\\n\\n\\n\\n\\n\\n\\n\\n\\n\\n\\n\\n\\n\\n\\n\\n\\n\\n\\n\\n\\n\\n\\n        Skip to main content\\n    \\n\\n        Skip to navigation\\n    \\n\\n\\n\\n\\n\\n\\n\\n\\n\\n\\n\\n\\n\\n\\n\\n\\n\\n\\n\\n\\n\\n\\n\\n\\n\\n\\n\\n\\n\\n\\n\\n\\n\\n<\\n\\n>\\n\\n\\n\\n\\n\\n\\n\\n\\n\\nMenuESPN\\n\\n\\nSearch\\n\\n\\n\\nscores\\n\\n\\n\\nNFLNBANCAAMNCAAWNHLSoccer\u2026MLBNCAAFGolfTennisSports BettingBoxingCFLNCAACricketF1HorseLLWSMMANASCARNBA G LeagueOlympic SportsRacingRN BBRN FBRugbyWNBAWorld Baseball ClassicWWEX GamesXFLMore ESPNFantasyListenWatchESPN+\\n\\n\\n\\n\\n\\n\\n\\n\\n\\n\\n\\n\\n\\n\\n\\n  \\n\\nSUBSCRIBE NOW\\n\\n\\n\\n\\n\\nNHL: Select Games\\n\\n\\n\\n\\n\\n\\n\\nXFL\\n\\n\\n\\n\\n\\n\\n\\nMLB: Select Games\\n\\n\\n\\n\\n\\n\\n\\nNCAA Baseball\\n\\n\\n\\n\\n\\n\\n\\nNCAA Softball\\n\\n\\n\\n\\n\\n\\n\\nCricket: Select Matches\\n\\n\\n\\n\\n\\n\\n\\nMel Kiper's NFL Mock Draft 3.0\\n\\n\\nQuick Links\\n\\n\\n\\n\\nMen's Tournament Challenge\\n\\n\\n\\n\\n\\n\\n\\nWomen's Tournament Challenge\\n\\n\\n\\n\\n\\n\\n\\nNFL Draft Order\\n\\n\\n\\n\\n\\n\\n\\nHow To Watch NHL Games\\n\\n\\n\\n\\n\\n\\n\\nFantasy Baseball: Sign Up\\n\\n\\n\\n\\n\\n\\n\\nHow To Watch PGA TOUR\\n\\n\\n\\n\\n\\n\\nFavorites\\n\\n\\n\\n\\n\\n\\n      Manage Favorites\\n      \\n\\n\\n\\nCustomize ESPNSign UpLog InESPN Sites\\n\\n\\n\\n\\nESPN Deportes\\n\\n\\n\\n\\n\\n\\n\\nAndscape\\n\\n\\n\\n\\n\\n\\n\\nespnW\\n\\n\\n\\n\\n\\n\\n\\nESPNFC\\n\\n\\n\\n\\n\\n\\n\\nX Games\\n\\n\\n\\n\\n\\n\\n\\nSEC Network\\n\\n\\nESPN Apps\\n\\n\\n\\n\\nESPN\\n\\n\\n\\n\\n\\n\\n\\nESPN Fantasy\\n\\n\\nFollow ESPN\\n\\n\\n\\n\\nFacebook\\n\\n\\n\\n\\n\\n\\n\\nTwitter\\n\\n\\n\\n\\n\\n\\n\\nInstagram\\n\\n\\n\\n\\n\\n\\n\\nSnapchat\\n\\n\\n\\n\\n\\n\\n\\nYouTube\\n\\n\\n\\n\\n\\n\\n\\nThe ESPN Daily Podcast\\n\\n\\nAre you ready for Opening Day? Here's your guide to MLB's offseason chaosWait, Jacob deGrom is on the Rangers now? Xander Bogaerts and Trea Turner signed where? And what about Carlos Correa? Yeah, you're going to need to read up before Opening Day.12hESPNIllustration by ESPNEverything you missed in the MLB offseason3h2:33World Series odds, win totals, props for every teamPlay fantasy baseball for free!TOP HEADLINESQB Jackson has requested trade from RavensSources: Texas hiring Terry as full-time coachJets GM: No rush on Rodgers; Lamar not optionLove to leave North Carolina, enter transfer portalBelichick to angsty Pats fans: See last 25 yearsEmbiid out, Harden due back vs. Jokic, NuggetsLynch: Purdy 'earned the right' to start for NinersMan Utd, Wrexham plan July friendly in San DiegoOn paper, Padres overtake DodgersLAMAR WANTS OUT OF BALTIMOREMarcus Spears identifies the two teams that need Lamar Jackson the most8h2:00Would Lamar sit out? Will Ravens draft a QB? Jackson trade request insightsLamar Jackson has asked Baltimore to trade him, but Ravens coach John Harbaugh hopes the QB will be back.3hJamison HensleyBallard, Colts will consider trading for QB JacksonJackson to Indy? Washington? Barnwell ranks the QB's trade fitsSNYDER'S TUMULTUOUS 24-YEAR RUNHow Washington\u2019s NFL franchise sank on and off the field under owner Dan SnyderSnyder purchased one of the NFL's marquee franchises in 1999. Twenty-four years later, and with the team up for sale, he leaves a legacy of on-field futility and off-field scandal.13hJohn KeimESPNIOWA STAR STEPS UP AGAINJ-Will: Caitlin Clark is the biggest brand in college sports right now8h0:47'The better the opponent, the better she plays': Clark draws comparisons to TaurasiCaitlin Clark's performance on Sunday had longtime observers going back decades to find comparisons.16hKevin PeltonWOMEN'S ELITE EIGHT SCOREBOARDMONDAY'S GAMESCheck your bracket!NBA DRAFTHow top prospects fared on the road to the Final FourThe 2023 NCAA tournament is down to four teams, and ESPN's Jonathan Givony recaps the players who saw their NBA draft stock change.11hJonathan GivonyAndy Lyons/Getty ImagesTALKING BASKETBALLWhy AD needs to be more assertive with LeBron on the court10h1:33Why Perk won't blame Kyrie for Mavs' woes8h1:48WHERE EVERY TEAM STANDSNew NFL Power Rankings: Post-free-agency 1-32 poll, plus underrated offseason movesThe free agent frenzy has come and gone. Which teams have improved their 2023 outlook, and which teams have taken a hit?12hNFL Nation reportersIllustration by ESPNTHE BUCK STOPS WITH BELICHICKBruschi: Fair to criticize Bill Belichick for Patriots' struggles10h1:27 Top HeadlinesQB Jackson has requested trade from RavensSources: Texas hiring Terry as full-time coachJets GM: No rush on Rodgers; Lamar not optionLove to leave North Carolina, enter transfer portalBelichick to angsty Pats fans: See last 25 yearsEmbiid out, Harden due back vs. Jokic, NuggetsLynch: Purdy 'earned the right' to start for NinersMan Utd, Wrexham plan July friendly in San DiegoOn paper, Padres overtake DodgersFavorites FantasyManage FavoritesFantasy HomeCustomize ESPNSign UpLog InMarch Madness LiveESPNMarch Madness LiveWatch every men's NCAA tournament game live! ICYMI1:42Austin Peay's coach, pitcher and catcher all ejected after retaliation pitchAustin Peay's pitcher, catcher and coach were all ejected after a pitch was thrown at Liberty's Nathan Keeter, who earlier in the game hit a home run and celebrated while running down the third-base line. Men's Tournament ChallengeIllustration by ESPNMen's Tournament ChallengeCheck your bracket(s) in the 2023 Men's Tournament Challenge, which you can follow throughout the Big Dance. Women's Tournament ChallengeIllustration by ESPNWomen's Tournament ChallengeCheck your bracket(s) in the 2023 Women's Tournament Challenge, which you can follow throughout the Big Dance. Best of ESPN+AP Photo/Lynne SladkyFantasy Baseball ESPN+ Cheat Sheet: Sleepers, busts, rookies and closersYou've read their names all preseason long, it'd be a shame to forget them on draft day. The ESPN+ Cheat Sheet is one way to make sure that doesn't happen.Steph Chambers/Getty ImagesPassan's 2023 MLB season preview: Bold predictions and moreOpening Day is just over a week away -- and Jeff Passan has everything you need to know covered from every possible angle.Photo by Bob Kupbens/Icon Sportswire2023 NFL free agency: Best team fits for unsigned playersWhere could Ezekiel Elliott land? Let's match remaining free agents to teams and find fits for two trade candidates.Illustration by ESPN2023 NFL mock draft: Mel Kiper's first-round pick predictionsMel Kiper Jr. makes his predictions for Round 1 of the NFL draft, including projecting a trade in the top five. Trending NowAnne-Marie Sorvin-USA TODAY SBoston Bruins record tracker: Wins, points, milestonesThe B's are on pace for NHL records in wins and points, along with some individual superlatives as well. Follow along here with our updated tracker.Mandatory Credit: William Purnell-USA TODAY Sports2023 NFL full draft order: AFC, NFC team picks for all roundsStarting with the Carolina Panthers at No. 1 overall, here's the entire 2023 NFL draft broken down round by round. How to Watch on ESPN+Gregory Fisher/Icon Sportswire2023 NCAA men's hockey: Results, bracket, how to watchThe matchups in Tampa promise to be thrillers, featuring plenty of star power, high-octane offense and stellar defense.(AP Photo/Koji Sasahara, File)How to watch the PGA Tour, Masters, PGA Championship and FedEx Cup playoffs on ESPN, ESPN+Here's everything you need to know about how to watch the PGA Tour, Masters, PGA Championship and FedEx Cup playoffs on ESPN and ESPN+.Hailie Lynch/XFLHow to watch the XFL: 2023 schedule, teams, players, news, moreEvery XFL game will be streamed on ESPN+. Find out when and where else you can watch the eight teams compete. Sign up to play the #1 Fantasy Baseball GameReactivate A LeagueCreate A LeagueJoin a Public LeaguePractice With a Mock DraftSports BettingAP Photo/Mike KropfMarch Madness betting 2023: Bracket odds, lines, tips, moreThe 2023 NCAA tournament brackets have finally been released, and we have everything you need to know to make a bet on all of the March Madness games. Sign up to play the #1 Fantasy game!Create A LeagueJoin Public LeagueReactivateMock Draft Now\\n\\nESPN+\\n\\n\\n\\n\\nNHL: Select Games\\n\\n\\n\\n\\n\\n\\n\\nXFL\\n\\n\\n\\n\\n\\n\\n\\nMLB: Select Games\\n\\n\\n\\n\\n\\n\\n\\nNCAA Baseball\\n\\n\\n\\n\\n\\n\\n\\nNCAA Softball\\n\\n\\n\\n\\n\\n\\n\\nCricket: Select Matches\\n\\n\\n\\n\\n\\n\\n\\nMel Kiper's NFL Mock Draft 3.0\\n\\n\\nQuick Links\\n\\n\\n\\n\\nMen's Tournament Challenge\\n\\n\\n\\n\\n\\n\\n\\nWomen's Tournament Challenge\\n\\n\\n\\n\\n\\n\\n\\nNFL Draft Order\\n\\n\\n\\n\\n\\n\\n\\nHow To Watch NHL Games\\n\\n\\n\\n\\n\\n\\n\\nFantasy Baseball: Sign Up\\n\\n\\n\\n\\n\\n\\n\\nHow To Watch PGA TOUR\\n\\n\\nESPN Sites\\n\\n\\n\\n\\nESPN Deportes\\n\\n\\n\\n\\n\\n\\n\\nAndscape\\n\\n\\n\\n\\n\\n\\n\\nespnW\\n\\n\\n\\n\\n\\n\\n\\nESPNFC\\n\\n\\n\\n\\n\\n\\n\\nX Games\\n\\n\\n\\n\\n\\n\\n\\nSEC Network\\n\\n\\nESPN Apps\\n\\n\\n\\n\\nESPN\\n\\n\\n\\n\\n\\n\\n\\nESPN Fantasy\\n\\n\\nFollow ESPN\\n\\n\\n\\n\\nFacebook\\n\\n\\n\\n\\n\\n\\n\\nTwitter\\n\\n\\n\\n\\n\\n\\n\\nInstagram\\n\\n\\n\\n\\n\\n\\n\\nSnapchat\\n\\n\\n\\n\\n\\n\\n\\nYouTube\\n\\n\\n\\n\\n\\n\\n\\nThe ESPN Daily Podcast\\n\\n\\nTerms of UsePrivacy PolicyYour US State Privacy RightsChildren's Online Privacy PolicyInterest-Based AdsAbout Nielsen MeasurementDo Not Sell or Share My Personal InformationContact UsDisney Ad Sales SiteWork for ESPNCopyright: \u00a9 ESPN Enterprises, Inc. All rights reserved.\\n\\n\\n\\n\\n\\n\\n\\n\\n\\n\\n\\n\\n\\n\\n\\n\\n\\n\\n\", lookup_str='', metadata={'source': 'https://www.espn.com/'}, lookup_index=0)]"
            ]
          },
          "execution_count": 4,
          "metadata": {},
          "output_type": "execute_result"
        }
      ],
      "source": [
        "data"
      ]
    },
    {
      "cell_type": "code",
      "execution_count": 11,
      "id": "878179f7",
      "metadata": {},
      "outputs": [],
      "source": [
        "\"\"\"\n",
        "# Use this piece of code for testing new custom BeautifulSoup parsers\n",
        "\n",
        "import requests\n",
        "from bs4 import BeautifulSoup\n",
        "\n",
        "html_doc = requests.get(\"{INSERT_NEW_URL_HERE}\")\n",
        "soup = BeautifulSoup(html_doc.text, 'html.parser')\n",
        "\n",
        "# Beautiful soup logic to be exported to langchain.document_loaders.webpage.py\n",
        "# Example: transcript = soup.select_one(\"td[class='scrtext']\").text\n",
        "# BS4 documentation can be found here: https://www.crummy.com/software/BeautifulSoup/bs4/doc/\n",
        "\n",
        "\"\"\";"
      ]
    },
    {
      "cell_type": "markdown",
      "id": "150988e6",
      "metadata": {},
      "source": [
        "## Loading multiple webpages\n",
        "\n",
        "You can also load multiple webpages at once by passing in a list of urls to the loader. This will return a list of documents in the same order as the urls passed in."
      ]
    },
    {
      "cell_type": "code",
      "execution_count": 4,
      "id": "e25bbd3b",
      "metadata": {},
      "outputs": [
        {
          "data": {
            "text/plain": [
              "[Document(page_content=\"\\n\\n\\n\\n\\n\\n\\n\\n\\nESPN - Serving Sports Fans. Anytime. Anywhere.\\n\\n\\n\\n\\n\\n\\n\\n\\n\\n\\n\\n\\n\\n\\n\\n\\n\\n\\n\\n\\n\\n\\n\\n\\n\\n\\n\\n\\n\\n\\n\\n\\n\\n\\n\\n\\n\\n\\n\\n\\n\\n\\n\\n\\n\\n\\n\\n\\n\\n\\n\\n\\n\\n\\n\\n\\n\\n\\n\\n\\n\\n\\n\\n\\n\\n\\n\\n\\n\\n\\n\\n\\n\\n\\n\\n\\n\\n\\n\\n\\n\\n\\n\\n\\n\\n\\n\\n\\n\\n\\n\\n\\n\\n        Skip to main content\\n    \\n\\n        Skip to navigation\\n    \\n\\n\\n\\n\\n\\n\\n\\n\\n\\n\\n\\n\\n\\n\\n\\n\\n\\n\\n\\n\\n\\n\\n\\n\\n\\n\\n\\n\\n\\n\\n\\n\\n\\n<\\n\\n>\\n\\n\\n\\n\\n\\n\\n\\n\\n\\nMenuESPN\\n\\n\\nSearch\\n\\n\\n\\nscores\\n\\n\\n\\nNFLNBANCAAMNCAAWNHLSoccer\u2026MLBNCAAFGolfTennisSports BettingBoxingCFLNCAACricketF1HorseLLWSMMANASCARNBA G LeagueOlympic SportsRacingRN BBRN FBRugbyWNBAWorld Baseball ClassicWWEX GamesXFLMore ESPNFantasyListenWatchESPN+\\n\\n\\n\\n\\n\\n\\n\\n\\n\\n\\n\\n\\n\\n\\n\\n  \\n\\nSUBSCRIBE NOW\\n\\n\\n\\n\\n\\nNHL: Select Games\\n\\n\\n\\n\\n\\n\\n\\nXFL\\n\\n\\n\\n\\n\\n\\n\\nMLB: Select Games\\n\\n\\n\\n\\n\\n\\n\\nNCAA Baseball\\n\\n\\n\\n\\n\\n\\n\\nNCAA Softball\\n\\n\\n\\n\\n\\n\\n\\nCricket: Select Matches\\n\\n\\n\\n\\n\\n\\n\\nMel Kiper's NFL Mock Draft 3.0\\n\\n\\nQuick Links\\n\\n\\n\\n\\nMen's Tournament Challenge\\n\\n\\n\\n\\n\\n\\n\\nWomen's Tournament Challenge\\n\\n\\n\\n\\n\\n\\n\\nNFL Draft Order\\n\\n\\n\\n\\n\\n\\n\\nHow To Watch NHL Games\\n\\n\\n\\n\\n\\n\\n\\nFantasy Baseball: Sign Up\\n\\n\\n\\n\\n\\n\\n\\nHow To Watch PGA TOUR\\n\\n\\n\\n\\n\\n\\nFavorites\\n\\n\\n\\n\\n\\n\\n      Manage Favorites\\n      \\n\\n\\n\\nCustomize ESPNSign UpLog InESPN Sites\\n\\n\\n\\n\\nESPN Deportes\\n\\n\\n\\n\\n\\n\\n\\nAndscape\\n\\n\\n\\n\\n\\n\\n\\nespnW\\n\\n\\n\\n\\n\\n\\n\\nESPNFC\\n\\n\\n\\n\\n\\n\\n\\nX Games\\n\\n\\n\\n\\n\\n\\n\\nSEC Network\\n\\n\\nESPN Apps\\n\\n\\n\\n\\nESPN\\n\\n\\n\\n\\n\\n\\n\\nESPN Fantasy\\n\\n\\nFollow ESPN\\n\\n\\n\\n\\nFacebook\\n\\n\\n\\n\\n\\n\\n\\nTwitter\\n\\n\\n\\n\\n\\n\\n\\nInstagram\\n\\n\\n\\n\\n\\n\\n\\nSnapchat\\n\\n\\n\\n\\n\\n\\n\\nYouTube\\n\\n\\n\\n\\n\\n\\n\\nThe ESPN Daily Podcast\\n\\n\\nAre you ready for Opening Day? Here's your guide to MLB's offseason chaosWait, Jacob deGrom is on the Rangers now? Xander Bogaerts and Trea Turner signed where? And what about Carlos Correa? Yeah, you're going to need to read up before Opening Day.12hESPNIllustration by ESPNEverything you missed in the MLB offseason3h2:33World Series odds, win totals, props for every teamPlay fantasy baseball for free!TOP HEADLINESQB Jackson has requested trade from RavensSources: Texas hiring Terry as full-time coachJets GM: No rush on Rodgers; Lamar not optionLove to leave North Carolina, enter transfer portalBelichick to angsty Pats fans: See last 25 yearsEmbiid out, Harden due back vs. Jokic, NuggetsLynch: Purdy 'earned the right' to start for NinersMan Utd, Wrexham plan July friendly in San DiegoOn paper, Padres overtake DodgersLAMAR WANTS OUT OF BALTIMOREMarcus Spears identifies the two teams that need Lamar Jackson the most7h2:00Would Lamar sit out? Will Ravens draft a QB? Jackson trade request insightsLamar Jackson has asked Baltimore to trade him, but Ravens coach John Harbaugh hopes the QB will be back.3hJamison HensleyBallard, Colts will consider trading for QB JacksonJackson to Indy? Washington? Barnwell ranks the QB's trade fitsSNYDER'S TUMULTUOUS 24-YEAR RUNHow Washington\u2019s NFL franchise sank on and off the field under owner Dan SnyderSnyder purchased one of the NFL's marquee franchises in 1999. Twenty-four years later, and with the team up for sale, he leaves a legacy of on-field futility and off-field scandal.13hJohn KeimESPNIOWA STAR STEPS UP AGAINJ-Will: Caitlin Clark is the biggest brand in college sports right now8h0:47'The better the opponent, the better she plays': Clark draws comparisons to TaurasiCaitlin Clark's performance on Sunday had longtime observers going back decades to find comparisons.16hKevin PeltonWOMEN'S ELITE EIGHT SCOREBOARDMONDAY'S GAMESCheck your bracket!NBA DRAFTHow top prospects fared on the road to the Final FourThe 2023 NCAA tournament is down to four teams, and ESPN's Jonathan Givony recaps the players who saw their NBA draft stock change.11hJonathan GivonyAndy Lyons/Getty ImagesTALKING BASKETBALLWhy AD needs to be more assertive with LeBron on the court9h1:33Why Perk won't blame Kyrie for Mavs' woes8h1:48WHERE EVERY TEAM STANDSNew NFL Power Rankings: Post-free-agency 1-32 poll, plus underrated offseason movesThe free agent frenzy has come and gone. Which teams have improved their 2023 outlook, and which teams have taken a hit?12hNFL Nation reportersIllustration by ESPNTHE BUCK STOPS WITH BELICHICKBruschi: Fair to criticize Bill Belichick for Patriots' struggles10h1:27 Top HeadlinesQB Jackson has requested trade from RavensSources: Texas hiring Terry as full-time coachJets GM: No rush on Rodgers; Lamar not optionLove to leave North Carolina, enter transfer portalBelichick to angsty Pats fans: See last 25 yearsEmbiid out, Harden due back vs. Jokic, NuggetsLynch: Purdy 'earned the right' to start for NinersMan Utd, Wrexham plan July friendly in San DiegoOn paper, Padres overtake DodgersFavorites FantasyManage FavoritesFantasy HomeCustomize ESPNSign UpLog InMarch Madness LiveESPNMarch Madness LiveWatch every men's NCAA tournament game live! ICYMI1:42Austin Peay's coach, pitcher and catcher all ejected after retaliation pitchAustin Peay's pitcher, catcher and coach were all ejected after a pitch was thrown at Liberty's Nathan Keeter, who earlier in the game hit a home run and celebrated while running down the third-base line. Men's Tournament ChallengeIllustration by ESPNMen's Tournament ChallengeCheck your bracket(s) in the 2023 Men's Tournament Challenge, which you can follow throughout the Big Dance. Women's Tournament ChallengeIllustration by ESPNWomen's Tournament ChallengeCheck your bracket(s) in the 2023 Women's Tournament Challenge, which you can follow throughout the Big Dance. Best of ESPN+AP Photo/Lynne SladkyFantasy Baseball ESPN+ Cheat Sheet: Sleepers, busts, rookies and closersYou've read their names all preseason long, it'd be a shame to forget them on draft day. The ESPN+ Cheat Sheet is one way to make sure that doesn't happen.Steph Chambers/Getty ImagesPassan's 2023 MLB season preview: Bold predictions and moreOpening Day is just over a week away -- and Jeff Passan has everything you need to know covered from every possible angle.Photo by Bob Kupbens/Icon Sportswire2023 NFL free agency: Best team fits for unsigned playersWhere could Ezekiel Elliott land? Let's match remaining free agents to teams and find fits for two trade candidates.Illustration by ESPN2023 NFL mock draft: Mel Kiper's first-round pick predictionsMel Kiper Jr. makes his predictions for Round 1 of the NFL draft, including projecting a trade in the top five. Trending NowAnne-Marie Sorvin-USA TODAY SBoston Bruins record tracker: Wins, points, milestonesThe B's are on pace for NHL records in wins and points, along with some individual superlatives as well. Follow along here with our updated tracker.Mandatory Credit: William Purnell-USA TODAY Sports2023 NFL full draft order: AFC, NFC team picks for all roundsStarting with the Carolina Panthers at No. 1 overall, here's the entire 2023 NFL draft broken down round by round. How to Watch on ESPN+Gregory Fisher/Icon Sportswire2023 NCAA men's hockey: Results, bracket, how to watchThe matchups in Tampa promise to be thrillers, featuring plenty of star power, high-octane offense and stellar defense.(AP Photo/Koji Sasahara, File)How to watch the PGA Tour, Masters, PGA Championship and FedEx Cup playoffs on ESPN, ESPN+Here's everything you need to know about how to watch the PGA Tour, Masters, PGA Championship and FedEx Cup playoffs on ESPN and ESPN+.Hailie Lynch/XFLHow to watch the XFL: 2023 schedule, teams, players, news, moreEvery XFL game will be streamed on ESPN+. Find out when and where else you can watch the eight teams compete. Sign up to play the #1 Fantasy Baseball GameReactivate A LeagueCreate A LeagueJoin a Public LeaguePractice With a Mock DraftSports BettingAP Photo/Mike KropfMarch Madness betting 2023: Bracket odds, lines, tips, moreThe 2023 NCAA tournament brackets have finally been released, and we have everything you need to know to make a bet on all of the March Madness games. Sign up to play the #1 Fantasy game!Create A LeagueJoin Public LeagueReactivateMock Draft Now\\n\\nESPN+\\n\\n\\n\\n\\nNHL: Select Games\\n\\n\\n\\n\\n\\n\\n\\nXFL\\n\\n\\n\\n\\n\\n\\n\\nMLB: Select Games\\n\\n\\n\\n\\n\\n\\n\\nNCAA Baseball\\n\\n\\n\\n\\n\\n\\n\\nNCAA Softball\\n\\n\\n\\n\\n\\n\\n\\nCricket: Select Matches\\n\\n\\n\\n\\n\\n\\n\\nMel Kiper's NFL Mock Draft 3.0\\n\\n\\nQuick Links\\n\\n\\n\\n\\nMen's Tournament Challenge\\n\\n\\n\\n\\n\\n\\n\\nWomen's Tournament Challenge\\n\\n\\n\\n\\n\\n\\n\\nNFL Draft Order\\n\\n\\n\\n\\n\\n\\n\\nHow To Watch NHL Games\\n\\n\\n\\n\\n\\n\\n\\nFantasy Baseball: Sign Up\\n\\n\\n\\n\\n\\n\\n\\nHow To Watch PGA TOUR\\n\\n\\nESPN Sites\\n\\n\\n\\n\\nESPN Deportes\\n\\n\\n\\n\\n\\n\\n\\nAndscape\\n\\n\\n\\n\\n\\n\\n\\nespnW\\n\\n\\n\\n\\n\\n\\n\\nESPNFC\\n\\n\\n\\n\\n\\n\\n\\nX Games\\n\\n\\n\\n\\n\\n\\n\\nSEC Network\\n\\n\\nESPN Apps\\n\\n\\n\\n\\nESPN\\n\\n\\n\\n\\n\\n\\n\\nESPN Fantasy\\n\\n\\nFollow ESPN\\n\\n\\n\\n\\nFacebook\\n\\n\\n\\n\\n\\n\\n\\nTwitter\\n\\n\\n\\n\\n\\n\\n\\nInstagram\\n\\n\\n\\n\\n\\n\\n\\nSnapchat\\n\\n\\n\\n\\n\\n\\n\\nYouTube\\n\\n\\n\\n\\n\\n\\n\\nThe ESPN Daily Podcast\\n\\n\\nTerms of UsePrivacy PolicyYour US State Privacy RightsChildren's Online Privacy PolicyInterest-Based AdsAbout Nielsen MeasurementDo Not Sell or Share My Personal InformationContact UsDisney Ad Sales SiteWork for ESPNCopyright: \u00a9 ESPN Enterprises, Inc. All rights reserved.\\n\\n\\n\\n\\n\\n\\n\\n\\n\\n\\n\\n\\n\\n\\n\\n\\n\\n\\n\", lookup_str='', metadata={'source': 'https://www.espn.com/'}, lookup_index=0),\n",
              " Document(page_content='GoogleSearch Images Maps Play YouTube News Gmail Drive More \u00bbWeb History | Settings | Sign in\\xa0Advanced searchAdvertisingBusiness SolutionsAbout Google\u00a9 2023 - Privacy - Terms   ', lookup_str='', metadata={'source': 'https://google.com'}, lookup_index=0)]"
            ]
          },
          "execution_count": 4,
          "metadata": {},
          "output_type": "execute_result"
        }
      ],
      "source": [
        "loader = WebBaseLoader([\"https://www.espn.com/\", \"https://google.com\"])\n",
        "docs = loader.load()\n",
        "docs"
      ]
    },
    {
      "cell_type": "markdown",
      "id": "641be294",
      "metadata": {},
      "source": [
        "### Load multiple urls concurrently\n",
        "\n",
        "You can speed up the scraping process by scraping and parsing multiple urls concurrently.\n",
        "\n",
        "There are reasonable limits to concurrent requests, defaulting to 2 per second.  If you aren't concerned about being a good citizen, or you control the server you are scraping and don't care about load, you can change the `requests_per_second` parameter to increase the max concurrent requests.  Note, while this will speed up the scraping process, but may cause the server to block you.  Be careful!"
      ]
    },
    {
      "cell_type": "code",
      "execution_count": 9,
      "id": "9f9cf30f",
      "metadata": {},
      "outputs": [
        {
          "name": "stdout",
          "output_type": "stream",
          "text": [
            "Requirement already satisfied: nest_asyncio in /Users/harrisonchase/.pyenv/versions/3.9.1/envs/langchain/lib/python3.9/site-packages (1.5.6)\n"
          ]
        }
      ],
      "source": [
        "!pip install nest_asyncio\n",
        "\n",
        "# fixes a bug with asyncio and jupyter\n",
        "import nest_asyncio\n",
        "\n",
        "nest_asyncio.apply()"
      ]
    },
    {
      "cell_type": "code",
      "execution_count": 10,
      "id": "49586eac",
      "metadata": {},
      "outputs": [
        {
          "data": {
            "text/plain": [
              "[Document(page_content=\"\\n\\n\\n\\n\\n\\n\\n\\n\\nESPN - Serving Sports Fans. Anytime. Anywhere.\\n\\n\\n\\n\\n\\n\\n\\n\\n\\n\\n\\n\\n\\n\\n\\n\\n\\n\\n\\n\\n\\n\\n\\n\\n\\n\\n\\n\\n\\n\\n\\n\\n\\n\\n\\n\\n\\n\\n\\n\\n\\n\\n\\n\\n\\n\\n\\n\\n\\n\\n\\n\\n\\n\\n\\n\\n\\n\\n\\n\\n\\n\\n\\n\\n\\n\\n\\n\\n\\n\\n\\n\\n\\n\\n\\n\\n\\n\\n\\n\\n\\n\\n\\n\\n\\n\\n\\n\\n\\n\\n\\n\\n\\n        Skip to main content\\n    \\n\\n        Skip to navigation\\n    \\n\\n\\n\\n\\n\\n\\n\\n\\n\\n\\n\\n\\n\\n\\n\\n\\n\\n\\n\\n\\n\\n\\n\\n\\n\\n\\n\\n\\n\\n\\n\\n\\n\\n<\\n\\n>\\n\\n\\n\\n\\n\\n\\n\\n\\n\\nMenuESPN\\n\\n\\nSearch\\n\\n\\n\\nscores\\n\\n\\n\\nNFLNBANCAAMNCAAWNHLSoccer\u2026MLBNCAAFGolfTennisSports BettingBoxingCFLNCAACricketF1HorseLLWSMMANASCARNBA G LeagueOlympic SportsRacingRN BBRN FBRugbyWNBAWorld Baseball ClassicWWEX GamesXFLMore ESPNFantasyListenWatchESPN+\\n\\n\\n\\n\\n\\n\\n\\n\\n\\n\\n\\n\\n\\n\\n\\n  \\n\\nSUBSCRIBE NOW\\n\\n\\n\\n\\n\\nNHL: Select Games\\n\\n\\n\\n\\n\\n\\n\\nXFL\\n\\n\\n\\n\\n\\n\\n\\nMLB: Select Games\\n\\n\\n\\n\\n\\n\\n\\nNCAA Baseball\\n\\n\\n\\n\\n\\n\\n\\nNCAA Softball\\n\\n\\n\\n\\n\\n\\n\\nCricket: Select Matches\\n\\n\\n\\n\\n\\n\\n\\nMel Kiper's NFL Mock Draft 3.0\\n\\n\\nQuick Links\\n\\n\\n\\n\\nMen's Tournament Challenge\\n\\n\\n\\n\\n\\n\\n\\nWomen's Tournament Challenge\\n\\n\\n\\n\\n\\n\\n\\nNFL Draft Order\\n\\n\\n\\n\\n\\n\\n\\nHow To Watch NHL Games\\n\\n\\n\\n\\n\\n\\n\\nFantasy Baseball: Sign Up\\n\\n\\n\\n\\n\\n\\n\\nHow To Watch PGA TOUR\\n\\n\\n\\n\\n\\n\\nFavorites\\n\\n\\n\\n\\n\\n\\n      Manage Favorites\\n      \\n\\n\\n\\nCustomize ESPNSign UpLog InESPN Sites\\n\\n\\n\\n\\nESPN Deportes\\n\\n\\n\\n\\n\\n\\n\\nAndscape\\n\\n\\n\\n\\n\\n\\n\\nespnW\\n\\n\\n\\n\\n\\n\\n\\nESPNFC\\n\\n\\n\\n\\n\\n\\n\\nX Games\\n\\n\\n\\n\\n\\n\\n\\nSEC Network\\n\\n\\nESPN Apps\\n\\n\\n\\n\\nESPN\\n\\n\\n\\n\\n\\n\\n\\nESPN Fantasy\\n\\n\\nFollow ESPN\\n\\n\\n\\n\\nFacebook\\n\\n\\n\\n\\n\\n\\n\\nTwitter\\n\\n\\n\\n\\n\\n\\n\\nInstagram\\n\\n\\n\\n\\n\\n\\n\\nSnapchat\\n\\n\\n\\n\\n\\n\\n\\nYouTube\\n\\n\\n\\n\\n\\n\\n\\nThe ESPN Daily Podcast\\n\\n\\nAre you ready for Opening Day? Here's your guide to MLB's offseason chaosWait, Jacob deGrom is on the Rangers now? Xander Bogaerts and Trea Turner signed where? And what about Carlos Correa? Yeah, you're going to need to read up before Opening Day.12hESPNIllustration by ESPNEverything you missed in the MLB offseason3h2:33World Series odds, win totals, props for every teamPlay fantasy baseball for free!TOP HEADLINESQB Jackson has requested trade from RavensSources: Texas hiring Terry as full-time coachJets GM: No rush on Rodgers; Lamar not optionLove to leave North Carolina, enter transfer portalBelichick to angsty Pats fans: See last 25 yearsEmbiid out, Harden due back vs. Jokic, NuggetsLynch: Purdy 'earned the right' to start for NinersMan Utd, Wrexham plan July friendly in San DiegoOn paper, Padres overtake DodgersLAMAR WANTS OUT OF BALTIMOREMarcus Spears identifies the two teams that need Lamar Jackson the most7h2:00Would Lamar sit out? Will Ravens draft a QB? Jackson trade request insightsLamar Jackson has asked Baltimore to trade him, but Ravens coach John Harbaugh hopes the QB will be back.3hJamison HensleyBallard, Colts will consider trading for QB JacksonJackson to Indy? Washington? Barnwell ranks the QB's trade fitsSNYDER'S TUMULTUOUS 24-YEAR RUNHow Washington\u2019s NFL franchise sank on and off the field under owner Dan SnyderSnyder purchased one of the NFL's marquee franchises in 1999. Twenty-four years later, and with the team up for sale, he leaves a legacy of on-field futility and off-field scandal.13hJohn KeimESPNIOWA STAR STEPS UP AGAINJ-Will: Caitlin Clark is the biggest brand in college sports right now8h0:47'The better the opponent, the better she plays': Clark draws comparisons to TaurasiCaitlin Clark's performance on Sunday had longtime observers going back decades to find comparisons.16hKevin PeltonWOMEN'S ELITE EIGHT SCOREBOARDMONDAY'S GAMESCheck your bracket!NBA DRAFTHow top prospects fared on the road to the Final FourThe 2023 NCAA tournament is down to four teams, and ESPN's Jonathan Givony recaps the players who saw their NBA draft stock change.11hJonathan GivonyAndy Lyons/Getty ImagesTALKING BASKETBALLWhy AD needs to be more assertive with LeBron on the court9h1:33Why Perk won't blame Kyrie for Mavs' woes8h1:48WHERE EVERY TEAM STANDSNew NFL Power Rankings: Post-free-agency 1-32 poll, plus underrated offseason movesThe free agent frenzy has come and gone. Which teams have improved their 2023 outlook, and which teams have taken a hit?12hNFL Nation reportersIllustration by ESPNTHE BUCK STOPS WITH BELICHICKBruschi: Fair to criticize Bill Belichick for Patriots' struggles10h1:27 Top HeadlinesQB Jackson has requested trade from RavensSources: Texas hiring Terry as full-time coachJets GM: No rush on Rodgers; Lamar not optionLove to leave North Carolina, enter transfer portalBelichick to angsty Pats fans: See last 25 yearsEmbiid out, Harden due back vs. Jokic, NuggetsLynch: Purdy 'earned the right' to start for NinersMan Utd, Wrexham plan July friendly in San DiegoOn paper, Padres overtake DodgersFavorites FantasyManage FavoritesFantasy HomeCustomize ESPNSign UpLog InMarch Madness LiveESPNMarch Madness LiveWatch every men's NCAA tournament game live! ICYMI1:42Austin Peay's coach, pitcher and catcher all ejected after retaliation pitchAustin Peay's pitcher, catcher and coach were all ejected after a pitch was thrown at Liberty's Nathan Keeter, who earlier in the game hit a home run and celebrated while running down the third-base line. Men's Tournament ChallengeIllustration by ESPNMen's Tournament ChallengeCheck your bracket(s) in the 2023 Men's Tournament Challenge, which you can follow throughout the Big Dance. Women's Tournament ChallengeIllustration by ESPNWomen's Tournament ChallengeCheck your bracket(s) in the 2023 Women's Tournament Challenge, which you can follow throughout the Big Dance. Best of ESPN+AP Photo/Lynne SladkyFantasy Baseball ESPN+ Cheat Sheet: Sleepers, busts, rookies and closersYou've read their names all preseason long, it'd be a shame to forget them on draft day. The ESPN+ Cheat Sheet is one way to make sure that doesn't happen.Steph Chambers/Getty ImagesPassan's 2023 MLB season preview: Bold predictions and moreOpening Day is just over a week away -- and Jeff Passan has everything you need to know covered from every possible angle.Photo by Bob Kupbens/Icon Sportswire2023 NFL free agency: Best team fits for unsigned playersWhere could Ezekiel Elliott land? Let's match remaining free agents to teams and find fits for two trade candidates.Illustration by ESPN2023 NFL mock draft: Mel Kiper's first-round pick predictionsMel Kiper Jr. makes his predictions for Round 1 of the NFL draft, including projecting a trade in the top five. Trending NowAnne-Marie Sorvin-USA TODAY SBoston Bruins record tracker: Wins, points, milestonesThe B's are on pace for NHL records in wins and points, along with some individual superlatives as well. Follow along here with our updated tracker.Mandatory Credit: William Purnell-USA TODAY Sports2023 NFL full draft order: AFC, NFC team picks for all roundsStarting with the Carolina Panthers at No. 1 overall, here's the entire 2023 NFL draft broken down round by round. How to Watch on ESPN+Gregory Fisher/Icon Sportswire2023 NCAA men's hockey: Results, bracket, how to watchThe matchups in Tampa promise to be thrillers, featuring plenty of star power, high-octane offense and stellar defense.(AP Photo/Koji Sasahara, File)How to watch the PGA Tour, Masters, PGA Championship and FedEx Cup playoffs on ESPN, ESPN+Here's everything you need to know about how to watch the PGA Tour, Masters, PGA Championship and FedEx Cup playoffs on ESPN and ESPN+.Hailie Lynch/XFLHow to watch the XFL: 2023 schedule, teams, players, news, moreEvery XFL game will be streamed on ESPN+. Find out when and where else you can watch the eight teams compete. Sign up to play the #1 Fantasy Baseball GameReactivate A LeagueCreate A LeagueJoin a Public LeaguePractice With a Mock DraftSports BettingAP Photo/Mike KropfMarch Madness betting 2023: Bracket odds, lines, tips, moreThe 2023 NCAA tournament brackets have finally been released, and we have everything you need to know to make a bet on all of the March Madness games. Sign up to play the #1 Fantasy game!Create A LeagueJoin Public LeagueReactivateMock Draft Now\\n\\nESPN+\\n\\n\\n\\n\\nNHL: Select Games\\n\\n\\n\\n\\n\\n\\n\\nXFL\\n\\n\\n\\n\\n\\n\\n\\nMLB: Select Games\\n\\n\\n\\n\\n\\n\\n\\nNCAA Baseball\\n\\n\\n\\n\\n\\n\\n\\nNCAA Softball\\n\\n\\n\\n\\n\\n\\n\\nCricket: Select Matches\\n\\n\\n\\n\\n\\n\\n\\nMel Kiper's NFL Mock Draft 3.0\\n\\n\\nQuick Links\\n\\n\\n\\n\\nMen's Tournament Challenge\\n\\n\\n\\n\\n\\n\\n\\nWomen's Tournament Challenge\\n\\n\\n\\n\\n\\n\\n\\nNFL Draft Order\\n\\n\\n\\n\\n\\n\\n\\nHow To Watch NHL Games\\n\\n\\n\\n\\n\\n\\n\\nFantasy Baseball: Sign Up\\n\\n\\n\\n\\n\\n\\n\\nHow To Watch PGA TOUR\\n\\n\\nESPN Sites\\n\\n\\n\\n\\nESPN Deportes\\n\\n\\n\\n\\n\\n\\n\\nAndscape\\n\\n\\n\\n\\n\\n\\n\\nespnW\\n\\n\\n\\n\\n\\n\\n\\nESPNFC\\n\\n\\n\\n\\n\\n\\n\\nX Games\\n\\n\\n\\n\\n\\n\\n\\nSEC Network\\n\\n\\nESPN Apps\\n\\n\\n\\n\\nESPN\\n\\n\\n\\n\\n\\n\\n\\nESPN Fantasy\\n\\n\\nFollow ESPN\\n\\n\\n\\n\\nFacebook\\n\\n\\n\\n\\n\\n\\n\\nTwitter\\n\\n\\n\\n\\n\\n\\n\\nInstagram\\n\\n\\n\\n\\n\\n\\n\\nSnapchat\\n\\n\\n\\n\\n\\n\\n\\nYouTube\\n\\n\\n\\n\\n\\n\\n\\nThe ESPN Daily Podcast\\n\\n\\nTerms of UsePrivacy PolicyYour US State Privacy RightsChildren's Online Privacy PolicyInterest-Based AdsAbout Nielsen MeasurementDo Not Sell or Share My Personal InformationContact UsDisney Ad Sales SiteWork for ESPNCopyright: \u00a9 ESPN Enterprises, Inc. All rights reserved.\\n\\n\\n\\n\\n\\n\\n\\n\\n\\n\\n\\n\\n\\n\\n\\n\\n\\n\\n\", lookup_str='', metadata={'source': 'https://www.espn.com/'}, lookup_index=0),\n",
              " Document(page_content='GoogleSearch Images Maps Play YouTube News Gmail Drive More \u00bbWeb History | Settings | Sign in\\xa0Advanced searchAdvertisingBusiness SolutionsAbout Google\u00a9 2023 - Privacy - Terms   ', lookup_str='', metadata={'source': 'https://google.com'}, lookup_index=0)]"
            ]
          },
          "execution_count": 10,
          "metadata": {},
          "output_type": "execute_result"
        }
      ],
      "source": [
        "loader = WebBaseLoader([\"https://www.espn.com/\", \"https://google.com\"])\n",
        "loader.requests_per_second = 1\n",
        "docs = loader.aload()\n",
        "docs"
      ]
    },
    {
      "cell_type": "markdown",
      "id": "e337b130",
      "metadata": {},
      "source": [
        "## Loading a xml file, or using a different BeautifulSoup parser\n",
        "\n",
        "You can also look at `SitemapLoader` for an example of how to load a sitemap file, which is an example of using this feature."
      ]
    },
    {
      "cell_type": "code",
      "execution_count": 2,
      "id": "16530c50",
      "metadata": {},
      "outputs": [
        {
          "data": {
            "text/plain": [
              "[Document(page_content='\\n\\n10\\nEnergy\\n3\\n2018-01-01\\n2018-01-01\\nfalse\\nUniform test method for the measurement of energy efficiency of commercial packaged boilers.\\n\u00c2\u00a7 431.86\\nSection \u00c2\u00a7 431.86\\n\\nEnergy\\nDEPARTMENT OF ENERGY\\nENERGY CONSERVATION\\nENERGY EFFICIENCY PROGRAM FOR CERTAIN COMMERCIAL AND INDUSTRIAL EQUIPMENT\\nCommercial Packaged Boilers\\nTest Procedures\\n\\n\\n\\n\\n\u00a7\\u2009431.86\\nUniform test method for the measurement of energy efficiency of commercial packaged boilers.\\n(a) Scope. This section provides test procedures, pursuant to the Energy Policy and Conservation Act (EPCA), as amended, which must be followed for measuring the combustion efficiency and/or thermal efficiency of a gas- or oil-fired commercial packaged boiler.\\n(b) Testing and Calculations. Determine the thermal efficiency or combustion efficiency of commercial packaged boilers by conducting the appropriate test procedure(s) indicated in Table 1 of this section.\\n\\nTable 1\u2014Test Requirements for Commercial Packaged Boiler Equipment Classes\\n\\nEquipment category\\nSubcategory\\nCertified rated inputBtu/h\\n\\nStandards efficiency metric(\u00a7\\u2009431.87)\\n\\nTest procedure(corresponding to\\nstandards efficiency\\nmetric required\\nby \u00a7\\u2009431.87)\\n\\n\\n\\nHot Water\\nGas-fired\\n\u2265300,000 and \u22642,500,000\\nThermal Efficiency\\nAppendix A, Section 2.\\n\\n\\nHot Water\\nGas-fired\\n>2,500,000\\nCombustion Efficiency\\nAppendix A, Section 3.\\n\\n\\nHot Water\\nOil-fired\\n\u2265300,000 and \u22642,500,000\\nThermal Efficiency\\nAppendix A, Section 2.\\n\\n\\nHot Water\\nOil-fired\\n>2,500,000\\nCombustion Efficiency\\nAppendix A, Section 3.\\n\\n\\nSteam\\nGas-fired (all*)\\n\u2265300,000 and \u22642,500,000\\nThermal Efficiency\\nAppendix A, Section 2.\\n\\n\\nSteam\\nGas-fired (all*)\\n>2,500,000 and \u22645,000,000\\nThermal Efficiency\\nAppendix A, Section 2.\\n\\n\\n\\u2003\\n\\n>5,000,000\\nThermal Efficiency\\nAppendix A, Section 2.OR\\nAppendix A, Section 3 with Section 2.4.3.2.\\n\\n\\n\\nSteam\\nOil-fired\\n\u2265300,000 and \u22642,500,000\\nThermal Efficiency\\nAppendix A, Section 2.\\n\\n\\nSteam\\nOil-fired\\n>2,500,000 and \u22645,000,000\\nThermal Efficiency\\nAppendix A, Section 2.\\n\\n\\n\\u2003\\n\\n>5,000,000\\nThermal Efficiency\\nAppendix A, Section 2.OR\\nAppendix A, Section 3. with Section 2.4.3.2.\\n\\n\\n\\n*\\u2009Equipment classes for commercial packaged boilers as of July 22, 2009 (74 FR 36355) distinguish between gas-fired natural draft and all other gas-fired (except natural draft).\\n\\n(c) Field Tests. The field test provisions of appendix A may be used only to test a unit of commercial packaged boiler with rated input greater than 5,000,000 Btu/h.\\n[81 FR 89305, Dec. 9, 2016]\\n\\n\\nEnergy Efficiency Standards\\n\\n', lookup_str='', metadata={'source': 'https://www.govinfo.gov/content/pkg/CFR-2018-title10-vol3/xml/CFR-2018-title10-vol3-sec431-86.xml'}, lookup_index=0)]"
            ]
          },
          "execution_count": 2,
          "metadata": {},
          "output_type": "execute_result"
        }
      ],
      "source": [
        "loader = WebBaseLoader(\n",
        "    \"https://www.govinfo.gov/content/pkg/CFR-2018-title10-vol3/xml/CFR-2018-title10-vol3-sec431-86.xml\"\n",
        ")\n",
        "loader.default_parser = \"xml\"\n",
        "docs = loader.load()\n",
        "docs"
      ]
    },
    {
      "cell_type": "markdown",
      "source": [
        "## Using proxies\n",
        "\n",
        "Sometimes you might need to use proxies to get around IP blocks. You can pass in a dictionary of proxies to the loader (and `requests` underneath) to use them."
      ],
      "metadata": {
        "collapsed": false
      },
      "id": "672264ad"
    },
    {
      "cell_type": "code",
      "execution_count": null,
      "outputs": [],
      "source": [
        "loader = WebBaseLoader(\n",
        "    \"https://www.walmart.com/search?q=parrots\", proxies={\n",
        "        \"http\": \"http://{username}:{password}:@proxy.service.com:6666/\",\n",
        "        \"https\": \"https://{username}:{password}:@proxy.service.com:6666/\"\n",
        "    }\n",
        ")\n",
        "docs = loader.load()\n"
      ],
      "metadata": {
        "collapsed": false
      },
      "id": "9caf0310"
    }
  ],
  "metadata": {
    "kernelspec": {
      "display_name": "Python 3 (ipykernel)",
      "language": "python",
      "name": "python3"
    },
    "language_info": {
      "codemirror_mode": {
        "name": "ipython",
        "version": 3
      },
      "file_extension": ".py",
      "mimetype": "text/x-python",
      "name": "python",
      "nbconvert_exporter": "python",
      "pygments_lexer": "ipython3",
      "version": "3.10.6"
    }
<<<<<<< HEAD
   ],
   "source": [
    "loader = WebBaseLoader(\n",
    "    \"https://www.govinfo.gov/content/pkg/CFR-2018-title10-vol3/xml/CFR-2018-title10-vol3-sec431-86.xml\"\n",
    ")\n",
    "loader.default_parser = \"xml\"\n",
    "docs = loader.load()\n",
    "docs"
   ]
  },
  {
   "cell_type": "markdown",
   "source": [
    "## Using proxies\n",
    "\n",
    "Sometimes you might need to use proxies to get around IP blocks. You can pass in a dictionary of proxies to the loader (and `requests` underneath) to use them."
   ],
   "metadata": {
    "collapsed": false
   }
  },
  {
   "cell_type": "code",
   "execution_count": null,
   "outputs": [],
   "source": [
    "loader = WebBaseLoader(\n",
    "    \"https://www.walmart.com/search?q=parrots\",\n",
    "    proxies={\n",
    "        \"http\": \"http://{username}:{password}:@proxy.service.com:6666/\",\n",
    "        \"https\": \"https://{username}:{password}:@proxy.service.com:6666/\",\n",
    "    },\n",
    ")\n",
    "docs = loader.load()"
   ],
   "metadata": {
    "collapsed": false
   }
  }
 ],
 "metadata": {
  "kernelspec": {
   "display_name": "Python 3 (ipykernel)",
   "language": "python",
   "name": "python3"
=======
>>>>>>> 74c28df3
  },
  "nbformat": 4,
  "nbformat_minor": 5
}<|MERGE_RESOLUTION|>--- conflicted
+++ resolved
@@ -273,54 +273,6 @@
       "pygments_lexer": "ipython3",
       "version": "3.10.6"
     }
-<<<<<<< HEAD
-   ],
-   "source": [
-    "loader = WebBaseLoader(\n",
-    "    \"https://www.govinfo.gov/content/pkg/CFR-2018-title10-vol3/xml/CFR-2018-title10-vol3-sec431-86.xml\"\n",
-    ")\n",
-    "loader.default_parser = \"xml\"\n",
-    "docs = loader.load()\n",
-    "docs"
-   ]
-  },
-  {
-   "cell_type": "markdown",
-   "source": [
-    "## Using proxies\n",
-    "\n",
-    "Sometimes you might need to use proxies to get around IP blocks. You can pass in a dictionary of proxies to the loader (and `requests` underneath) to use them."
-   ],
-   "metadata": {
-    "collapsed": false
-   }
-  },
-  {
-   "cell_type": "code",
-   "execution_count": null,
-   "outputs": [],
-   "source": [
-    "loader = WebBaseLoader(\n",
-    "    \"https://www.walmart.com/search?q=parrots\",\n",
-    "    proxies={\n",
-    "        \"http\": \"http://{username}:{password}:@proxy.service.com:6666/\",\n",
-    "        \"https\": \"https://{username}:{password}:@proxy.service.com:6666/\",\n",
-    "    },\n",
-    ")\n",
-    "docs = loader.load()"
-   ],
-   "metadata": {
-    "collapsed": false
-   }
-  }
- ],
- "metadata": {
-  "kernelspec": {
-   "display_name": "Python 3 (ipykernel)",
-   "language": "python",
-   "name": "python3"
-=======
->>>>>>> 74c28df3
   },
   "nbformat": 4,
   "nbformat_minor": 5
